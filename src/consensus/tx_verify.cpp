// Copyright (c) 2017-2017 The Bitcoin Core developers
// Distributed under the MIT software license, see the accompanying
// file COPYING or http://www.opensource.org/licenses/mit-license.php.

#include "tx_verify.h"

#include "consensus.h"
#include "names/main.h"
#include "primitives/transaction.h"
#include "script/interpreter.h"
#include "validation.h"

// TODO remove the following dependencies
#include "chain.h"
#include "coins.h"
#include "utilmoneystr.h"
 
bool IsFinalTx(const CTransaction &tx, int nBlockHeight, int64_t nBlockTime)
{
    if (tx.nLockTime == 0)
        return true;
    if ((int64_t)tx.nLockTime < ((int64_t)tx.nLockTime < LOCKTIME_THRESHOLD ? (int64_t)nBlockHeight : nBlockTime))
        return true;
    for (const auto& txin : tx.vin) {
        if (!(txin.nSequence == CTxIn::SEQUENCE_FINAL))
            return false;
    }
    return true;
}

std::pair<int, int64_t> CalculateSequenceLocks(const CTransaction &tx, int flags, std::vector<int>* prevHeights, const CBlockIndex& block)
{
    assert(prevHeights->size() == tx.vin.size());

    // Will be set to the equivalent height- and time-based nLockTime
    // values that would be necessary to satisfy all relative lock-
    // time constraints given our view of block chain history.
    // The semantics of nLockTime are the last invalid height/time, so
    // use -1 to have the effect of any height or time being valid.
    int nMinHeight = -1;
    int64_t nMinTime = -1;

    // tx.nVersion is signed integer so requires cast to unsigned otherwise
    // we would be doing a signed comparison and half the range of nVersion
    // wouldn't support BIP 68.
    bool fEnforceBIP68 = static_cast<uint32_t>(tx.nVersion) >= 2
                      && flags & LOCKTIME_VERIFY_SEQUENCE;

    // Do not enforce sequence numbers as a relative lock time
    // unless we have been instructed to
    if (!fEnforceBIP68) {
        return std::make_pair(nMinHeight, nMinTime);
    }

    for (size_t txinIndex = 0; txinIndex < tx.vin.size(); txinIndex++) {
        const CTxIn& txin = tx.vin[txinIndex];

        // Sequence numbers with the most significant bit set are not
        // treated as relative lock-times, nor are they given any
        // consensus-enforced meaning at this point.
        if (txin.nSequence & CTxIn::SEQUENCE_LOCKTIME_DISABLE_FLAG) {
            // The height of this input is not relevant for sequence locks
            (*prevHeights)[txinIndex] = 0;
            continue;
        }

        int nCoinHeight = (*prevHeights)[txinIndex];

        if (txin.nSequence & CTxIn::SEQUENCE_LOCKTIME_TYPE_FLAG) {
            int64_t nCoinTime = block.GetAncestor(std::max(nCoinHeight-1, 0))->GetMedianTimePast();
            // NOTE: Subtract 1 to maintain nLockTime semantics
            // BIP 68 relative lock times have the semantics of calculating
            // the first block or time at which the transaction would be
            // valid. When calculating the effective block time or height
            // for the entire transaction, we switch to using the
            // semantics of nLockTime which is the last invalid block
            // time or height.  Thus we subtract 1 from the calculated
            // time or height.

            // Time-based relative lock-times are measured from the
            // smallest allowed timestamp of the block containing the
            // txout being spent, which is the median time past of the
            // block prior.
            nMinTime = std::max(nMinTime, nCoinTime + (int64_t)((txin.nSequence & CTxIn::SEQUENCE_LOCKTIME_MASK) << CTxIn::SEQUENCE_LOCKTIME_GRANULARITY) - 1);
        } else {
            nMinHeight = std::max(nMinHeight, nCoinHeight + (int)(txin.nSequence & CTxIn::SEQUENCE_LOCKTIME_MASK) - 1);
        }
    }

    return std::make_pair(nMinHeight, nMinTime);
}

bool EvaluateSequenceLocks(const CBlockIndex& block, std::pair<int, int64_t> lockPair)
{
    assert(block.pprev);
    int64_t nBlockTime = block.pprev->GetMedianTimePast();
    if (lockPair.first >= block.nHeight || lockPair.second >= nBlockTime)
        return false;

    return true;
}

bool SequenceLocks(const CTransaction &tx, int flags, std::vector<int>* prevHeights, const CBlockIndex& block)
{
    return EvaluateSequenceLocks(block, CalculateSequenceLocks(tx, flags, prevHeights, block));
}

unsigned int GetLegacySigOpCount(const CTransaction& tx)
{
    unsigned int nSigOps = 0;
    for (const auto& txin : tx.vin)
    {
        nSigOps += txin.scriptSig.GetSigOpCount(false);
    }
    for (const auto& txout : tx.vout)
    {
        nSigOps += txout.scriptPubKey.GetSigOpCount(false);
    }
    return nSigOps;
}

unsigned int GetP2SHSigOpCount(const CTransaction& tx, const CCoinsViewCache& inputs)
{
    if (tx.IsCoinBase())
        return 0;

    unsigned int nSigOps = 0;
    for (unsigned int i = 0; i < tx.vin.size(); i++)
    {
<<<<<<< HEAD
        const CTxOut &prevout = inputs.GetOutputFor(tx.vin[i]);
        if (prevout.scriptPubKey.IsPayToScriptHash(true))
=======
        const CTxOut &prevout = inputs.AccessCoin(tx.vin[i].prevout).out;
        if (prevout.scriptPubKey.IsPayToScriptHash())
>>>>>>> e2b1b3bb
            nSigOps += prevout.scriptPubKey.GetSigOpCount(tx.vin[i].scriptSig);
    }
    return nSigOps;
}

int64_t GetTransactionSigOpCost(const CTransaction& tx, const CCoinsViewCache& inputs, int flags)
{
    int64_t nSigOps = GetLegacySigOpCount(tx) * WITNESS_SCALE_FACTOR;

    if (tx.IsCoinBase())
        return nSigOps;

    if (flags & SCRIPT_VERIFY_P2SH) {
        nSigOps += GetP2SHSigOpCount(tx, inputs) * WITNESS_SCALE_FACTOR;
    }

    for (unsigned int i = 0; i < tx.vin.size(); i++)
    {
        const CTxOut &prevout = inputs.AccessCoin(tx.vin[i].prevout).out;
        nSigOps += CountWitnessSigOps(tx.vin[i].scriptSig, prevout.scriptPubKey, &tx.vin[i].scriptWitness, flags);
    }
    return nSigOps;
}

bool CheckTransaction(const CTransaction& tx, CValidationState &state, bool fCheckDuplicateInputs)
{
    // Basic checks that don't depend on any context
    if (tx.vin.empty())
        return state.DoS(10, false, REJECT_INVALID, "bad-txns-vin-empty");
    if (tx.vout.empty())
        return state.DoS(10, false, REJECT_INVALID, "bad-txns-vout-empty");
    // Size limits (this doesn't take the witness into account, as that hasn't been checked for malleability)
    if (::GetSerializeSize(tx, SER_NETWORK, PROTOCOL_VERSION | SERIALIZE_TRANSACTION_NO_WITNESS) > MAX_BLOCK_BASE_SIZE)
        return state.DoS(100, false, REJECT_INVALID, "bad-txns-oversize");

    // Check for negative or overflow output values
    CAmount nValueOut = 0;
    for (const auto& txout : tx.vout)
    {
        if (txout.nValue < 0)
            return state.DoS(100, false, REJECT_INVALID, "bad-txns-vout-negative");
        if (txout.nValue > MAX_MONEY)
            return state.DoS(100, false, REJECT_INVALID, "bad-txns-vout-toolarge");
        nValueOut += txout.nValue;
        if (!MoneyRange(nValueOut))
            return state.DoS(100, false, REJECT_INVALID, "bad-txns-txouttotal-toolarge");
    }

    // Check for duplicate inputs - note that this check is slow so we skip it in CheckBlock
    if (fCheckDuplicateInputs) {
        std::set<COutPoint> vInOutPoints;
        for (const auto& txin : tx.vin)
        {
            if (!vInOutPoints.insert(txin.prevout).second)
                return state.DoS(100, false, REJECT_INVALID, "bad-txns-inputs-duplicate");
        }
    }

    if (tx.IsCoinBase())
    {
        if (tx.vin[0].scriptSig.size() < 2 || tx.vin[0].scriptSig.size() > 100)
            return state.DoS(100, false, REJECT_INVALID, "bad-cb-length");
    }
    else
    {
        for (const auto& txin : tx.vin)
            if (txin.prevout.IsNull())
                return state.DoS(10, false, REJECT_INVALID, "bad-txns-prevout-null");
    }

    return true;
}

bool Consensus::CheckTxInputs(const CTransaction& tx, CValidationState& state, const CCoinsViewCache& inputs, int nSpendHeight, unsigned flags)
{
        if (!CheckNameTransaction (tx, nSpendHeight, inputs, state, flags))
            return state.Invalid(false, 0, "", "Tx invalid for Namecoin");

        // This doesn't trigger the DoS code on purpose; if it did, it would make it easier
        // for an attacker to attempt to split the network.
        if (!inputs.HaveInputs(tx))
            return state.Invalid(false, 0, "", "Inputs unavailable");

        CAmount nValueIn = 0;
        CAmount nFees = 0;
        for (unsigned int i = 0; i < tx.vin.size(); i++)
        {
            const COutPoint &prevout = tx.vin[i].prevout;
            const Coin& coin = inputs.AccessCoin(prevout);
            assert(!coin.IsSpent());

            // If prev is coinbase, check that it's matured
            if (coin.IsCoinBase()) {
                if (nSpendHeight - coin.nHeight < COINBASE_MATURITY)
                    return state.Invalid(false,
                        REJECT_INVALID, "bad-txns-premature-spend-of-coinbase",
                        strprintf("tried to spend coinbase at depth %d", nSpendHeight - coin.nHeight));
            }

            // Check for negative or overflow input values
            nValueIn += coin.out.nValue;
            if (!MoneyRange(coin.out.nValue) || !MoneyRange(nValueIn))
                return state.DoS(100, false, REJECT_INVALID, "bad-txns-inputvalues-outofrange");

        }

        if (nValueIn < tx.GetValueOut())
            return state.DoS(100, false, REJECT_INVALID, "bad-txns-in-belowout", false,
                strprintf("value in (%s) < value out (%s)", FormatMoney(nValueIn), FormatMoney(tx.GetValueOut())));

        // Tally transaction fees
        CAmount nTxFee = nValueIn - tx.GetValueOut();
        if (nTxFee < 0)
            return state.DoS(100, false, REJECT_INVALID, "bad-txns-fee-negative");
        nFees += nTxFee;
        if (!MoneyRange(nFees))
            return state.DoS(100, false, REJECT_INVALID, "bad-txns-fee-outofrange");
    return true;
}<|MERGE_RESOLUTION|>--- conflicted
+++ resolved
@@ -127,13 +127,8 @@
     unsigned int nSigOps = 0;
     for (unsigned int i = 0; i < tx.vin.size(); i++)
     {
-<<<<<<< HEAD
-        const CTxOut &prevout = inputs.GetOutputFor(tx.vin[i]);
+        const CTxOut &prevout = inputs.AccessCoin(tx.vin[i].prevout).out;
         if (prevout.scriptPubKey.IsPayToScriptHash(true))
-=======
-        const CTxOut &prevout = inputs.AccessCoin(tx.vin[i].prevout).out;
-        if (prevout.scriptPubKey.IsPayToScriptHash())
->>>>>>> e2b1b3bb
             nSigOps += prevout.scriptPubKey.GetSigOpCount(tx.vin[i].scriptSig);
     }
     return nSigOps;

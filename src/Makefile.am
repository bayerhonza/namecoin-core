# Copyright (c) 2013-2016 The Bitcoin Core developers
# Distributed under the MIT software license, see the accompanying
# file COPYING or http://www.opensource.org/licenses/mit-license.php.

DIST_SUBDIRS = secp256k1 univalue

AM_LDFLAGS = $(PTHREAD_CFLAGS) $(LIBTOOL_LDFLAGS) $(HARDENED_LDFLAGS) $(GPROF_LDFLAGS) $(SANITIZER_LDFLAGS)
AM_CXXFLAGS = $(DEBUG_CXXFLAGS) $(HARDENED_CXXFLAGS) $(WARN_CXXFLAGS) $(NOWARN_CXXFLAGS) $(ERROR_CXXFLAGS) $(GPROF_CXXFLAGS) $(SANITIZER_CXXFLAGS)
AM_CPPFLAGS = $(DEBUG_CPPFLAGS) $(HARDENED_CPPFLAGS)
AM_LIBTOOLFLAGS = --preserve-dup-deps
EXTRA_LIBRARIES =

if EMBEDDED_UNIVALUE
LIBUNIVALUE = univalue/libunivalue.la

$(LIBUNIVALUE): $(wildcard univalue/lib/*) $(wildcard univalue/include/*)
	$(AM_V_at)$(MAKE) $(AM_MAKEFLAGS) -C $(@D) $(@F)
else
LIBUNIVALUE = $(UNIVALUE_LIBS)
endif

BITCOIN_INCLUDES=-I$(builddir) $(BDB_CPPFLAGS) $(BOOST_CPPFLAGS) $(LEVELDB_CPPFLAGS) $(CRYPTO_CFLAGS) $(SSL_CFLAGS)

BITCOIN_INCLUDES += -I$(srcdir)/secp256k1/include
BITCOIN_INCLUDES += $(UNIVALUE_CFLAGS)

LIBBITCOIN_SERVER=libbitcoin_server.a
LIBBITCOIN_COMMON=libbitcoin_common.a
LIBBITCOIN_CONSENSUS=libbitcoin_consensus.a
LIBBITCOIN_CLI=libbitcoin_cli.a
LIBBITCOIN_UTIL=libbitcoin_util.a
LIBBITCOIN_CRYPTO_BASE=crypto/libbitcoin_crypto_base.a
LIBBITCOINQT=qt/libbitcoinqt.a
LIBSECP256K1=secp256k1/libsecp256k1.la

if ENABLE_ZMQ
LIBBITCOIN_ZMQ=libbitcoin_zmq.a
endif
if BUILD_BITCOIN_LIBS
LIBBITCOINCONSENSUS=libbitcoinconsensus.la
endif
if ENABLE_WALLET
LIBBITCOIN_WALLET=libbitcoin_wallet.a
endif

LIBBITCOIN_CRYPTO= $(LIBBITCOIN_CRYPTO_BASE)
if ENABLE_SSE41
LIBBITCOIN_CRYPTO_SSE41 = crypto/libbitcoin_crypto_sse41.a
LIBBITCOIN_CRYPTO += $(LIBBITCOIN_CRYPTO_SSE41)
endif
if ENABLE_AVX2
LIBBITCOIN_CRYPTO_AVX2 = crypto/libbitcoin_crypto_avx2.a
LIBBITCOIN_CRYPTO += $(LIBBITCOIN_CRYPTO_AVX2)
endif
if ENABLE_SHANI
LIBBITCOIN_CRYPTO_SHANI = crypto/libbitcoin_crypto_shani.a
LIBBITCOIN_CRYPTO += $(LIBBITCOIN_CRYPTO_SHANI)
endif

$(LIBSECP256K1): $(wildcard secp256k1/src/*.h) $(wildcard secp256k1/src/*.c) $(wildcard secp256k1/include/*)
	$(AM_V_at)$(MAKE) $(AM_MAKEFLAGS) -C $(@D) $(@F)

# Make is not made aware of per-object dependencies to avoid limiting building parallelization
# But to build the less dependent modules first, we manually select their order here:
EXTRA_LIBRARIES += \
  $(LIBBITCOIN_CRYPTO) \
  $(LIBBITCOIN_UTIL) \
  $(LIBBITCOIN_COMMON) \
  $(LIBBITCOIN_CONSENSUS) \
  $(LIBBITCOIN_SERVER) \
  $(LIBBITCOIN_CLI) \
  $(LIBBITCOIN_WALLET) \
  $(LIBBITCOIN_ZMQ)

lib_LTLIBRARIES = $(LIBBITCOINCONSENSUS)

bin_PROGRAMS =
noinst_PROGRAMS =
TESTS =
BENCHMARKS =

if BUILD_BITCOIND
  bin_PROGRAMS += bitcoind
endif

if BUILD_BITCOIN_CLI
  bin_PROGRAMS += bitcoin-cli
endif
if BUILD_BITCOIN_TX
  bin_PROGRAMS += bitcoin-tx
endif

.PHONY: FORCE check-symbols check-security
# bitcoin core #
BITCOIN_CORE_H = \
  addrdb.h \
  addrman.h \
<<<<<<< HEAD
  auxpow.h \
=======
  attributes.h \
>>>>>>> 6d58a5c3
  base58.h \
  bech32.h \
  bloom.h \
  blockencodings.h \
  blockfilter.h \
  chain.h \
  chainparams.h \
  chainparamsbase.h \
  chainparamsseeds.h \
  checkpoints.h \
  checkqueue.h \
  clientversion.h \
  coins.h \
  compat.h \
  compat/byteswap.h \
  compat/endian.h \
  compat/sanity.h \
  compressor.h \
  consensus/consensus.h \
  consensus/tx_verify.h \
  core_io.h \
  core_memusage.h \
  cuckoocache.h \
  fs.h \
  httprpc.h \
  httpserver.h \
  index/base.h \
  index/txindex.h \
  indirectmap.h \
  init.h \
  interfaces/chain.h \
  interfaces/handler.h \
  interfaces/node.h \
  interfaces/wallet.h \
  key.h \
  key_io.h \
  keystore.h \
  dbwrapper.h \
  limitedmap.h \
  logging.h \
  memusage.h \
  merkleblock.h \
  miner.h \
  net.h \
  net_processing.h \
  netaddress.h \
  netbase.h \
  netmessagemaker.h \
  noui.h \
  outputtype.h \
  policy/feerate.h \
  policy/fees.h \
  policy/policy.h \
  policy/rbf.h \
  pow.h \
  protocol.h \
  random.h \
  reverse_iterator.h \
  reverselock.h \
  rpc/auxpow_miner.h \
  rpc/blockchain.h \
  rpc/client.h \
  rpc/mining.h \
  rpc/protocol.h \
  rpc/server.h \
  rpc/rawtransaction.h \
  rpc/register.h \
  rpc/util.h \
  scheduler.h \
  script/descriptor.h \
  script/ismine.h \
  script/sigcache.h \
  script/sign.h \
  script/standard.h \
  shutdown.h \
  streams.h \
  support/allocators/secure.h \
  support/allocators/zeroafterfree.h \
  support/cleanse.h \
  support/events.h \
  support/lockedpool.h \
  sync.h \
  threadsafety.h \
  threadinterrupt.h \
  timedata.h \
  torcontrol.h \
  txdb.h \
  txmempool.h \
  ui_interface.h \
  undo.h \
  util/bytevectorhash.h \
  util/system.h \
  util/memory.h \
  util/moneystr.h \
  util/time.h \
  validation.h \
  validationinterface.h \
  versionbits.h \
  versionbitsinfo.h \
  walletinitinterface.h \
  wallet/coincontrol.h \
  wallet/crypter.h \
  wallet/db.h \
  wallet/feebumper.h \
  wallet/fees.h \
  wallet/rpcwallet.h \
  wallet/wallet.h \
  wallet/walletdb.h \
  wallet/walletutil.h \
  wallet/coinselection.h \
  warnings.h \
  zmq/zmqabstractnotifier.h \
  zmq/zmqconfig.h\
  zmq/zmqnotificationinterface.h \
  zmq/zmqpublishnotifier.h \
  zmq/zmqrpc.h


obj/build.h: FORCE
	@$(MKDIR_P) $(builddir)/obj
	@$(top_srcdir)/share/genbuild.sh "$(abs_top_builddir)/src/obj/build.h" \
	  "$(abs_top_srcdir)"
libbitcoin_util_a-clientversion.$(OBJEXT): obj/build.h

# server: shared between bitcoind and bitcoin-qt
libbitcoin_server_a_CPPFLAGS = $(AM_CPPFLAGS) $(BITCOIN_INCLUDES) $(MINIUPNPC_CPPFLAGS) $(EVENT_CFLAGS) $(EVENT_PTHREADS_CFLAGS)
libbitcoin_server_a_CXXFLAGS = $(AM_CXXFLAGS) $(PIE_FLAGS)
libbitcoin_server_a_SOURCES = \
  addrdb.cpp \
  addrman.cpp \
  bloom.cpp \
  blockencodings.cpp \
  blockfilter.cpp \
  chain.cpp \
  checkpoints.cpp \
  consensus/tx_verify.cpp \
  httprpc.cpp \
  httpserver.cpp \
  index/base.cpp \
  index/txindex.cpp \
  interfaces/chain.cpp \
  interfaces/handler.cpp \
  interfaces/node.cpp \
  init.cpp \
  dbwrapper.cpp \
  merkleblock.cpp \
  miner.cpp \
  net.cpp \
  net_processing.cpp \
  noui.cpp \
  outputtype.cpp \
  policy/fees.cpp \
  policy/policy.cpp \
  policy/rbf.cpp \
  pow.cpp \
  rest.cpp \
  rpc/auxpow_miner.cpp \
  rpc/blockchain.cpp \
  rpc/mining.cpp \
  rpc/misc.cpp \
  rpc/net.cpp \
  rpc/rawtransaction.cpp \
  rpc/server.cpp \
  rpc/util.cpp \
  script/sigcache.cpp \
  shutdown.cpp \
  timedata.cpp \
  torcontrol.cpp \
  txdb.cpp \
  txmempool.cpp \
  ui_interface.cpp \
  validation.cpp \
  validationinterface.cpp \
  versionbits.cpp \
  $(BITCOIN_CORE_H)

if !ENABLE_WALLET
libbitcoin_server_a_SOURCES += dummywallet.cpp
endif

if ENABLE_ZMQ
libbitcoin_zmq_a_CPPFLAGS = $(BITCOIN_INCLUDES) $(ZMQ_CFLAGS)
libbitcoin_zmq_a_CXXFLAGS = $(AM_CXXFLAGS) $(PIE_FLAGS)
libbitcoin_zmq_a_SOURCES = \
  zmq/zmqabstractnotifier.cpp \
  zmq/zmqnotificationinterface.cpp \
  zmq/zmqpublishnotifier.cpp \
  zmq/zmqrpc.cpp
endif


# wallet: shared between bitcoind and bitcoin-qt, but only linked
# when wallet enabled
libbitcoin_wallet_a_CPPFLAGS = $(AM_CPPFLAGS) $(BITCOIN_INCLUDES)
libbitcoin_wallet_a_CXXFLAGS = $(AM_CXXFLAGS) $(PIE_FLAGS)
libbitcoin_wallet_a_SOURCES = \
  interfaces/wallet.cpp \
  wallet/coincontrol.cpp \
  wallet/crypter.cpp \
  wallet/db.cpp \
  wallet/feebumper.cpp \
  wallet/fees.cpp \
  wallet/init.cpp \
  wallet/rpcdump.cpp \
  wallet/rpcwallet.cpp \
  wallet/wallet.cpp \
  wallet/walletdb.cpp \
  wallet/walletutil.cpp \
  wallet/coinselection.cpp \
  $(BITCOIN_CORE_H)

# crypto primitives library
crypto_libbitcoin_crypto_base_a_CPPFLAGS = $(AM_CPPFLAGS)
crypto_libbitcoin_crypto_base_a_CXXFLAGS = $(AM_CXXFLAGS) $(PIE_FLAGS)
crypto_libbitcoin_crypto_base_a_SOURCES = \
  crypto/aes.cpp \
  crypto/aes.h \
  crypto/chacha20.h \
  crypto/chacha20.cpp \
  crypto/common.h \
  crypto/hmac_sha256.cpp \
  crypto/hmac_sha256.h \
  crypto/hmac_sha512.cpp \
  crypto/hmac_sha512.h \
  crypto/ripemd160.cpp \
  crypto/ripemd160.h \
  crypto/sha1.cpp \
  crypto/sha1.h \
  crypto/sha256.cpp \
  crypto/sha256.h \
  crypto/sha512.cpp \
  crypto/sha512.h \
  crypto/siphash.cpp \
  crypto/siphash.h

if USE_ASM
crypto_libbitcoin_crypto_base_a_SOURCES += crypto/sha256_sse4.cpp
endif

crypto_libbitcoin_crypto_sse41_a_CXXFLAGS = $(AM_CXXFLAGS) $(PIE_FLAGS)
crypto_libbitcoin_crypto_sse41_a_CPPFLAGS = $(AM_CPPFLAGS)
crypto_libbitcoin_crypto_sse41_a_CXXFLAGS += $(SSE41_CXXFLAGS)
crypto_libbitcoin_crypto_sse41_a_CPPFLAGS += -DENABLE_SSE41
crypto_libbitcoin_crypto_sse41_a_SOURCES = crypto/sha256_sse41.cpp

crypto_libbitcoin_crypto_avx2_a_CXXFLAGS = $(AM_CXXFLAGS) $(PIE_FLAGS)
crypto_libbitcoin_crypto_avx2_a_CPPFLAGS = $(AM_CPPFLAGS)
crypto_libbitcoin_crypto_avx2_a_CXXFLAGS += $(AVX2_CXXFLAGS)
crypto_libbitcoin_crypto_avx2_a_CPPFLAGS += -DENABLE_AVX2
crypto_libbitcoin_crypto_avx2_a_SOURCES = crypto/sha256_avx2.cpp

crypto_libbitcoin_crypto_shani_a_CXXFLAGS = $(AM_CXXFLAGS) $(PIE_FLAGS)
crypto_libbitcoin_crypto_shani_a_CPPFLAGS = $(AM_CPPFLAGS)
crypto_libbitcoin_crypto_shani_a_CXXFLAGS += $(SHANI_CXXFLAGS)
crypto_libbitcoin_crypto_shani_a_CPPFLAGS += -DENABLE_SHANI
crypto_libbitcoin_crypto_shani_a_SOURCES = crypto/sha256_shani.cpp

# consensus: shared between all executables that validate any consensus rules.
libbitcoin_consensus_a_CPPFLAGS = $(AM_CPPFLAGS) $(BITCOIN_INCLUDES)
libbitcoin_consensus_a_CXXFLAGS = $(AM_CXXFLAGS) $(PIE_FLAGS)
libbitcoin_consensus_a_SOURCES = \
  amount.h \
  arith_uint256.cpp \
  arith_uint256.h \
  consensus/merkle.cpp \
  consensus/merkle.h \
  consensus/params.h \
  consensus/validation.h \
  hash.cpp \
  hash.h \
  prevector.h \
  primitives/block.cpp \
  primitives/block.h \
  primitives/pureheader.cpp \
  primitives/pureheader.h \
  primitives/transaction.cpp \
  primitives/transaction.h \
  pubkey.cpp \
  pubkey.h \
  script/bitcoinconsensus.cpp \
  script/interpreter.cpp \
  script/interpreter.h \
  script/script.cpp \
  script/script.h \
  script/script_error.cpp \
  script/script_error.h \
  serialize.h \
  span.h \
  tinyformat.h \
  uint256.cpp \
  uint256.h \
  util/strencodings.cpp \
  util/strencodings.h \
  version.h

# common: shared between bitcoind, and bitcoin-qt and non-server tools
libbitcoin_common_a_CPPFLAGS = $(AM_CPPFLAGS) $(BITCOIN_INCLUDES)
libbitcoin_common_a_CXXFLAGS = $(AM_CXXFLAGS) $(PIE_FLAGS)
libbitcoin_common_a_SOURCES = \
  auxpow.cpp \
  base58.cpp \
  bech32.cpp \
  chainparams.cpp \
  coins.cpp \
  compressor.cpp \
  core_read.cpp \
  core_write.cpp \
  key.cpp \
  key_io.cpp \
  keystore.cpp \
  netaddress.cpp \
  netbase.cpp \
  policy/feerate.cpp \
  protocol.cpp \
  scheduler.cpp \
  script/descriptor.cpp \
  script/ismine.cpp \
  script/sign.cpp \
  script/standard.cpp \
  versionbitsinfo.cpp \
  warnings.cpp \
  $(BITCOIN_CORE_H)

# util: shared between all executables.
# This library *must* be included to make sure that the glibc
# backward-compatibility objects and their sanity checks are linked.
libbitcoin_util_a_CPPFLAGS = $(AM_CPPFLAGS) $(BITCOIN_INCLUDES)
libbitcoin_util_a_CXXFLAGS = $(AM_CXXFLAGS) $(PIE_FLAGS)
libbitcoin_util_a_SOURCES = \
  support/lockedpool.cpp \
  chainparamsbase.cpp \
  clientversion.cpp \
  compat/glibc_sanity.cpp \
  compat/glibcxx_sanity.cpp \
  compat/strnlen.cpp \
  fs.cpp \
  logging.cpp \
  random.cpp \
  rpc/protocol.cpp \
  support/cleanse.cpp \
  sync.cpp \
  threadinterrupt.cpp \
  util/bytevectorhash.cpp \
  util/system.cpp \
  util/moneystr.cpp \
  util/strencodings.cpp \
  util/time.cpp \
  $(BITCOIN_CORE_H)

if GLIBC_BACK_COMPAT
libbitcoin_util_a_SOURCES += compat/glibc_compat.cpp
AM_LDFLAGS += $(COMPAT_LDFLAGS)
endif

# cli: shared between bitcoin-cli and bitcoin-qt
libbitcoin_cli_a_CPPFLAGS = $(AM_CPPFLAGS) $(BITCOIN_INCLUDES)
libbitcoin_cli_a_CXXFLAGS = $(AM_CXXFLAGS) $(PIE_FLAGS)
libbitcoin_cli_a_SOURCES = \
  rpc/client.cpp \
  $(BITCOIN_CORE_H)

nodist_libbitcoin_util_a_SOURCES = $(srcdir)/obj/build.h
#

# bitcoind binary #
bitcoind_SOURCES = bitcoind.cpp
bitcoind_CPPFLAGS = $(AM_CPPFLAGS) $(BITCOIN_INCLUDES)
bitcoind_CXXFLAGS = $(AM_CXXFLAGS) $(PIE_FLAGS)
bitcoind_LDFLAGS = $(RELDFLAGS) $(AM_LDFLAGS) $(LIBTOOL_APP_LDFLAGS)

if TARGET_WINDOWS
bitcoind_SOURCES += bitcoind-res.rc
endif

bitcoind_LDADD = \
  $(LIBBITCOIN_SERVER) \
  $(LIBBITCOIN_WALLET) \
  $(LIBBITCOIN_SERVER) \
  $(LIBBITCOIN_COMMON) \
  $(LIBUNIVALUE) \
  $(LIBBITCOIN_UTIL) \
  $(LIBBITCOIN_ZMQ) \
  $(LIBBITCOIN_CONSENSUS) \
  $(LIBBITCOIN_CRYPTO) \
  $(LIBLEVELDB) \
  $(LIBLEVELDB_SSE42) \
  $(LIBMEMENV) \
  $(LIBSECP256K1)

bitcoind_LDADD += $(BOOST_LIBS) $(BDB_LIBS) $(CRYPTO_LIBS) $(MINIUPNPC_LIBS) $(EVENT_PTHREADS_LIBS) $(EVENT_LIBS) $(ZMQ_LIBS)

# bitcoin-cli binary #
bitcoin_cli_SOURCES = bitcoin-cli.cpp
bitcoin_cli_CPPFLAGS = $(AM_CPPFLAGS) $(BITCOIN_INCLUDES) $(EVENT_CFLAGS)
bitcoin_cli_CXXFLAGS = $(AM_CXXFLAGS) $(PIE_FLAGS)
bitcoin_cli_LDFLAGS = $(RELDFLAGS) $(AM_LDFLAGS) $(LIBTOOL_APP_LDFLAGS)

if TARGET_WINDOWS
bitcoin_cli_SOURCES += bitcoin-cli-res.rc
endif

bitcoin_cli_LDADD = \
  $(LIBBITCOIN_CLI) \
  $(LIBUNIVALUE) \
  $(LIBBITCOIN_UTIL) \
  $(LIBBITCOIN_CRYPTO)

bitcoin_cli_LDADD += $(BOOST_LIBS) $(CRYPTO_LIBS) $(EVENT_LIBS)
#

# bitcoin-tx binary #
bitcoin_tx_SOURCES = bitcoin-tx.cpp
bitcoin_tx_CPPFLAGS = $(AM_CPPFLAGS) $(BITCOIN_INCLUDES)
bitcoin_tx_CXXFLAGS = $(AM_CXXFLAGS) $(PIE_FLAGS)
bitcoin_tx_LDFLAGS = $(RELDFLAGS) $(AM_LDFLAGS) $(LIBTOOL_APP_LDFLAGS)

if TARGET_WINDOWS
bitcoin_tx_SOURCES += bitcoin-tx-res.rc
endif

bitcoin_tx_LDADD = \
  $(LIBUNIVALUE) \
  $(LIBBITCOIN_COMMON) \
  $(LIBBITCOIN_UTIL) \
  $(LIBBITCOIN_CONSENSUS) \
  $(LIBBITCOIN_CRYPTO) \
  $(LIBSECP256K1)

bitcoin_tx_LDADD += $(BOOST_LIBS) $(CRYPTO_LIBS)
#

# bitcoinconsensus library #
if BUILD_BITCOIN_LIBS
include_HEADERS = script/bitcoinconsensus.h
libbitcoinconsensus_la_SOURCES = $(crypto_libbitcoin_crypto_base_a_SOURCES) $(libbitcoin_consensus_a_SOURCES)

if GLIBC_BACK_COMPAT
  libbitcoinconsensus_la_SOURCES += compat/glibc_compat.cpp
endif

libbitcoinconsensus_la_LDFLAGS = $(AM_LDFLAGS) -no-undefined $(RELDFLAGS)
libbitcoinconsensus_la_LIBADD = $(LIBSECP256K1)
libbitcoinconsensus_la_CPPFLAGS = $(AM_CPPFLAGS) -I$(builddir)/obj -I$(srcdir)/secp256k1/include -DBUILD_BITCOIN_INTERNAL
libbitcoinconsensus_la_CXXFLAGS = $(AM_CXXFLAGS) $(PIE_FLAGS)

endif
#

CTAES_DIST =  crypto/ctaes/bench.c
CTAES_DIST += crypto/ctaes/ctaes.c
CTAES_DIST += crypto/ctaes/ctaes.h
CTAES_DIST += crypto/ctaes/README.md
CTAES_DIST += crypto/ctaes/test.c

CLEANFILES = $(EXTRA_LIBRARIES)

CLEANFILES += *.gcda *.gcno
CLEANFILES += compat/*.gcda compat/*.gcno
CLEANFILES += consensus/*.gcda consensus/*.gcno
CLEANFILES += crypto/*.gcda crypto/*.gcno
CLEANFILES += policy/*.gcda policy/*.gcno
CLEANFILES += primitives/*.gcda primitives/*.gcno
CLEANFILES += script/*.gcda script/*.gcno
CLEANFILES += support/*.gcda support/*.gcno
CLEANFILES += univalue/*.gcda univalue/*.gcno
CLEANFILES += wallet/*.gcda wallet/*.gcno
CLEANFILES += wallet/test/*.gcda wallet/test/*.gcno
CLEANFILES += zmq/*.gcda zmq/*.gcno
CLEANFILES += obj/build.h

EXTRA_DIST = $(CTAES_DIST)


config/bitcoin-config.h: config/stamp-h1
	@$(MAKE) -C $(top_builddir) $(subdir)/$(@)
config/stamp-h1: $(top_srcdir)/$(subdir)/config/bitcoin-config.h.in $(top_builddir)/config.status
	$(AM_V_at)$(MAKE) -C $(top_builddir) $(subdir)/$(@)
$(top_srcdir)/$(subdir)/config/bitcoin-config.h.in:  $(am__configure_deps)
	$(AM_V_at)$(MAKE) -C $(top_srcdir) $(subdir)/config/bitcoin-config.h.in

clean-local:
	-$(MAKE) -C secp256k1 clean
	-$(MAKE) -C univalue clean
	-rm -f leveldb/*/*.gcda leveldb/*/*.gcno leveldb/helpers/memenv/*.gcda leveldb/helpers/memenv/*.gcno
	-rm -f config.h
	-rm -rf test/__pycache__

.rc.o:
	@test -f $(WINDRES)
	## FIXME: How to get the appropriate modulename_CPPFLAGS in here?
	$(AM_V_GEN) $(WINDRES) $(DEFS) $(DEFAULT_INCLUDES) $(INCLUDES) $(CPPFLAGS) -DWINDRES_PREPROC -i $< -o $@

check-symbols: $(bin_PROGRAMS)
if GLIBC_BACK_COMPAT
	@echo "Checking glibc back compat..."
	$(AM_V_at) READELF=$(READELF) CPPFILT=$(CPPFILT) $(top_srcdir)/contrib/devtools/symbol-check.py < $(bin_PROGRAMS)
endif

check-security: $(bin_PROGRAMS)
if HARDEN
	@echo "Checking binary security..."
	$(AM_V_at) READELF=$(READELF) OBJDUMP=$(OBJDUMP) $(top_srcdir)/contrib/devtools/security-check.py < $(bin_PROGRAMS)
endif

if ENABLE_BIP70
%.pb.cc %.pb.h: %.proto
	@test -f $(PROTOC)
	$(AM_V_GEN) $(PROTOC) --cpp_out=$(@D) --proto_path=$(<D) $<
endif

if EMBEDDED_LEVELDB
include Makefile.leveldb.include
endif

if ENABLE_TESTS
include Makefile.test.include
endif

if ENABLE_BENCH
include Makefile.bench.include
endif

if ENABLE_QT
include Makefile.qt.include
endif

if ENABLE_QT_TESTS
include Makefile.qttest.include
endif<|MERGE_RESOLUTION|>--- conflicted
+++ resolved
@@ -95,11 +95,8 @@
 BITCOIN_CORE_H = \
   addrdb.h \
   addrman.h \
-<<<<<<< HEAD
+  attributes.h \
   auxpow.h \
-=======
-  attributes.h \
->>>>>>> 6d58a5c3
   base58.h \
   bech32.h \
   bloom.h \

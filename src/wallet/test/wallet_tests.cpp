--- conflicted
+++ resolved
@@ -368,14 +368,10 @@
         int changePos = -1;
         std::string error;
         CCoinControl dummy;
-<<<<<<< HEAD
-        BOOST_CHECK(wallet->CreateTransaction(*m_locked_chain, {recipient}, nullptr, tx, reservekey, fee, changePos, error, dummy));
-=======
         {
             auto locked_chain = m_chain->lock();
-            BOOST_CHECK(wallet->CreateTransaction(*locked_chain, {recipient}, tx, reservekey, fee, changePos, error, dummy));
+            BOOST_CHECK(wallet->CreateTransaction(*locked_chain, {recipient}, nullptr, tx, reservekey, fee, changePos, error, dummy));
         }
->>>>>>> e0e322bc
         CValidationState state;
         BOOST_CHECK(wallet->CommitTransaction(tx, {}, {}, reservekey, state));
         CMutableTransaction blocktx;

// Copyright (c) 2010 Satoshi Nakamoto
// Copyright (c) 2009-2016 The Bitcoin Core developers
// Distributed under the MIT software license, see the accompanying
// file COPYING or http://www.opensource.org/licenses/mit-license.php.

#include "amount.h"
#include "base58.h"
#include "chain.h"
#include "consensus/validation.h"
#include "core_io.h"
#include "init.h"
#include "wallet/coincontrol.h"
#include "validation.h"
#include "net.h"
#include "policy/feerate.h"
#include "policy/fees.h"
#include "policy/policy.h"
#include "policy/rbf.h"
#include "rpc/server.h"
#include "script/sign.h"
#include "timedata.h"
#include "util.h"
#include "utilmoneystr.h"
#include "wallet/feebumper.h"
#include "wallet/wallet.h"
#include "wallet/walletdb.h"

#include <stdint.h>

#include <boost/assign/list_of.hpp>

#include <univalue.h>

CWallet *GetWalletForJSONRPCRequest(const JSONRPCRequest& request)
{
    return pwalletMain;
}

std::string HelpRequiringPassphrase(CWallet * const pwallet)
{
    return pwallet && pwallet->IsCrypted()
        ? "\nRequires wallet passphrase to be set with walletpassphrase call."
        : "";
}

bool EnsureWalletIsAvailable(CWallet * const pwallet, bool avoidException)
{
    if (!pwallet) {
        if (!avoidException)
            throw JSONRPCError(RPC_METHOD_NOT_FOUND, "Method not found (disabled)");
        else
            return false;
    }
    return true;
}

void EnsureWalletIsUnlocked(CWallet * const pwallet)
{
    if (pwallet->IsLocked()) {
        throw JSONRPCError(RPC_WALLET_UNLOCK_NEEDED, "Error: Please enter the wallet passphrase with walletpassphrase first.");
    }
}

void WalletTxToJSON(const CWalletTx& wtx, UniValue& entry)
{
    int confirms = wtx.GetDepthInMainChain();
    entry.push_back(Pair("confirmations", confirms));
    if (wtx.IsCoinBase())
        entry.push_back(Pair("generated", true));
    if (confirms > 0)
    {
        entry.push_back(Pair("blockhash", wtx.hashBlock.GetHex()));
        entry.push_back(Pair("blockindex", wtx.nIndex));
        entry.push_back(Pair("blocktime", mapBlockIndex[wtx.hashBlock]->GetBlockTime()));
    } else {
        entry.push_back(Pair("trusted", wtx.IsTrusted()));
    }
    uint256 hash = wtx.GetHash();
    entry.push_back(Pair("txid", hash.GetHex()));
    UniValue conflicts(UniValue::VARR);
    BOOST_FOREACH(const uint256& conflict, wtx.GetConflicts())
        conflicts.push_back(conflict.GetHex());
    entry.push_back(Pair("walletconflicts", conflicts));
    entry.push_back(Pair("time", wtx.GetTxTime()));
    entry.push_back(Pair("timereceived", (int64_t)wtx.nTimeReceived));

    // Add opt-in RBF status
    std::string rbfStatus = "no";
    if (confirms <= 0) {
        LOCK(mempool.cs);
        RBFTransactionState rbfState = IsRBFOptIn(wtx, mempool);
        if (rbfState == RBF_TRANSACTIONSTATE_UNKNOWN)
            rbfStatus = "unknown";
        else if (rbfState == RBF_TRANSACTIONSTATE_REPLACEABLE_BIP125)
            rbfStatus = "yes";
    }
    entry.push_back(Pair("bip125-replaceable", rbfStatus));

    BOOST_FOREACH(const PAIRTYPE(std::string, std::string)& item, wtx.mapValue)
        entry.push_back(Pair(item.first, item.second));
}

std::string AccountFromValue(const UniValue& value)
{
    std::string strAccount = value.get_str();
    if (strAccount == "*")
        throw JSONRPCError(RPC_WALLET_INVALID_ACCOUNT_NAME, "Invalid account name");
    return strAccount;
}

UniValue getnewaddress(const JSONRPCRequest& request)
{
    CWallet * const pwallet = GetWalletForJSONRPCRequest(request);
    if (!EnsureWalletIsAvailable(pwallet, request.fHelp)) {
        return NullUniValue;
    }

    if (request.fHelp || request.params.size() > 1)
        throw std::runtime_error(
            "getnewaddress ( \"account\" )\n"
            "\nReturns a new Namecoin address for receiving payments.\n"
            "If 'account' is specified (DEPRECATED), it is added to the address book \n"
            "so payments received with the address will be credited to 'account'.\n"
            "\nArguments:\n"
            "1. \"account\"        (string, optional) DEPRECATED. The account name for the address to be linked to. If not provided, the default account \"\" is used. It can also be set to the empty string \"\" to represent the default account. The account does not need to exist, it will be created if there is no account by the given name.\n"
            "\nResult:\n"
            "\"address\"    (string) The new namecoin address\n"
            "\nExamples:\n"
            + HelpExampleCli("getnewaddress", "")
            + HelpExampleRpc("getnewaddress", "")
        );

    LOCK2(cs_main, pwallet->cs_wallet);

    // Parse the account first so we don't generate a key if there's an error
    std::string strAccount;
    if (request.params.size() > 0)
        strAccount = AccountFromValue(request.params[0]);

    if (!pwallet->IsLocked()) {
        pwallet->TopUpKeyPool();
    }

    // Generate a new key that is added to wallet
    CPubKey newKey;
    if (!pwallet->GetKeyFromPool(newKey)) {
        throw JSONRPCError(RPC_WALLET_KEYPOOL_RAN_OUT, "Error: Keypool ran out, please call keypoolrefill first");
    }
    CKeyID keyID = newKey.GetID();

    pwallet->SetAddressBook(keyID, strAccount, "receive");

    return CBitcoinAddress(keyID).ToString();
}


CBitcoinAddress GetAccountAddress(CWallet* const pwallet, std::string strAccount, bool bForceNew=false)
{
    CPubKey pubKey;
    if (!pwallet->GetAccountPubkey(pubKey, strAccount, bForceNew)) {
        throw JSONRPCError(RPC_WALLET_KEYPOOL_RAN_OUT, "Error: Keypool ran out, please call keypoolrefill first");
    }

    return CBitcoinAddress(pubKey.GetID());
}

UniValue getaccountaddress(const JSONRPCRequest& request)
{
    CWallet * const pwallet = GetWalletForJSONRPCRequest(request);
    if (!EnsureWalletIsAvailable(pwallet, request.fHelp)) {
        return NullUniValue;
    }

    if (request.fHelp || request.params.size() != 1)
        throw std::runtime_error(
            "getaccountaddress \"account\"\n"
            "\nDEPRECATED. Returns the current Namecoin address for receiving payments to this account.\n"
            "\nArguments:\n"
            "1. \"account\"       (string, required) The account name for the address. It can also be set to the empty string \"\" to represent the default account. The account does not need to exist, it will be created and a new address created  if there is no account by the given name.\n"
            "\nResult:\n"
            "\"address\"          (string) The account namecoin address\n"
            "\nExamples:\n"
            + HelpExampleCli("getaccountaddress", "")
            + HelpExampleCli("getaccountaddress", "\"\"")
            + HelpExampleCli("getaccountaddress", "\"myaccount\"")
            + HelpExampleRpc("getaccountaddress", "\"myaccount\"")
        );

    LOCK2(cs_main, pwallet->cs_wallet);

    // Parse the account first so we don't generate a key if there's an error
    std::string strAccount = AccountFromValue(request.params[0]);

    UniValue ret(UniValue::VSTR);

    ret = GetAccountAddress(pwallet, strAccount).ToString();
    return ret;
}


UniValue getrawchangeaddress(const JSONRPCRequest& request)
{
    CWallet * const pwallet = GetWalletForJSONRPCRequest(request);
    if (!EnsureWalletIsAvailable(pwallet, request.fHelp)) {
        return NullUniValue;
    }

    if (request.fHelp || request.params.size() > 1)
        throw std::runtime_error(
            "getrawchangeaddress\n"
            "\nReturns a new Namecoin address, for receiving change.\n"
            "This is for use with raw transactions, NOT normal use.\n"
            "\nResult:\n"
            "\"address\"    (string) The address\n"
            "\nExamples:\n"
            + HelpExampleCli("getrawchangeaddress", "")
            + HelpExampleRpc("getrawchangeaddress", "")
       );

    LOCK2(cs_main, pwallet->cs_wallet);

    if (!pwallet->IsLocked()) {
        pwallet->TopUpKeyPool();
    }

    CReserveKey reservekey(pwallet);
    CPubKey vchPubKey;
    if (!reservekey.GetReservedKey(vchPubKey, true))
        throw JSONRPCError(RPC_WALLET_KEYPOOL_RAN_OUT, "Error: Keypool ran out, please call keypoolrefill first");

    reservekey.KeepKey();

    CKeyID keyID = vchPubKey.GetID();

    return CBitcoinAddress(keyID).ToString();
}


UniValue setaccount(const JSONRPCRequest& request)
{
    CWallet * const pwallet = GetWalletForJSONRPCRequest(request);
    if (!EnsureWalletIsAvailable(pwallet, request.fHelp)) {
        return NullUniValue;
    }

    if (request.fHelp || request.params.size() < 1 || request.params.size() > 2)
        throw std::runtime_error(
            "setaccount \"address\" \"account\"\n"
            "\nDEPRECATED. Sets the account associated with the given address.\n"
            "\nArguments:\n"
            "1. \"address\"         (string, required) The namecoin address to be associated with an account.\n"
            "2. \"account\"         (string, required) The account to assign the address to.\n"
            "\nExamples:\n"
            + HelpExampleCli("setaccount", "\"N2xHFZ8NWNkGuuXfDxv8iMXdQGMd3tjZXX\" \"tabby\"")
            + HelpExampleRpc("setaccount", "\"N2xHFZ8NWNkGuuXfDxv8iMXdQGMd3tjZXX\", \"tabby\"")
        );

    LOCK2(cs_main, pwallet->cs_wallet);

    CBitcoinAddress address(request.params[0].get_str());
    if (!address.IsValid())
        throw JSONRPCError(RPC_INVALID_ADDRESS_OR_KEY, "Invalid Namecoin address");

    std::string strAccount;
    if (request.params.size() > 1)
        strAccount = AccountFromValue(request.params[1]);

    // Only add the account if the address is yours.
    if (IsMine(*pwallet, address.Get())) {
        // Detect when changing the account of an address that is the 'unused current key' of another account:
        if (pwallet->mapAddressBook.count(address.Get())) {
            std::string strOldAccount = pwallet->mapAddressBook[address.Get()].name;
            if (address == GetAccountAddress(pwallet, strOldAccount)) {
                GetAccountAddress(pwallet, strOldAccount, true);
            }
        }
        pwallet->SetAddressBook(address.Get(), strAccount, "receive");
    }
    else
        throw JSONRPCError(RPC_MISC_ERROR, "setaccount can only be used with own address");

    return NullUniValue;
}


UniValue getaccount(const JSONRPCRequest& request)
{
    CWallet * const pwallet = GetWalletForJSONRPCRequest(request);
    if (!EnsureWalletIsAvailable(pwallet, request.fHelp)) {
        return NullUniValue;
    }

    if (request.fHelp || request.params.size() != 1)
        throw std::runtime_error(
            "getaccount \"address\"\n"
            "\nDEPRECATED. Returns the account associated with the given address.\n"
            "\nArguments:\n"
            "1. \"address\"         (string, required) The namecoin address for account lookup.\n"
            "\nResult:\n"
            "\"accountname\"        (string) the account address\n"
            "\nExamples:\n"
            + HelpExampleCli("getaccount", "\"N2xHFZ8NWNkGuuXfDxv8iMXdQGMd3tjZXX\"")
            + HelpExampleRpc("getaccount", "\"N2xHFZ8NWNkGuuXfDxv8iMXdQGMd3tjZXX\"")
        );

    LOCK2(cs_main, pwallet->cs_wallet);

    CBitcoinAddress address(request.params[0].get_str());
    if (!address.IsValid())
        throw JSONRPCError(RPC_INVALID_ADDRESS_OR_KEY, "Invalid Namecoin address");

    std::string strAccount;
    std::map<CTxDestination, CAddressBookData>::iterator mi = pwallet->mapAddressBook.find(address.Get());
    if (mi != pwallet->mapAddressBook.end() && !(*mi).second.name.empty()) {
        strAccount = (*mi).second.name;
    }
    return strAccount;
}


UniValue getaddressesbyaccount(const JSONRPCRequest& request)
{
    CWallet * const pwallet = GetWalletForJSONRPCRequest(request);
    if (!EnsureWalletIsAvailable(pwallet, request.fHelp)) {
        return NullUniValue;
    }

    if (request.fHelp || request.params.size() != 1)
        throw std::runtime_error(
            "getaddressesbyaccount \"account\"\n"
            "\nDEPRECATED. Returns the list of addresses for the given account.\n"
            "\nArguments:\n"
            "1. \"account\"        (string, required) The account name.\n"
            "\nResult:\n"
            "[                     (json array of string)\n"
            "  \"address\"         (string) a namecoin address associated with the given account\n"
            "  ,...\n"
            "]\n"
            "\nExamples:\n"
            + HelpExampleCli("getaddressesbyaccount", "\"tabby\"")
            + HelpExampleRpc("getaddressesbyaccount", "\"tabby\"")
        );

    LOCK2(cs_main, pwallet->cs_wallet);

    std::string strAccount = AccountFromValue(request.params[0]);

    // Find all addresses that have the given account
    UniValue ret(UniValue::VARR);
    for (const std::pair<CBitcoinAddress, CAddressBookData>& item : pwallet->mapAddressBook) {
        const CBitcoinAddress& address = item.first;
        const std::string& strName = item.second.name;
        if (strName == strAccount)
            ret.push_back(address.ToString());
    }
    return ret;
}

static void SendMoney(CWallet * const pwallet, const CTxDestination &address, CAmount nValue, bool fSubtractFeeFromAmount, CWalletTx& wtxNew)
{
    // Parse Bitcoin address
    CScript scriptPubKey = GetScriptForDestination(address);

    return SendMoneyToScript(pwallet, scriptPubKey, NULL, nValue, fSubtractFeeFromAmount, wtxNew);
}

void SendMoneyToScript(CWallet* const pwallet, const CScript &scriptPubKey,
                       const CTxIn* withInput, CAmount nValue,
                       bool fSubtractFeeFromAmount, CWalletTx& wtxNew)
{
    CAmount curBalance = pwallet->GetBalance();

    // Check amount
    if (nValue <= 0)
        throw JSONRPCError(RPC_INVALID_PARAMETER, "Invalid amount");

    /* If we have an additional input that is a name, we have to take this
       name's value into account as well for the balance check.  Otherwise one
       sees spurious "Insufficient funds" errors when updating names when the
       wallet's balance it smaller than the amount locked in the name.  */
    CAmount lockedValue = 0;
    std::string strError;
    if (withInput)
      {
        const CWalletTx* dummyWalletTx;
        if (!pwalletMain->FindValueInNameInput (*withInput, lockedValue,
                                                dummyWalletTx, strError))
          throw JSONRPCError(RPC_WALLET_ERROR, strError);
      }

    if (nValue > curBalance + lockedValue)
        throw JSONRPCError(RPC_WALLET_INSUFFICIENT_FUNDS, "Insufficient funds");

    if (pwallet->GetBroadcastTransactions() && !g_connman) {
        throw JSONRPCError(RPC_CLIENT_P2P_DISABLED, "Error: Peer-to-peer functionality missing or disabled");
    }

    // Create and send the transaction
    CReserveKey reservekey(pwallet);
    CAmount nFeeRequired;
    std::vector<CRecipient> vecSend;
    int nChangePosRet = -1;
    CRecipient recipient = {scriptPubKey, nValue, fSubtractFeeFromAmount};
    vecSend.push_back(recipient);
    if (!pwallet->CreateTransaction(vecSend, withInput, wtxNew, reservekey, nFeeRequired, nChangePosRet, strError)) {
        if (!fSubtractFeeFromAmount && nValue + nFeeRequired > curBalance)
            strError = strprintf("Error: This transaction requires a transaction fee of at least %s", FormatMoney(nFeeRequired));
        throw JSONRPCError(RPC_WALLET_ERROR, strError);
    }
    CValidationState state;
    if (!pwallet->CommitTransaction(wtxNew, reservekey, g_connman.get(), state)) {
        strError = strprintf("Error: The transaction was rejected! Reason given: %s", state.GetRejectReason());
        throw JSONRPCError(RPC_WALLET_ERROR, strError);
    }
}

UniValue sendtoaddress(const JSONRPCRequest& request)
{
    CWallet * const pwallet = GetWalletForJSONRPCRequest(request);
    if (!EnsureWalletIsAvailable(pwallet, request.fHelp)) {
        return NullUniValue;
    }

    if (request.fHelp || request.params.size() < 2 || request.params.size() > 5)
        throw std::runtime_error(
            "sendtoaddress \"address\" amount ( \"comment\" \"comment_to\" subtractfeefromamount )\n"
            "\nSend an amount to a given address.\n"
            + HelpRequiringPassphrase(pwallet) +
            "\nArguments:\n"
            "1. \"address\"            (string, required) The namecoin address to send to.\n"
            "2. \"amount\"             (numeric or string, required) The amount in " + CURRENCY_UNIT + " to send. eg 0.1\n"
            "3. \"comment\"            (string, optional) A comment used to store what the transaction is for. \n"
            "                             This is not part of the transaction, just kept in your wallet.\n"
            "4. \"comment_to\"         (string, optional) A comment to store the name of the person or organization \n"
            "                             to which you're sending the transaction. This is not part of the \n"
            "                             transaction, just kept in your wallet.\n"
            "5. subtractfeefromamount  (boolean, optional, default=false) The fee will be deducted from the amount being sent.\n"
            "                             The recipient will receive less namecoins than you enter in the amount field.\n"
            "\nResult:\n"
            "\"txid\"                  (string) The transaction id.\n"
            "\nExamples:\n"
            + HelpExampleCli("sendtoaddress", "\"N2xHFZ8NWNkGuuXfDxv8iMXdQGMd3tjZfx\" 0.1")
            + HelpExampleCli("sendtoaddress", "\"N2xHFZ8NWNkGuuXfDxv8iMXdQGMd3tjZfx\" 0.1 \"donation\" \"seans outpost\"")
            + HelpExampleCli("sendtoaddress", "\"N2xHFZ8NWNkGuuXfDxv8iMXdQGMd3tjZfx\" 0.1 \"\" \"\" true")
            + HelpExampleRpc("sendtoaddress", "\"N2xHFZ8NWNkGuuXfDxv8iMXdQGMd3tjZfx\", 0.1, \"donation\", \"seans outpost\"")
        );

    LOCK2(cs_main, pwallet->cs_wallet);

    CBitcoinAddress address(request.params[0].get_str());
    if (!address.IsValid())
        throw JSONRPCError(RPC_INVALID_ADDRESS_OR_KEY, "Invalid Namecoin address");

    /* Note that the code below is duplicated in sendtoname.  Make sure
       to update it accordingly with changes made here.  */

    // Amount
    CAmount nAmount = AmountFromValue(request.params[1]);
    if (nAmount <= 0)
        throw JSONRPCError(RPC_TYPE_ERROR, "Invalid amount for send");

    // Wallet comments
    CWalletTx wtx;
    if (request.params.size() > 2 && !request.params[2].isNull() && !request.params[2].get_str().empty())
        wtx.mapValue["comment"] = request.params[2].get_str();
    if (request.params.size() > 3 && !request.params[3].isNull() && !request.params[3].get_str().empty())
        wtx.mapValue["to"]      = request.params[3].get_str();

    bool fSubtractFeeFromAmount = false;
    if (request.params.size() > 4)
        fSubtractFeeFromAmount = request.params[4].get_bool();

    EnsureWalletIsUnlocked(pwallet);

    SendMoney(pwallet, address.Get(), nAmount, fSubtractFeeFromAmount, wtx);

    return wtx.GetHash().GetHex();
}

UniValue listaddressgroupings(const JSONRPCRequest& request)
{
    CWallet * const pwallet = GetWalletForJSONRPCRequest(request);
    if (!EnsureWalletIsAvailable(pwallet, request.fHelp)) {
        return NullUniValue;
    }

    if (request.fHelp)
        throw std::runtime_error(
            "listaddressgroupings\n"
            "\nLists groups of addresses which have had their common ownership\n"
            "made public by common use as inputs or as the resulting change\n"
            "in past transactions\n"
            "\nResult:\n"
            "[\n"
            "  [\n"
            "    [\n"
            "      \"address\",            (string) The namecoin address\n"
            "      amount,                 (numeric) The amount in " + CURRENCY_UNIT + "\n"
            "      \"account\"             (string, optional) DEPRECATED. The account\n"
            "    ]\n"
            "    ,...\n"
            "  ]\n"
            "  ,...\n"
            "]\n"
            "\nExamples:\n"
            + HelpExampleCli("listaddressgroupings", "")
            + HelpExampleRpc("listaddressgroupings", "")
        );

    LOCK2(cs_main, pwallet->cs_wallet);

    UniValue jsonGroupings(UniValue::VARR);
    std::map<CTxDestination, CAmount> balances = pwallet->GetAddressBalances();
    for (std::set<CTxDestination> grouping : pwallet->GetAddressGroupings()) {
        UniValue jsonGrouping(UniValue::VARR);
        BOOST_FOREACH(CTxDestination address, grouping)
        {
            UniValue addressInfo(UniValue::VARR);
            addressInfo.push_back(CBitcoinAddress(address).ToString());
            addressInfo.push_back(ValueFromAmount(balances[address]));
            {
                if (pwallet->mapAddressBook.find(CBitcoinAddress(address).Get()) != pwallet->mapAddressBook.end()) {
                    addressInfo.push_back(pwallet->mapAddressBook.find(CBitcoinAddress(address).Get())->second.name);
                }
            }
            jsonGrouping.push_back(addressInfo);
        }
        jsonGroupings.push_back(jsonGrouping);
    }
    return jsonGroupings;
}

UniValue signmessage(const JSONRPCRequest& request)
{
    CWallet * const pwallet = GetWalletForJSONRPCRequest(request);
    if (!EnsureWalletIsAvailable(pwallet, request.fHelp)) {
        return NullUniValue;
    }

    if (request.fHelp || request.params.size() != 2)
        throw std::runtime_error(
            "signmessage \"address\" \"message\"\n"
            "\nSign a message with the private key of an address"
            + HelpRequiringPassphrase(pwallet) + "\n"
            "\nArguments:\n"
            "1. \"address\"         (string, required) The namecoin address to use for the private key.\n"
            "2. \"message\"         (string, required) The message to create a signature of.\n"
            "\nResult:\n"
            "\"signature\"          (string) The signature of the message encoded in base 64\n"
            "\nExamples:\n"
            "\nUnlock the wallet for 30 seconds\n"
            + HelpExampleCli("walletpassphrase", "\"mypassphrase\" 30") +
            "\nCreate the signature\n"
            + HelpExampleCli("signmessage", "\"N2xHFZ8NWNkGuuXfDxv8iMXdQGMd3tjZXX\" \"my message\"") +
            "\nVerify the signature\n"
            + HelpExampleCli("verifymessage", "\"N2xHFZ8NWNkGuuXfDxv8iMXdQGMd3tjZXX\" \"signature\" \"my message\"") +
            "\nAs json rpc\n"
            + HelpExampleRpc("signmessage", "\"N2xHFZ8NWNkGuuXfDxv8iMXdQGMd3tjZXX\", \"my message\"")
        );

    LOCK2(cs_main, pwallet->cs_wallet);

    EnsureWalletIsUnlocked(pwallet);

    std::string strAddress = request.params[0].get_str();
    std::string strMessage = request.params[1].get_str();

    CBitcoinAddress addr(strAddress);
    if (!addr.IsValid())
        throw JSONRPCError(RPC_TYPE_ERROR, "Invalid address");

    CKeyID keyID;
    if (!addr.GetKeyID(keyID))
        throw JSONRPCError(RPC_TYPE_ERROR, "Address does not refer to key");

    CKey key;
    if (!pwallet->GetKey(keyID, key)) {
        throw JSONRPCError(RPC_WALLET_ERROR, "Private key not available");
    }

    CHashWriter ss(SER_GETHASH, 0);
    ss << strMessageMagic;
    ss << strMessage;

    std::vector<unsigned char> vchSig;
    if (!key.SignCompact(ss.GetHash(), vchSig))
        throw JSONRPCError(RPC_INVALID_ADDRESS_OR_KEY, "Sign failed");

    return EncodeBase64(&vchSig[0], vchSig.size());
}

UniValue getreceivedbyaddress(const JSONRPCRequest& request)
{
    CWallet * const pwallet = GetWalletForJSONRPCRequest(request);
    if (!EnsureWalletIsAvailable(pwallet, request.fHelp)) {
        return NullUniValue;
    }

    if (request.fHelp || request.params.size() < 1 || request.params.size() > 2)
        throw std::runtime_error(
            "getreceivedbyaddress \"address\" ( minconf )\n"
            "\nReturns the total amount received by the given address in transactions with at least minconf confirmations.\n"
            "\nArguments:\n"
            "1. \"address\"         (string, required) The namecoin address for transactions.\n"
            "2. minconf             (numeric, optional, default=1) Only include transactions confirmed at least this many times.\n"
            "\nResult:\n"
            "amount   (numeric) The total amount in " + CURRENCY_UNIT + " received at this address.\n"
            "\nExamples:\n"
            "\nThe amount from transactions with at least 1 confirmation\n"
            + HelpExampleCli("getreceivedbyaddress", "\"N2xHFZ8NWNkGuuXfDxv8iMXdQGMd3tjZXX\"") +
            "\nThe amount including unconfirmed transactions, zero confirmations\n"
            + HelpExampleCli("getreceivedbyaddress", "\"N2xHFZ8NWNkGuuXfDxv8iMXdQGMd3tjZXX\" 0") +
            "\nThe amount with at least 6 confirmation, very safe\n"
            + HelpExampleCli("getreceivedbyaddress", "\"N2xHFZ8NWNkGuuXfDxv8iMXdQGMd3tjZXX\" 6") +
            "\nAs a json rpc call\n"
            + HelpExampleRpc("getreceivedbyaddress", "\"N2xHFZ8NWNkGuuXfDxv8iMXdQGMd3tjZXX\", 6")
       );

    LOCK2(cs_main, pwallet->cs_wallet);

    // Bitcoin address
    CBitcoinAddress address = CBitcoinAddress(request.params[0].get_str());
    if (!address.IsValid())
        throw JSONRPCError(RPC_INVALID_ADDRESS_OR_KEY, "Invalid Namecoin address");
    CScript scriptPubKey = GetScriptForDestination(address.Get());
    if (!IsMine(*pwallet, scriptPubKey)) {
        return ValueFromAmount(0);
    }

    // Minimum confirmations
    int nMinDepth = 1;
    if (request.params.size() > 1)
        nMinDepth = request.params[1].get_int();

    // Tally
    CAmount nAmount = 0;
    for (const std::pair<uint256, CWalletTx>& pairWtx : pwallet->mapWallet) {
        const CWalletTx& wtx = pairWtx.second;
        if (wtx.IsCoinBase() || !CheckFinalTx(*wtx.tx))
            continue;

        BOOST_FOREACH(const CTxOut& txout, wtx.tx->vout)
            if (txout.scriptPubKey == scriptPubKey)
                if (wtx.GetDepthInMainChain() >= nMinDepth)
                    nAmount += txout.nValue;
    }

    return  ValueFromAmount(nAmount);
}


UniValue getreceivedbyaccount(const JSONRPCRequest& request)
{
    CWallet * const pwallet = GetWalletForJSONRPCRequest(request);
    if (!EnsureWalletIsAvailable(pwallet, request.fHelp)) {
        return NullUniValue;
    }

    if (request.fHelp || request.params.size() < 1 || request.params.size() > 2)
        throw std::runtime_error(
            "getreceivedbyaccount \"account\" ( minconf )\n"
            "\nDEPRECATED. Returns the total amount received by addresses with <account> in transactions with at least [minconf] confirmations.\n"
            "\nArguments:\n"
            "1. \"account\"      (string, required) The selected account, may be the default account using \"\".\n"
            "2. minconf          (numeric, optional, default=1) Only include transactions confirmed at least this many times.\n"
            "\nResult:\n"
            "amount              (numeric) The total amount in " + CURRENCY_UNIT + " received for this account.\n"
            "\nExamples:\n"
            "\nAmount received by the default account with at least 1 confirmation\n"
            + HelpExampleCli("getreceivedbyaccount", "\"\"") +
            "\nAmount received at the tabby account including unconfirmed amounts with zero confirmations\n"
            + HelpExampleCli("getreceivedbyaccount", "\"tabby\" 0") +
            "\nThe amount with at least 6 confirmation, very safe\n"
            + HelpExampleCli("getreceivedbyaccount", "\"tabby\" 6") +
            "\nAs a json rpc call\n"
            + HelpExampleRpc("getreceivedbyaccount", "\"tabby\", 6")
        );

    LOCK2(cs_main, pwallet->cs_wallet);

    // Minimum confirmations
    int nMinDepth = 1;
    if (request.params.size() > 1)
        nMinDepth = request.params[1].get_int();

    // Get the set of pub keys assigned to account
    std::string strAccount = AccountFromValue(request.params[0]);
    std::set<CTxDestination> setAddress = pwallet->GetAccountAddresses(strAccount);

    // Tally
    CAmount nAmount = 0;
    for (const std::pair<uint256, CWalletTx>& pairWtx : pwallet->mapWallet) {
        const CWalletTx& wtx = pairWtx.second;
        if (wtx.IsCoinBase() || !CheckFinalTx(*wtx.tx))
            continue;

        BOOST_FOREACH(const CTxOut& txout, wtx.tx->vout)
        {
            CTxDestination address;
            if (ExtractDestination(txout.scriptPubKey, address) && IsMine(*pwallet, address) && setAddress.count(address)) {
                if (wtx.GetDepthInMainChain() >= nMinDepth)
                    nAmount += txout.nValue;
            }
        }
    }

    return ValueFromAmount(nAmount);
}


UniValue getbalance(const JSONRPCRequest& request)
{
    CWallet * const pwallet = GetWalletForJSONRPCRequest(request);
    if (!EnsureWalletIsAvailable(pwallet, request.fHelp)) {
        return NullUniValue;
    }

    if (request.fHelp || request.params.size() > 3)
        throw std::runtime_error(
            "getbalance ( \"account\" minconf include_watchonly )\n"
            "\nIf account is not specified, returns the server's total available balance.\n"
            "If account is specified (DEPRECATED), returns the balance in the account.\n"
            "Note that the account \"\" is not the same as leaving the parameter out.\n"
            "The server total may be different to the balance in the default \"\" account.\n"
            "\nArguments:\n"
            "1. \"account\"         (string, optional) DEPRECATED. The account string may be given as a\n"
            "                     specific account name to find the balance associated with wallet keys in\n"
            "                     a named account, or as the empty string (\"\") to find the balance\n"
            "                     associated with wallet keys not in any named account, or as \"*\" to find\n"
            "                     the balance associated with all wallet keys regardless of account.\n"
            "                     When this option is specified, it calculates the balance in a different\n"
            "                     way than when it is not specified, and which can count spends twice when\n"
            "                     there are conflicting pending transactions (such as those created by\n"
            "                     the bumpfee command), temporarily resulting in low or even negative\n"
            "                     balances. In general, account balance calculation is not considered\n"
            "                     reliable and has resulted in confusing outcomes, so it is recommended to\n"
            "                     avoid passing this argument.\n"
            "2. minconf           (numeric, optional, default=1) Only include transactions confirmed at least this many times.\n"
            "3. include_watchonly (bool, optional, default=false) Also include balance in watch-only addresses (see 'importaddress')\n"
            "\nResult:\n"
            "amount              (numeric) The total amount in " + CURRENCY_UNIT + " received for this account.\n"
            "\nExamples:\n"
            "\nThe total amount in the wallet\n"
            + HelpExampleCli("getbalance", "") +
            "\nThe total amount in the wallet at least 5 blocks confirmed\n"
            + HelpExampleCli("getbalance", "\"*\" 6") +
            "\nAs a json rpc call\n"
            + HelpExampleRpc("getbalance", "\"*\", 6")
        );

    LOCK2(cs_main, pwallet->cs_wallet);

    if (request.params.size() == 0)
        return  ValueFromAmount(pwallet->GetBalance());

    const std::string& account_param = request.params[0].get_str();
    const std::string* account = account_param != "*" ? &account_param : nullptr;

    int nMinDepth = 1;
    if (request.params.size() > 1)
        nMinDepth = request.params[1].get_int();
    isminefilter filter = ISMINE_SPENDABLE;
    if(request.params.size() > 2)
        if(request.params[2].get_bool())
            filter = filter | ISMINE_WATCH_ONLY;

    return ValueFromAmount(pwallet->GetLegacyBalance(filter, nMinDepth, account));
}

UniValue getunconfirmedbalance(const JSONRPCRequest &request)
{
    CWallet * const pwallet = GetWalletForJSONRPCRequest(request);
    if (!EnsureWalletIsAvailable(pwallet, request.fHelp)) {
        return NullUniValue;
    }

    if (request.fHelp || request.params.size() > 0)
        throw std::runtime_error(
                "getunconfirmedbalance\n"
                "Returns the server's total unconfirmed balance\n");

    LOCK2(cs_main, pwallet->cs_wallet);

    return ValueFromAmount(pwallet->GetUnconfirmedBalance());
}


UniValue movecmd(const JSONRPCRequest& request)
{
    CWallet * const pwallet = GetWalletForJSONRPCRequest(request);
    if (!EnsureWalletIsAvailable(pwallet, request.fHelp)) {
        return NullUniValue;
    }

    if (request.fHelp || request.params.size() < 3 || request.params.size() > 5)
        throw std::runtime_error(
            "move \"fromaccount\" \"toaccount\" amount ( minconf \"comment\" )\n"
            "\nDEPRECATED. Move a specified amount from one account in your wallet to another.\n"
            "\nArguments:\n"
            "1. \"fromaccount\"   (string, required) The name of the account to move funds from. May be the default account using \"\".\n"
            "2. \"toaccount\"     (string, required) The name of the account to move funds to. May be the default account using \"\".\n"
            "3. amount            (numeric) Quantity of " + CURRENCY_UNIT + " to move between accounts.\n"
            "4. (dummy)           (numeric, optional) Ignored. Remains for backward compatibility.\n"
            "5. \"comment\"       (string, optional) An optional comment, stored in the wallet only.\n"
            "\nResult:\n"
            "true|false           (boolean) true if successful.\n"
            "\nExamples:\n"
            "\nMove 0.01 " + CURRENCY_UNIT + " from the default account to the account named tabby\n"
            + HelpExampleCli("move", "\"\" \"tabby\" 0.01") +
            "\nMove 0.01 " + CURRENCY_UNIT + " timotei to akiko with a comment and funds have 6 confirmations\n"
            + HelpExampleCli("move", "\"timotei\" \"akiko\" 0.01 6 \"happy birthday!\"") +
            "\nAs a json rpc call\n"
            + HelpExampleRpc("move", "\"timotei\", \"akiko\", 0.01, 6, \"happy birthday!\"")
        );

    LOCK2(cs_main, pwallet->cs_wallet);

    std::string strFrom = AccountFromValue(request.params[0]);
    std::string strTo = AccountFromValue(request.params[1]);
    CAmount nAmount = AmountFromValue(request.params[2]);
    if (nAmount <= 0)
        throw JSONRPCError(RPC_TYPE_ERROR, "Invalid amount for send");
    if (request.params.size() > 3)
        // unused parameter, used to be nMinDepth, keep type-checking it though
        (void)request.params[3].get_int();
    std::string strComment;
    if (request.params.size() > 4)
        strComment = request.params[4].get_str();

    if (!pwallet->AccountMove(strFrom, strTo, nAmount, strComment)) {
        throw JSONRPCError(RPC_DATABASE_ERROR, "database error");
    }

    return true;
}


UniValue sendfrom(const JSONRPCRequest& request)
{
    CWallet * const pwallet = GetWalletForJSONRPCRequest(request);
    if (!EnsureWalletIsAvailable(pwallet, request.fHelp)) {
        return NullUniValue;
    }

    if (request.fHelp || request.params.size() < 3 || request.params.size() > 6)
        throw std::runtime_error(
            "sendfrom \"fromaccount\" \"toaddress\" amount ( minconf \"comment\" \"comment_to\" )\n"
            "\nDEPRECATED (use sendtoaddress). Sent an amount from an account to a bitcoin address."
            + HelpRequiringPassphrase(pwallet) + "\n"
            "\nArguments:\n"
            "1. \"fromaccount\"       (string, required) The name of the account to send funds from. May be the default account using \"\".\n"
            "                       Specifying an account does not influence coin selection, but it does associate the newly created\n"
            "                       transaction with the account, so the account's balance computation and transaction history can reflect\n"
            "                       the spend.\n"
            "2. \"toaddress\"         (string, required) The namecoin address to send funds to.\n"
            "3. amount                (numeric or string, required) The amount in " + CURRENCY_UNIT + " (transaction fee is added on top).\n"
            "4. minconf               (numeric, optional, default=1) Only use funds with at least this many confirmations.\n"
            "5. \"comment\"           (string, optional) A comment used to store what the transaction is for. \n"
            "                                     This is not part of the transaction, just kept in your wallet.\n"
            "6. \"comment_to\"        (string, optional) An optional comment to store the name of the person or organization \n"
            "                                     to which you're sending the transaction. This is not part of the transaction, \n"
            "                                     it is just kept in your wallet.\n"
            "\nResult:\n"
            "\"txid\"                 (string) The transaction id.\n"
            "\nExamples:\n"
            "\nSend 0.01 " + CURRENCY_UNIT + " from the default account to the address, must have at least 1 confirmation\n"
            + HelpExampleCli("sendfrom", "\"\" \"N2xHFZ8NWNkGuuXfDxv8iMXdQGMd3tjZfx\" 0.01") +
            "\nSend 0.01 from the tabby account to the given address, funds must have at least 6 confirmations\n"
            + HelpExampleCli("sendfrom", "\"tabby\" \"N2xHFZ8NWNkGuuXfDxv8iMXdQGMd3tjZfx\" 0.01 6 \"donation\" \"seans outpost\"") +
            "\nAs a json rpc call\n"
            + HelpExampleRpc("sendfrom", "\"tabby\", \"N2xHFZ8NWNkGuuXfDxv8iMXdQGMd3tjZfx\", 0.01, 6, \"donation\", \"seans outpost\"")
        );

    LOCK2(cs_main, pwallet->cs_wallet);

    std::string strAccount = AccountFromValue(request.params[0]);
    CBitcoinAddress address(request.params[1].get_str());
    if (!address.IsValid())
        throw JSONRPCError(RPC_INVALID_ADDRESS_OR_KEY, "Invalid Namecoin address");
    CAmount nAmount = AmountFromValue(request.params[2]);
    if (nAmount <= 0)
        throw JSONRPCError(RPC_TYPE_ERROR, "Invalid amount for send");
    int nMinDepth = 1;
    if (request.params.size() > 3)
        nMinDepth = request.params[3].get_int();

    CWalletTx wtx;
    wtx.strFromAccount = strAccount;
    if (request.params.size() > 4 && !request.params[4].isNull() && !request.params[4].get_str().empty())
        wtx.mapValue["comment"] = request.params[4].get_str();
    if (request.params.size() > 5 && !request.params[5].isNull() && !request.params[5].get_str().empty())
        wtx.mapValue["to"]      = request.params[5].get_str();

    EnsureWalletIsUnlocked(pwallet);

    // Check funds
    CAmount nBalance = pwallet->GetLegacyBalance(ISMINE_SPENDABLE, nMinDepth, &strAccount);
    if (nAmount > nBalance)
        throw JSONRPCError(RPC_WALLET_INSUFFICIENT_FUNDS, "Account has insufficient funds");

    SendMoney(pwallet, address.Get(), nAmount, false, wtx);

    return wtx.GetHash().GetHex();
}


UniValue sendmany(const JSONRPCRequest& request)
{
    CWallet * const pwallet = GetWalletForJSONRPCRequest(request);
    if (!EnsureWalletIsAvailable(pwallet, request.fHelp)) {
        return NullUniValue;
    }

    if (request.fHelp || request.params.size() < 2 || request.params.size() > 5)
        throw std::runtime_error(
            "sendmany \"fromaccount\" {\"address\":amount,...} ( minconf \"comment\" [\"address\",...] )\n"
            "\nSend multiple times. Amounts are double-precision floating point numbers."
            + HelpRequiringPassphrase(pwallet) + "\n"
            "\nArguments:\n"
            "1. \"fromaccount\"         (string, required) DEPRECATED. The account to send the funds from. Should be \"\" for the default account\n"
            "2. \"amounts\"             (string, required) A json object with addresses and amounts\n"
            "    {\n"
            "      \"address\":amount   (numeric or string) The namecoin address is the key, the numeric amount (can be string) in " + CURRENCY_UNIT + " is the value\n"
            "      ,...\n"
            "    }\n"
            "3. minconf                 (numeric, optional, default=1) Only use the balance confirmed at least this many times.\n"
            "4. \"comment\"             (string, optional) A comment\n"
            "5. subtractfeefrom         (array, optional) A json array with addresses.\n"
            "                           The fee will be equally deducted from the amount of each selected address.\n"
            "                           Those recipients will receive less namecoins than you enter in their corresponding amount field.\n"
            "                           If no addresses are specified here, the sender pays the fee.\n"
            "    [\n"
            "      \"address\"          (string) Subtract fee from this address\n"
            "      ,...\n"
            "    ]\n"
            "\nResult:\n"
            "\"txid\"                   (string) The transaction id for the send. Only 1 transaction is created regardless of \n"
            "                                    the number of addresses.\n"
            "\nExamples:\n"
            "\nSend two amounts to two different addresses:\n"
            + HelpExampleCli("sendmany", "\"\" \"{\\\"N2xHFZ8NWNkGuuXfDxv8iMXdQGMd3tjZXX\\\":0.01,\\\"NDLTK7j8CzK5YAbpCdUxC3Gi1bXGDCdVXX\\\":0.02}\"") +
            "\nSend two amounts to two different addresses setting the confirmation and comment:\n"
            + HelpExampleCli("sendmany", "\"\" \"{\\\"N2xHFZ8NWNkGuuXfDxv8iMXdQGMd3tjZXX\\\":0.01,\\\"NDLTK7j8CzK5YAbpCdUxC3Gi1bXGDCdVXX\\\":0.02}\" 6 \"testing\"") +
            "\nSend two amounts to two different addresses, subtract fee from amount:\n"
            + HelpExampleCli("sendmany", "\"\" \"{\\\"N2xHFZ8NWNkGuuXfDxv8iMXdQGMd3tjZXX\\\":0.01,\\\"NDLTK7j8CzK5YAbpCdUxC3Gi1bXGDCdVXX\\\":0.02}\" 1 \"\" \"[\\\"N2xHFZ8NWNkGuuXfDxv8iMXdQGMd3tjZXX\\\",\\\"NDLTK7j8CzK5YAbpCdUxC3Gi1bXGDCdVXX\\\"]\"") +
            "\nAs a json rpc call\n"
            + HelpExampleRpc("sendmany", "\"\", \"{\\\"N2xHFZ8NWNkGuuXfDxv8iMXdQGMd3tjZXX\\\":0.01,\\\"NDLTK7j8CzK5YAbpCdUxC3Gi1bXGDCdVXX\\\":0.02}\", 6, \"testing\"")
        );

    LOCK2(cs_main, pwallet->cs_wallet);

    if (pwallet->GetBroadcastTransactions() && !g_connman) {
        throw JSONRPCError(RPC_CLIENT_P2P_DISABLED, "Error: Peer-to-peer functionality missing or disabled");
    }

    std::string strAccount = AccountFromValue(request.params[0]);
    UniValue sendTo = request.params[1].get_obj();
    int nMinDepth = 1;
    if (request.params.size() > 2)
        nMinDepth = request.params[2].get_int();

    CWalletTx wtx;
    wtx.strFromAccount = strAccount;
    if (request.params.size() > 3 && !request.params[3].isNull() && !request.params[3].get_str().empty())
        wtx.mapValue["comment"] = request.params[3].get_str();

    UniValue subtractFeeFromAmount(UniValue::VARR);
    if (request.params.size() > 4)
        subtractFeeFromAmount = request.params[4].get_array();

    std::set<CBitcoinAddress> setAddress;
    std::vector<CRecipient> vecSend;

    CAmount totalAmount = 0;
    std::vector<std::string> keys = sendTo.getKeys();
    BOOST_FOREACH(const std::string& name_, keys)
    {
        CBitcoinAddress address(name_);
        if (!address.IsValid())
            throw JSONRPCError(RPC_INVALID_ADDRESS_OR_KEY, std::string("Invalid Namecoin address: ")+name_);

        if (setAddress.count(address))
            throw JSONRPCError(RPC_INVALID_PARAMETER, std::string("Invalid parameter, duplicated address: ")+name_);
        setAddress.insert(address);

        CScript scriptPubKey = GetScriptForDestination(address.Get());
        CAmount nAmount = AmountFromValue(sendTo[name_]);
        if (nAmount <= 0)
            throw JSONRPCError(RPC_TYPE_ERROR, "Invalid amount for send");
        totalAmount += nAmount;

        bool fSubtractFeeFromAmount = false;
        for (unsigned int idx = 0; idx < subtractFeeFromAmount.size(); idx++) {
            const UniValue& addr = subtractFeeFromAmount[idx];
            if (addr.get_str() == name_)
                fSubtractFeeFromAmount = true;
        }

        CRecipient recipient = {scriptPubKey, nAmount, fSubtractFeeFromAmount};
        vecSend.push_back(recipient);
    }

    EnsureWalletIsUnlocked(pwallet);

    // Check funds
    CAmount nBalance = pwallet->GetLegacyBalance(ISMINE_SPENDABLE, nMinDepth, &strAccount);
    if (totalAmount > nBalance)
        throw JSONRPCError(RPC_WALLET_INSUFFICIENT_FUNDS, "Account has insufficient funds");

    // Send
    CReserveKey keyChange(pwallet);
    CAmount nFeeRequired = 0;
    int nChangePosRet = -1;
    std::string strFailReason;
    bool fCreated = pwallet->CreateTransaction(vecSend, nullptr, wtx, keyChange, nFeeRequired, nChangePosRet, strFailReason);
    if (!fCreated)
        throw JSONRPCError(RPC_WALLET_INSUFFICIENT_FUNDS, strFailReason);
    CValidationState state;
    if (!pwallet->CommitTransaction(wtx, keyChange, g_connman.get(), state)) {
        strFailReason = strprintf("Transaction commit failed:: %s", state.GetRejectReason());
        throw JSONRPCError(RPC_WALLET_ERROR, strFailReason);
    }

    return wtx.GetHash().GetHex();
}

// Defined in rpc/misc.cpp
extern CScript _createmultisig_redeemScript(CWallet * const pwallet, const UniValue& params);

UniValue addmultisigaddress(const JSONRPCRequest& request)
{
    CWallet * const pwallet = GetWalletForJSONRPCRequest(request);
    if (!EnsureWalletIsAvailable(pwallet, request.fHelp)) {
        return NullUniValue;
    }

    if (request.fHelp || request.params.size() < 2 || request.params.size() > 3)
    {
        std::string msg = "addmultisigaddress nrequired [\"key\",...] ( \"account\" )\n"
            "\nAdd a nrequired-to-sign multisignature address to the wallet.\n"
            "Each key is a Namecoin address or hex-encoded public key.\n"
            "If 'account' is specified (DEPRECATED), assign address to that account.\n"

            "\nArguments:\n"
            "1. nrequired        (numeric, required) The number of required signatures out of the n keys or addresses.\n"
            "2. \"keys\"         (string, required) A json array of namecoin addresses or hex-encoded public keys\n"
            "     [\n"
            "       \"address\"  (string) namecoin address or hex-encoded public key\n"
            "       ...,\n"
            "     ]\n"
            "3. \"account\"      (string, optional) DEPRECATED. An account to assign the addresses to.\n"

            "\nResult:\n"
            "\"address\"         (string) A namecoin address associated with the keys.\n"

            "\nExamples:\n"
            "\nAdd a multisig address from 2 addresses\n"
            + HelpExampleCli("addmultisigaddress", "2 \"[\\\"N2xHFZ8NWNkGuuXfDxv8iMXdQGMd3tjZXX\\\",\\\"NDLTK7j8CzK5YAbpCdUxC3Gi1bXGDCdVXX\\\"]\"") +
            "\nAs json rpc call\n"
            + HelpExampleRpc("addmultisigaddress", "2, \"[\\\"N2xHFZ8NWNkGuuXfDxv8iMXdQGMd3tjZXX\\\",\\\"NDLTK7j8CzK5YAbpCdUxC3Gi1bXGDCdVXX\\\"]\"")
        ;
        throw std::runtime_error(msg);
    }

    LOCK2(cs_main, pwallet->cs_wallet);

    std::string strAccount;
    if (request.params.size() > 2)
        strAccount = AccountFromValue(request.params[2]);

    // Construct using pay-to-script-hash:
    CScript inner = _createmultisig_redeemScript(pwallet, request.params);
    CScriptID innerID(inner);
    pwallet->AddCScript(inner);

    pwallet->SetAddressBook(innerID, strAccount, "send");
    return CBitcoinAddress(innerID).ToString();
}

class Witnessifier : public boost::static_visitor<bool>
{
public:
    CWallet * const pwallet;
    CScriptID result;

    Witnessifier(CWallet *_pwallet) : pwallet(_pwallet) {}

    bool operator()(const CNoDestination &dest) const { return false; }

    bool operator()(const CKeyID &keyID) {
        CPubKey pubkey;
        if (pwallet) {
            CScript basescript = GetScriptForDestination(keyID);
            isminetype typ;
            typ = IsMine(*pwallet, basescript, SIGVERSION_WITNESS_V0);
            if (typ != ISMINE_SPENDABLE && typ != ISMINE_WATCH_SOLVABLE)
                return false;
            CScript witscript = GetScriptForWitness(basescript);
            pwallet->AddCScript(witscript);
            result = CScriptID(witscript);
            return true;
        }
        return false;
    }

    bool operator()(const CScriptID &scriptID) {
        CScript subscript;
        if (pwallet && pwallet->GetCScript(scriptID, subscript)) {
            int witnessversion;
            std::vector<unsigned char> witprog;
            if (subscript.IsWitnessProgram(witnessversion, witprog)) {
                result = scriptID;
                return true;
            }
            isminetype typ;
            typ = IsMine(*pwallet, subscript, SIGVERSION_WITNESS_V0);
            if (typ != ISMINE_SPENDABLE && typ != ISMINE_WATCH_SOLVABLE)
                return false;
            CScript witscript = GetScriptForWitness(subscript);
            pwallet->AddCScript(witscript);
            result = CScriptID(witscript);
            return true;
        }
        return false;
    }
};

UniValue addwitnessaddress(const JSONRPCRequest& request)
{
    CWallet * const pwallet = GetWalletForJSONRPCRequest(request);
    if (!EnsureWalletIsAvailable(pwallet, request.fHelp)) {
        return NullUniValue;
    }

    if (request.fHelp || request.params.size() < 1 || request.params.size() > 1)
    {
        std::string msg = "addwitnessaddress \"address\"\n"
            "\nAdd a witness address for a script (with pubkey or redeemscript known).\n"
            "It returns the witness script.\n"

            "\nArguments:\n"
            "1. \"address\"       (string, required) An address known to the wallet\n"

            "\nResult:\n"
            "\"witnessaddress\",  (string) The value of the new address (P2SH of witness script).\n"
            "}\n"
        ;
        throw std::runtime_error(msg);
    }

    {
        LOCK(cs_main);
        if (!IsWitnessEnabled(chainActive.Tip(), Params().GetConsensus()) && !GetBoolArg("-walletprematurewitness", false)) {
            throw JSONRPCError(RPC_WALLET_ERROR, "Segregated witness not enabled on network");
        }
    }

    CBitcoinAddress address(request.params[0].get_str());
    if (!address.IsValid())
        throw JSONRPCError(RPC_INVALID_ADDRESS_OR_KEY, "Invalid Bitcoin address");

    Witnessifier w(pwallet);
    CTxDestination dest = address.Get();
    bool ret = boost::apply_visitor(w, dest);
    if (!ret) {
        throw JSONRPCError(RPC_WALLET_ERROR, "Public key or redeemscript not known to wallet, or the key is uncompressed");
    }

    pwallet->SetAddressBook(w.result, "", "receive");

    return CBitcoinAddress(w.result).ToString();
}

struct tallyitem
{
    CAmount nAmount;
    int nConf;
    std::vector<uint256> txids;
    bool fIsWatchonly;
    tallyitem()
    {
        nAmount = 0;
        nConf = std::numeric_limits<int>::max();
        fIsWatchonly = false;
    }
};

UniValue ListReceived(CWallet * const pwallet, const UniValue& params, bool fByAccounts)
{
    // Minimum confirmations
    int nMinDepth = 1;
    if (params.size() > 0)
        nMinDepth = params[0].get_int();

    // Whether to include empty accounts
    bool fIncludeEmpty = false;
    if (params.size() > 1)
        fIncludeEmpty = params[1].get_bool();

    isminefilter filter = ISMINE_SPENDABLE;
    if(params.size() > 2)
        if(params[2].get_bool())
            filter = filter | ISMINE_WATCH_ONLY;

    // Tally
    std::map<CBitcoinAddress, tallyitem> mapTally;
    for (const std::pair<uint256, CWalletTx>& pairWtx : pwallet->mapWallet) {
        const CWalletTx& wtx = pairWtx.second;

        if (wtx.IsCoinBase() || !CheckFinalTx(*wtx.tx))
            continue;

        int nDepth = wtx.GetDepthInMainChain();
        if (nDepth < nMinDepth)
            continue;

        BOOST_FOREACH(const CTxOut& txout, wtx.tx->vout)
        {
            CTxDestination address;
            if (!ExtractDestination(txout.scriptPubKey, address))
                continue;

            isminefilter mine = IsMine(*pwallet, address);
            if(!(mine & filter))
                continue;

            tallyitem& item = mapTally[address];
            item.nAmount += txout.nValue;
            item.nConf = std::min(item.nConf, nDepth);
            item.txids.push_back(wtx.GetHash());
            if (mine & ISMINE_WATCH_ONLY)
                item.fIsWatchonly = true;
        }
    }

    // Reply
    UniValue ret(UniValue::VARR);
    std::map<std::string, tallyitem> mapAccountTally;
    for (const std::pair<CBitcoinAddress, CAddressBookData>& item : pwallet->mapAddressBook) {
        const CBitcoinAddress& address = item.first;
        const std::string& strAccount = item.second.name;
        std::map<CBitcoinAddress, tallyitem>::iterator it = mapTally.find(address);
        if (it == mapTally.end() && !fIncludeEmpty)
            continue;

        CAmount nAmount = 0;
        int nConf = std::numeric_limits<int>::max();
        bool fIsWatchonly = false;
        if (it != mapTally.end())
        {
            nAmount = (*it).second.nAmount;
            nConf = (*it).second.nConf;
            fIsWatchonly = (*it).second.fIsWatchonly;
        }

        if (fByAccounts)
        {
            tallyitem& _item = mapAccountTally[strAccount];
            _item.nAmount += nAmount;
            _item.nConf = std::min(_item.nConf, nConf);
            _item.fIsWatchonly = fIsWatchonly;
        }
        else
        {
            UniValue obj(UniValue::VOBJ);
            if(fIsWatchonly)
                obj.push_back(Pair("involvesWatchonly", true));
            obj.push_back(Pair("address",       address.ToString()));
            obj.push_back(Pair("account",       strAccount));
            obj.push_back(Pair("amount",        ValueFromAmount(nAmount)));
            obj.push_back(Pair("confirmations", (nConf == std::numeric_limits<int>::max() ? 0 : nConf)));
            if (!fByAccounts)
                obj.push_back(Pair("label", strAccount));
            UniValue transactions(UniValue::VARR);
            if (it != mapTally.end())
            {
                BOOST_FOREACH(const uint256& _item, (*it).second.txids)
                {
                    transactions.push_back(_item.GetHex());
                }
            }
            obj.push_back(Pair("txids", transactions));
            ret.push_back(obj);
        }
    }

    if (fByAccounts)
    {
        for (std::map<std::string, tallyitem>::iterator it = mapAccountTally.begin(); it != mapAccountTally.end(); ++it)
        {
            CAmount nAmount = (*it).second.nAmount;
            int nConf = (*it).second.nConf;
            UniValue obj(UniValue::VOBJ);
            if((*it).second.fIsWatchonly)
                obj.push_back(Pair("involvesWatchonly", true));
            obj.push_back(Pair("account",       (*it).first));
            obj.push_back(Pair("amount",        ValueFromAmount(nAmount)));
            obj.push_back(Pair("confirmations", (nConf == std::numeric_limits<int>::max() ? 0 : nConf)));
            ret.push_back(obj);
        }
    }

    return ret;
}

UniValue listreceivedbyaddress(const JSONRPCRequest& request)
{
    CWallet * const pwallet = GetWalletForJSONRPCRequest(request);
    if (!EnsureWalletIsAvailable(pwallet, request.fHelp)) {
        return NullUniValue;
    }

    if (request.fHelp || request.params.size() > 3)
        throw std::runtime_error(
            "listreceivedbyaddress ( minconf include_empty include_watchonly)\n"
            "\nList balances by receiving address.\n"
            "\nArguments:\n"
            "1. minconf           (numeric, optional, default=1) The minimum number of confirmations before payments are included.\n"
            "2. include_empty     (bool, optional, default=false) Whether to include addresses that haven't received any payments.\n"
            "3. include_watchonly (bool, optional, default=false) Whether to include watch-only addresses (see 'importaddress').\n"

            "\nResult:\n"
            "[\n"
            "  {\n"
            "    \"involvesWatchonly\" : true,        (bool) Only returned if imported addresses were involved in transaction\n"
            "    \"address\" : \"receivingaddress\",  (string) The receiving address\n"
            "    \"account\" : \"accountname\",       (string) DEPRECATED. The account of the receiving address. The default account is \"\".\n"
            "    \"amount\" : x.xxx,                  (numeric) The total amount in " + CURRENCY_UNIT + " received by the address\n"
            "    \"confirmations\" : n,               (numeric) The number of confirmations of the most recent transaction included\n"
            "    \"label\" : \"label\",               (string) A comment for the address/transaction, if any\n"
            "    \"txids\": [\n"
            "       n,                                (numeric) The ids of transactions received with the address \n"
            "       ...\n"
            "    ]\n"
            "  }\n"
            "  ,...\n"
            "]\n"

            "\nExamples:\n"
            + HelpExampleCli("listreceivedbyaddress", "")
            + HelpExampleCli("listreceivedbyaddress", "6 true")
            + HelpExampleRpc("listreceivedbyaddress", "6, true, true")
        );

    LOCK2(cs_main, pwallet->cs_wallet);

    return ListReceived(pwallet, request.params, false);
}

UniValue listreceivedbyaccount(const JSONRPCRequest& request)
{
    CWallet * const pwallet = GetWalletForJSONRPCRequest(request);
    if (!EnsureWalletIsAvailable(pwallet, request.fHelp)) {
        return NullUniValue;
    }

    if (request.fHelp || request.params.size() > 3)
        throw std::runtime_error(
            "listreceivedbyaccount ( minconf include_empty include_watchonly)\n"
            "\nDEPRECATED. List balances by account.\n"
            "\nArguments:\n"
            "1. minconf           (numeric, optional, default=1) The minimum number of confirmations before payments are included.\n"
            "2. include_empty     (bool, optional, default=false) Whether to include accounts that haven't received any payments.\n"
            "3. include_watchonly (bool, optional, default=false) Whether to include watch-only addresses (see 'importaddress').\n"

            "\nResult:\n"
            "[\n"
            "  {\n"
            "    \"involvesWatchonly\" : true,   (bool) Only returned if imported addresses were involved in transaction\n"
            "    \"account\" : \"accountname\",  (string) The account name of the receiving account\n"
            "    \"amount\" : x.xxx,             (numeric) The total amount received by addresses with this account\n"
            "    \"confirmations\" : n,          (numeric) The number of confirmations of the most recent transaction included\n"
            "    \"label\" : \"label\"           (string) A comment for the address/transaction, if any\n"
            "  }\n"
            "  ,...\n"
            "]\n"

            "\nExamples:\n"
            + HelpExampleCli("listreceivedbyaccount", "")
            + HelpExampleCli("listreceivedbyaccount", "6 true")
            + HelpExampleRpc("listreceivedbyaccount", "6, true, true")
        );

    LOCK2(cs_main, pwallet->cs_wallet);

    return ListReceived(pwallet, request.params, true);
}

static void MaybePushAddress(UniValue & entry, const CTxDestination &dest)
{
    CBitcoinAddress addr;
    if (addr.Set(dest))
        entry.push_back(Pair("address", addr.ToString()));
}

void ListTransactions(CWallet* const pwallet, const CWalletTx& wtx, const std::string& strAccount, int nMinDepth, bool fLong, UniValue& ret, const isminefilter& filter)
{
    CAmount nFee;
    std::string strSentAccount;
    std::list<COutputEntry> listReceived;
    std::list<COutputEntry> listSent;

    wtx.GetAmounts(listReceived, listSent, nFee, strSentAccount, filter);

    bool fAllAccounts = (strAccount == std::string("*"));
    bool involvesWatchonly = wtx.IsFromMe(ISMINE_WATCH_ONLY);

    // Sent
    if ((!listSent.empty() || nFee != 0) && (fAllAccounts || strAccount == strSentAccount))
    {
        BOOST_FOREACH(const COutputEntry& s, listSent)
        {
            UniValue entry(UniValue::VOBJ);
            if (involvesWatchonly || (::IsMine(*pwallet, s.destination) & ISMINE_WATCH_ONLY)) {
                entry.push_back(Pair("involvesWatchonly", true));
            }
            entry.push_back(Pair("account", strSentAccount));
            MaybePushAddress(entry, s.destination);
            if(!s.nameOp.empty())
                entry.push_back(Pair("name", s.nameOp));
            entry.push_back(Pair("category", "send"));
            entry.push_back(Pair("amount", ValueFromAmount(-s.amount)));
            if (pwallet->mapAddressBook.count(s.destination)) {
                entry.push_back(Pair("label", pwallet->mapAddressBook[s.destination].name));
            }
            entry.push_back(Pair("vout", s.vout));
            entry.push_back(Pair("fee", ValueFromAmount(-nFee)));
            if (fLong)
                WalletTxToJSON(wtx, entry);
            entry.push_back(Pair("abandoned", wtx.isAbandoned()));
            ret.push_back(entry);
        }
    }

    // Received
    if (listReceived.size() > 0 && wtx.GetDepthInMainChain() >= nMinDepth)
    {
        BOOST_FOREACH(const COutputEntry& r, listReceived)
        {
            std::string account;
            if (pwallet->mapAddressBook.count(r.destination)) {
                account = pwallet->mapAddressBook[r.destination].name;
            }
            if (fAllAccounts || (account == strAccount))
            {
                UniValue entry(UniValue::VOBJ);
                if (involvesWatchonly || (::IsMine(*pwallet, r.destination) & ISMINE_WATCH_ONLY)) {
                    entry.push_back(Pair("involvesWatchonly", true));
                }
                entry.push_back(Pair("account", account));
                MaybePushAddress(entry, r.destination);
                if(!r.nameOp.empty())
                    entry.push_back(Pair("name", r.nameOp));
                if (wtx.IsCoinBase())
                {
                    if (wtx.GetDepthInMainChain() < 1)
                        entry.push_back(Pair("category", "orphan"));
                    else if (wtx.GetBlocksToMaturity() > 0)
                        entry.push_back(Pair("category", "immature"));
                    else
                        entry.push_back(Pair("category", "generate"));
                }
                else
                {
                    entry.push_back(Pair("category", "receive"));
                }
                entry.push_back(Pair("amount", ValueFromAmount(r.amount)));
                if (pwallet->mapAddressBook.count(r.destination)) {
                    entry.push_back(Pair("label", account));
                }
                entry.push_back(Pair("vout", r.vout));
                if (fLong)
                    WalletTxToJSON(wtx, entry);
                ret.push_back(entry);
            }
        }
    }
}

void AcentryToJSON(const CAccountingEntry& acentry, const std::string& strAccount, UniValue& ret)
{
    bool fAllAccounts = (strAccount == std::string("*"));

    if (fAllAccounts || acentry.strAccount == strAccount)
    {
        UniValue entry(UniValue::VOBJ);
        entry.push_back(Pair("account", acentry.strAccount));
        entry.push_back(Pair("category", "move"));
        entry.push_back(Pair("time", acentry.nTime));
        entry.push_back(Pair("amount", ValueFromAmount(acentry.nCreditDebit)));
        entry.push_back(Pair("otheraccount", acentry.strOtherAccount));
        entry.push_back(Pair("comment", acentry.strComment));
        ret.push_back(entry);
    }
}

UniValue listtransactions(const JSONRPCRequest& request)
{
    CWallet * const pwallet = GetWalletForJSONRPCRequest(request);
    if (!EnsureWalletIsAvailable(pwallet, request.fHelp)) {
        return NullUniValue;
    }

    if (request.fHelp || request.params.size() > 4)
        throw std::runtime_error(
            "listtransactions ( \"account\" count skip include_watchonly)\n"
            "\nReturns up to 'count' most recent transactions skipping the first 'from' transactions for account 'account'.\n"
            "\nArguments:\n"
            "1. \"account\"    (string, optional) DEPRECATED. The account name. Should be \"*\".\n"
            "2. count          (numeric, optional, default=10) The number of transactions to return\n"
            "3. skip           (numeric, optional, default=0) The number of transactions to skip\n"
            "4. include_watchonly (bool, optional, default=false) Include transactions to watch-only addresses (see 'importaddress')\n"
            "\nResult:\n"
            "[\n"
            "  {\n"
            "    \"account\":\"accountname\",       (string) DEPRECATED. The account name associated with the transaction. \n"
            "                                                It will be \"\" for the default account.\n"
            "    \"address\":\"address\",    (string) The namecoin address of the transaction. Not present for \n"
            "                                                move transactions (category = move).\n"
            "    \"category\":\"send|receive|move\", (string) The transaction category. 'move' is a local (off blockchain)\n"
            "                                                transaction between accounts, and not associated with an address,\n"
            "                                                transaction id or block. 'send' and 'receive' transactions are \n"
            "                                                associated with an address, transaction id and block details\n"
            "    \"amount\": x.xxx,          (numeric) The amount in " + CURRENCY_UNIT + ". This is negative for the 'send' category, and for the\n"
            "                                         'move' category for moves outbound. It is positive for the 'receive' category,\n"
            "                                         and for the 'move' category for inbound funds.\n"
            "    \"label\": \"label\",       (string) A comment for the address/transaction, if any\n"
            "    \"vout\": n,                (numeric) the vout value\n"
            "    \"fee\": x.xxx,             (numeric) The amount of the fee in " + CURRENCY_UNIT + ". This is negative and only available for the \n"
            "                                         'send' category of transactions.\n"
            "    \"confirmations\": n,       (numeric) The number of confirmations for the transaction. Available for 'send' and \n"
            "                                         'receive' category of transactions. Negative confirmations indicate the\n"
            "                                         transaction conflicts with the block chain\n"
            "    \"trusted\": xxx,           (bool) Whether we consider the outputs of this unconfirmed transaction safe to spend.\n"
            "    \"blockhash\": \"hashvalue\", (string) The block hash containing the transaction. Available for 'send' and 'receive'\n"
            "                                          category of transactions.\n"
            "    \"blockindex\": n,          (numeric) The index of the transaction in the block that includes it. Available for 'send' and 'receive'\n"
            "                                          category of transactions.\n"
            "    \"blocktime\": xxx,         (numeric) The block time in seconds since epoch (1 Jan 1970 GMT).\n"
            "    \"txid\": \"transactionid\", (string) The transaction id. Available for 'send' and 'receive' category of transactions.\n"
            "    \"time\": xxx,              (numeric) The transaction time in seconds since epoch (midnight Jan 1 1970 GMT).\n"
            "    \"timereceived\": xxx,      (numeric) The time received in seconds since epoch (midnight Jan 1 1970 GMT). Available \n"
            "                                          for 'send' and 'receive' category of transactions.\n"
            "    \"comment\": \"...\",       (string) If a comment is associated with the transaction.\n"
            "    \"otheraccount\": \"accountname\",  (string) DEPRECATED. For the 'move' category of transactions, the account the funds came \n"
            "                                          from (for receiving funds, positive amounts), or went to (for sending funds,\n"
            "                                          negative amounts).\n"
            "    \"bip125-replaceable\": \"yes|no|unknown\",  (string) Whether this transaction could be replaced due to BIP125 (replace-by-fee);\n"
            "                                                     may be unknown for unconfirmed transactions not in the mempool\n"
            "    \"abandoned\": xxx          (bool) 'true' if the transaction has been abandoned (inputs are respendable). Only available for the \n"
            "                                         'send' category of transactions.\n"
            "  }\n"
            "]\n"

            "\nExamples:\n"
            "\nList the most recent 10 transactions in the systems\n"
            + HelpExampleCli("listtransactions", "") +
            "\nList transactions 100 to 120\n"
            + HelpExampleCli("listtransactions", "\"*\" 20 100") +
            "\nAs a json rpc call\n"
            + HelpExampleRpc("listtransactions", "\"*\", 20, 100")
        );

    LOCK2(cs_main, pwallet->cs_wallet);

    std::string strAccount = "*";
    if (request.params.size() > 0)
        strAccount = request.params[0].get_str();
    int nCount = 10;
    if (request.params.size() > 1)
        nCount = request.params[1].get_int();
    int nFrom = 0;
    if (request.params.size() > 2)
        nFrom = request.params[2].get_int();
    isminefilter filter = ISMINE_SPENDABLE;
    if(request.params.size() > 3)
        if(request.params[3].get_bool())
            filter = filter | ISMINE_WATCH_ONLY;

    if (nCount < 0)
        throw JSONRPCError(RPC_INVALID_PARAMETER, "Negative count");
    if (nFrom < 0)
        throw JSONRPCError(RPC_INVALID_PARAMETER, "Negative from");

    UniValue ret(UniValue::VARR);

    const CWallet::TxItems & txOrdered = pwallet->wtxOrdered;

    // iterate backwards until we have nCount items to return:
    for (CWallet::TxItems::const_reverse_iterator it = txOrdered.rbegin(); it != txOrdered.rend(); ++it)
    {
        CWalletTx *const pwtx = (*it).second.first;
        if (pwtx != 0)
            ListTransactions(pwallet, *pwtx, strAccount, 0, true, ret, filter);
        CAccountingEntry *const pacentry = (*it).second.second;
        if (pacentry != 0)
            AcentryToJSON(*pacentry, strAccount, ret);

        if ((int)ret.size() >= (nCount+nFrom)) break;
    }
    // ret is newest to oldest

    if (nFrom > (int)ret.size())
        nFrom = ret.size();
    if ((nFrom + nCount) > (int)ret.size())
        nCount = ret.size() - nFrom;

    std::vector<UniValue> arrTmp = ret.getValues();

    std::vector<UniValue>::iterator first = arrTmp.begin();
    std::advance(first, nFrom);
    std::vector<UniValue>::iterator last = arrTmp.begin();
    std::advance(last, nFrom+nCount);

    if (last != arrTmp.end()) arrTmp.erase(last, arrTmp.end());
    if (first != arrTmp.begin()) arrTmp.erase(arrTmp.begin(), first);

    std::reverse(arrTmp.begin(), arrTmp.end()); // Return oldest to newest

    ret.clear();
    ret.setArray();
    ret.push_backV(arrTmp);

    return ret;
}

UniValue listaccounts(const JSONRPCRequest& request)
{
    CWallet * const pwallet = GetWalletForJSONRPCRequest(request);
    if (!EnsureWalletIsAvailable(pwallet, request.fHelp)) {
        return NullUniValue;
    }

    if (request.fHelp || request.params.size() > 2)
        throw std::runtime_error(
            "listaccounts ( minconf include_watchonly)\n"
            "\nDEPRECATED. Returns Object that has account names as keys, account balances as values.\n"
            "\nArguments:\n"
            "1. minconf             (numeric, optional, default=1) Only include transactions with at least this many confirmations\n"
            "2. include_watchonly   (bool, optional, default=false) Include balances in watch-only addresses (see 'importaddress')\n"
            "\nResult:\n"
            "{                      (json object where keys are account names, and values are numeric balances\n"
            "  \"account\": x.xxx,  (numeric) The property name is the account name, and the value is the total balance for the account.\n"
            "  ...\n"
            "}\n"
            "\nExamples:\n"
            "\nList account balances where there at least 1 confirmation\n"
            + HelpExampleCli("listaccounts", "") +
            "\nList account balances including zero confirmation transactions\n"
            + HelpExampleCli("listaccounts", "0") +
            "\nList account balances for 6 or more confirmations\n"
            + HelpExampleCli("listaccounts", "6") +
            "\nAs json rpc call\n"
            + HelpExampleRpc("listaccounts", "6")
        );

    LOCK2(cs_main, pwallet->cs_wallet);

    int nMinDepth = 1;
    if (request.params.size() > 0)
        nMinDepth = request.params[0].get_int();
    isminefilter includeWatchonly = ISMINE_SPENDABLE;
    if(request.params.size() > 1)
        if(request.params[1].get_bool())
            includeWatchonly = includeWatchonly | ISMINE_WATCH_ONLY;

    std::map<std::string, CAmount> mapAccountBalances;
    for (const std::pair<CTxDestination, CAddressBookData>& entry : pwallet->mapAddressBook) {
        if (IsMine(*pwallet, entry.first) & includeWatchonly) {  // This address belongs to me
            mapAccountBalances[entry.second.name] = 0;
        }
    }

    for (const std::pair<uint256, CWalletTx>& pairWtx : pwallet->mapWallet) {
        const CWalletTx& wtx = pairWtx.second;
        CAmount nFee;
        std::string strSentAccount;
        std::list<COutputEntry> listReceived;
        std::list<COutputEntry> listSent;
        int nDepth = wtx.GetDepthInMainChain();
        if (wtx.GetBlocksToMaturity() > 0 || nDepth < 0)
            continue;
        wtx.GetAmounts(listReceived, listSent, nFee, strSentAccount, includeWatchonly);
        mapAccountBalances[strSentAccount] -= nFee;
        BOOST_FOREACH(const COutputEntry& s, listSent)
            mapAccountBalances[strSentAccount] -= s.amount;
        if (nDepth >= nMinDepth)
        {
            BOOST_FOREACH(const COutputEntry& r, listReceived)
                if (pwallet->mapAddressBook.count(r.destination)) {
                    mapAccountBalances[pwallet->mapAddressBook[r.destination].name] += r.amount;
                }
                else
                    mapAccountBalances[""] += r.amount;
        }
    }

    const std::list<CAccountingEntry>& acentries = pwallet->laccentries;
    BOOST_FOREACH(const CAccountingEntry& entry, acentries)
        mapAccountBalances[entry.strAccount] += entry.nCreditDebit;

    UniValue ret(UniValue::VOBJ);
    BOOST_FOREACH(const PAIRTYPE(std::string, CAmount)& accountBalance, mapAccountBalances) {
        ret.push_back(Pair(accountBalance.first, ValueFromAmount(accountBalance.second)));
    }
    return ret;
}

UniValue listsinceblock(const JSONRPCRequest& request)
{
    CWallet * const pwallet = GetWalletForJSONRPCRequest(request);
    if (!EnsureWalletIsAvailable(pwallet, request.fHelp)) {
        return NullUniValue;
    }

    if (request.fHelp)
        throw std::runtime_error(
            "listsinceblock ( \"blockhash\" target_confirmations include_watchonly)\n"
            "\nGet all transactions in blocks since block [blockhash], or all transactions if omitted\n"
            "\nArguments:\n"
            "1. \"blockhash\"            (string, optional) The block hash to list transactions since\n"
            "2. target_confirmations:    (numeric, optional) The confirmations required, must be 1 or more\n"
            "3. include_watchonly:       (bool, optional, default=false) Include transactions to watch-only addresses (see 'importaddress')"
            "\nResult:\n"
            "{\n"
            "  \"transactions\": [\n"
            "    \"account\":\"accountname\",       (string) DEPRECATED. The account name associated with the transaction. Will be \"\" for the default account.\n"
            "    \"address\":\"address\",    (string) The namecoin address of the transaction. Not present for move transactions (category = move).\n"
            "    \"category\":\"send|receive\",     (string) The transaction category. 'send' has negative amounts, 'receive' has positive amounts.\n"
            "    \"amount\": x.xxx,          (numeric) The amount in " + CURRENCY_UNIT + ". This is negative for the 'send' category, and for the 'move' category for moves \n"
            "                                          outbound. It is positive for the 'receive' category, and for the 'move' category for inbound funds.\n"
            "    \"vout\" : n,               (numeric) the vout value\n"
            "    \"fee\": x.xxx,             (numeric) The amount of the fee in " + CURRENCY_UNIT + ". This is negative and only available for the 'send' category of transactions.\n"
            "    \"confirmations\": n,       (numeric) The number of confirmations for the transaction. Available for 'send' and 'receive' category of transactions.\n"
            "                                          When it's < 0, it means the transaction conflicted that many blocks ago.\n"
            "    \"blockhash\": \"hashvalue\",     (string) The block hash containing the transaction. Available for 'send' and 'receive' category of transactions.\n"
            "    \"blockindex\": n,          (numeric) The index of the transaction in the block that includes it. Available for 'send' and 'receive' category of transactions.\n"
            "    \"blocktime\": xxx,         (numeric) The block time in seconds since epoch (1 Jan 1970 GMT).\n"
            "    \"txid\": \"transactionid\",  (string) The transaction id. Available for 'send' and 'receive' category of transactions.\n"
            "    \"time\": xxx,              (numeric) The transaction time in seconds since epoch (Jan 1 1970 GMT).\n"
            "    \"timereceived\": xxx,      (numeric) The time received in seconds since epoch (Jan 1 1970 GMT). Available for 'send' and 'receive' category of transactions.\n"
            "    \"bip125-replaceable\": \"yes|no|unknown\",  (string) Whether this transaction could be replaced due to BIP125 (replace-by-fee);\n"
            "                                                   may be unknown for unconfirmed transactions not in the mempool\n"
            "    \"abandoned\": xxx,         (bool) 'true' if the transaction has been abandoned (inputs are respendable). Only available for the 'send' category of transactions.\n"
            "    \"comment\": \"...\",       (string) If a comment is associated with the transaction.\n"
            "    \"label\" : \"label\"       (string) A comment for the address/transaction, if any\n"
            "    \"to\": \"...\",            (string) If a comment to is associated with the transaction.\n"
             "  ],\n"
            "  \"lastblock\": \"lastblockhash\"     (string) The hash of the last block\n"
            "}\n"
            "\nExamples:\n"
            + HelpExampleCli("listsinceblock", "")
            + HelpExampleCli("listsinceblock", "\"000000000000000bacf66f7497b7dc45ef753ee9a7d38571037cdb1a57f663ad\" 6")
            + HelpExampleRpc("listsinceblock", "\"000000000000000bacf66f7497b7dc45ef753ee9a7d38571037cdb1a57f663ad\", 6")
        );

    LOCK2(cs_main, pwallet->cs_wallet);

    const CBlockIndex *pindex = NULL;
    int target_confirms = 1;
    isminefilter filter = ISMINE_SPENDABLE;

    if (request.params.size() > 0)
    {
        uint256 blockId;

        blockId.SetHex(request.params[0].get_str());
        BlockMap::iterator it = mapBlockIndex.find(blockId);
        if (it != mapBlockIndex.end())
        {
            pindex = it->second;
            if (chainActive[pindex->nHeight] != pindex)
            {
                // the block being asked for is a part of a deactivated chain;
                // we don't want to depend on its perceived height in the block
                // chain, we want to instead use the last common ancestor
                pindex = chainActive.FindFork(pindex);
            }
        }
    }

    if (request.params.size() > 1)
    {
        target_confirms = request.params[1].get_int();

        if (target_confirms < 1)
            throw JSONRPCError(RPC_INVALID_PARAMETER, "Invalid parameter");
    }

    if (request.params.size() > 2 && request.params[2].get_bool())
    {
        filter = filter | ISMINE_WATCH_ONLY;
    }

    int depth = pindex ? (1 + chainActive.Height() - pindex->nHeight) : -1;

    UniValue transactions(UniValue::VARR);

    for (const std::pair<uint256, CWalletTx>& pairWtx : pwallet->mapWallet) {
        CWalletTx tx = pairWtx.second;

        if (depth == -1 || tx.GetDepthInMainChain() < depth)
            ListTransactions(pwallet, tx, "*", 0, true, transactions, filter);
    }

    CBlockIndex *pblockLast = chainActive[chainActive.Height() + 1 - target_confirms];
    uint256 lastblock = pblockLast ? pblockLast->GetBlockHash() : uint256();

    UniValue ret(UniValue::VOBJ);
    ret.push_back(Pair("transactions", transactions));
    ret.push_back(Pair("lastblock", lastblock.GetHex()));

    return ret;
}

UniValue gettransaction(const JSONRPCRequest& request)
{
    CWallet * const pwallet = GetWalletForJSONRPCRequest(request);
    if (!EnsureWalletIsAvailable(pwallet, request.fHelp)) {
        return NullUniValue;
    }

    if (request.fHelp || request.params.size() < 1 || request.params.size() > 2)
        throw std::runtime_error(
            "gettransaction \"txid\" ( include_watchonly )\n"
            "\nGet detailed information about in-wallet transaction <txid>\n"
            "\nArguments:\n"
            "1. \"txid\"                  (string, required) The transaction id\n"
            "2. \"include_watchonly\"     (bool, optional, default=false) Whether to include watch-only addresses in balance calculation and details[]\n"
            "\nResult:\n"
            "{\n"
            "  \"amount\" : x.xxx,        (numeric) The transaction amount in " + CURRENCY_UNIT + "\n"
            "  \"fee\": x.xxx,            (numeric) The amount of the fee in " + CURRENCY_UNIT + ". This is negative and only available for the \n"
            "                              'send' category of transactions.\n"
            "  \"confirmations\" : n,     (numeric) The number of confirmations\n"
            "  \"blockhash\" : \"hash\",  (string) The block hash\n"
            "  \"blockindex\" : xx,       (numeric) The index of the transaction in the block that includes it\n"
            "  \"blocktime\" : ttt,       (numeric) The time in seconds since epoch (1 Jan 1970 GMT)\n"
            "  \"txid\" : \"transactionid\",   (string) The transaction id.\n"
            "  \"time\" : ttt,            (numeric) The transaction time in seconds since epoch (1 Jan 1970 GMT)\n"
            "  \"timereceived\" : ttt,    (numeric) The time received in seconds since epoch (1 Jan 1970 GMT)\n"
            "  \"bip125-replaceable\": \"yes|no|unknown\",  (string) Whether this transaction could be replaced due to BIP125 (replace-by-fee);\n"
            "                                                   may be unknown for unconfirmed transactions not in the mempool\n"
            "  \"details\" : [\n"
            "    {\n"
            "      \"account\" : \"accountname\",      (string) DEPRECATED. The account name involved in the transaction, can be \"\" for the default account.\n"
            "      \"address\" : \"address\",          (string) The namecoin address involved in the transaction\n"
            "      \"category\" : \"send|receive\",    (string) The category, either 'send' or 'receive'\n"
            "      \"amount\" : x.xxx,                 (numeric) The amount in " + CURRENCY_UNIT + "\n"
            "      \"label\" : \"label\",              (string) A comment for the address/transaction, if any\n"
            "      \"vout\" : n,                       (numeric) the vout value\n"
            "      \"fee\": x.xxx,                     (numeric) The amount of the fee in " + CURRENCY_UNIT + ". This is negative and only available for the \n"
            "                                           'send' category of transactions.\n"
            "      \"abandoned\": xxx                  (bool) 'true' if the transaction has been abandoned (inputs are respendable). Only available for the \n"
            "                                           'send' category of transactions.\n"
            "    }\n"
            "    ,...\n"
            "  ],\n"
            "  \"hex\" : \"data\"         (string) Raw data for transaction\n"
            "}\n"

            "\nExamples:\n"
            + HelpExampleCli("gettransaction", "\"1075db55d416d3ca199f55b6084e2115b9345e16c5cf302fc80e9d5fbf5d48d\"")
            + HelpExampleCli("gettransaction", "\"1075db55d416d3ca199f55b6084e2115b9345e16c5cf302fc80e9d5fbf5d48d\" true")
            + HelpExampleRpc("gettransaction", "\"1075db55d416d3ca199f55b6084e2115b9345e16c5cf302fc80e9d5fbf5d48d\"")
        );

    LOCK2(cs_main, pwallet->cs_wallet);

    uint256 hash;
    hash.SetHex(request.params[0].get_str());

    isminefilter filter = ISMINE_SPENDABLE;
    if(request.params.size() > 1)
        if(request.params[1].get_bool())
            filter = filter | ISMINE_WATCH_ONLY;

    UniValue entry(UniValue::VOBJ);
    if (!pwallet->mapWallet.count(hash)) {
        throw JSONRPCError(RPC_INVALID_ADDRESS_OR_KEY, "Invalid or non-wallet transaction id");
    }
    const CWalletTx& wtx = pwallet->mapWallet[hash];

    CAmount nCredit = wtx.GetCredit(filter);
    CAmount nDebit = wtx.GetDebit(filter);
    CAmount nNet = nCredit - nDebit;
    CAmount nFee = (wtx.IsFromMe(filter) ? wtx.tx->GetValueOut(true) - nDebit : 0);

    entry.push_back(Pair("amount", ValueFromAmount(nNet - nFee)));
    if (wtx.IsFromMe(filter))
        entry.push_back(Pair("fee", ValueFromAmount(nFee)));

    WalletTxToJSON(wtx, entry);

    UniValue details(UniValue::VARR);
    ListTransactions(pwallet, wtx, "*", 0, false, details, filter);
    entry.push_back(Pair("details", details));

    std::string strHex = EncodeHexTx(static_cast<CTransaction>(wtx), RPCSerializationFlags());
    entry.push_back(Pair("hex", strHex));

    return entry;
}

UniValue abandontransaction(const JSONRPCRequest& request)
{
    CWallet * const pwallet = GetWalletForJSONRPCRequest(request);
    if (!EnsureWalletIsAvailable(pwallet, request.fHelp)) {
        return NullUniValue;
    }

    if (request.fHelp || request.params.size() != 1)
        throw std::runtime_error(
            "abandontransaction \"txid\"\n"
            "\nMark in-wallet transaction <txid> as abandoned\n"
            "This will mark this transaction and all its in-wallet descendants as abandoned which will allow\n"
            "for their inputs to be respent.  It can be used to replace \"stuck\" or evicted transactions.\n"
            "It only works on transactions which are not included in a block and are not currently in the mempool.\n"
            "It has no effect on transactions which are already conflicted or abandoned.\n"
            "\nArguments:\n"
            "1. \"txid\"    (string, required) The transaction id\n"
            "\nResult:\n"
            "\nExamples:\n"
            + HelpExampleCli("abandontransaction", "\"1075db55d416d3ca199f55b6084e2115b9345e16c5cf302fc80e9d5fbf5d48d\"")
            + HelpExampleRpc("abandontransaction", "\"1075db55d416d3ca199f55b6084e2115b9345e16c5cf302fc80e9d5fbf5d48d\"")
        );

    LOCK2(cs_main, pwallet->cs_wallet);

    uint256 hash;
    hash.SetHex(request.params[0].get_str());

    if (!pwallet->mapWallet.count(hash)) {
        throw JSONRPCError(RPC_INVALID_ADDRESS_OR_KEY, "Invalid or non-wallet transaction id");
    }
    if (!pwallet->AbandonTransaction(hash)) {
        throw JSONRPCError(RPC_INVALID_ADDRESS_OR_KEY, "Transaction not eligible for abandonment");
    }

    return NullUniValue;
}


UniValue backupwallet(const JSONRPCRequest& request)
{
    CWallet * const pwallet = GetWalletForJSONRPCRequest(request);
    if (!EnsureWalletIsAvailable(pwallet, request.fHelp)) {
        return NullUniValue;
    }

    if (request.fHelp || request.params.size() != 1)
        throw std::runtime_error(
            "backupwallet \"destination\"\n"
            "\nSafely copies current wallet file to destination, which can be a directory or a path with filename.\n"
            "\nArguments:\n"
            "1. \"destination\"   (string) The destination directory or file\n"
            "\nExamples:\n"
            + HelpExampleCli("backupwallet", "\"backup.dat\"")
            + HelpExampleRpc("backupwallet", "\"backup.dat\"")
        );

    LOCK2(cs_main, pwallet->cs_wallet);

    std::string strDest = request.params[0].get_str();
    if (!pwallet->BackupWallet(strDest)) {
        throw JSONRPCError(RPC_WALLET_ERROR, "Error: Wallet backup failed!");
    }

    return NullUniValue;
}


UniValue keypoolrefill(const JSONRPCRequest& request)
{
    CWallet * const pwallet = GetWalletForJSONRPCRequest(request);
    if (!EnsureWalletIsAvailable(pwallet, request.fHelp)) {
        return NullUniValue;
    }

    if (request.fHelp || request.params.size() > 1)
        throw std::runtime_error(
            "keypoolrefill ( newsize )\n"
            "\nFills the keypool."
            + HelpRequiringPassphrase(pwallet) + "\n"
            "\nArguments\n"
            "1. newsize     (numeric, optional, default=100) The new keypool size\n"
            "\nExamples:\n"
            + HelpExampleCli("keypoolrefill", "")
            + HelpExampleRpc("keypoolrefill", "")
        );

    LOCK2(cs_main, pwallet->cs_wallet);

    // 0 is interpreted by TopUpKeyPool() as the default keypool size given by -keypool
    unsigned int kpSize = 0;
    if (request.params.size() > 0) {
        if (request.params[0].get_int() < 0)
            throw JSONRPCError(RPC_INVALID_PARAMETER, "Invalid parameter, expected valid size.");
        kpSize = (unsigned int)request.params[0].get_int();
    }

    EnsureWalletIsUnlocked(pwallet);
    pwallet->TopUpKeyPool(kpSize);

    if (pwallet->GetKeyPoolSize() < kpSize) {
        throw JSONRPCError(RPC_WALLET_ERROR, "Error refreshing keypool.");
    }

    return NullUniValue;
}


static void LockWallet(CWallet* pWallet)
{
    LOCK(pWallet->cs_wallet);
    pWallet->nRelockTime = 0;
    pWallet->Lock();
}

UniValue walletpassphrase(const JSONRPCRequest& request)
{
    CWallet * const pwallet = GetWalletForJSONRPCRequest(request);
    if (!EnsureWalletIsAvailable(pwallet, request.fHelp)) {
        return NullUniValue;
    }

    if (pwallet->IsCrypted() && (request.fHelp || request.params.size() != 2)) {
        throw std::runtime_error(
            "walletpassphrase \"passphrase\" timeout\n"
            "\nStores the wallet decryption key in memory for 'timeout' seconds.\n"
            "This is needed prior to performing transactions related to private keys such as sending namecoins\n"
            "\nArguments:\n"
            "1. \"passphrase\"     (string, required) The wallet passphrase\n"
            "2. timeout            (numeric, required) The time to keep the decryption key in seconds.\n"
            "\nNote:\n"
            "Issuing the walletpassphrase command while the wallet is already unlocked will set a new unlock\n"
            "time that overrides the old one.\n"
            "\nExamples:\n"
            "\nunlock the wallet for 60 seconds\n"
            + HelpExampleCli("walletpassphrase", "\"my pass phrase\" 60") +
            "\nLock the wallet again (before 60 seconds)\n"
            + HelpExampleCli("walletlock", "") +
            "\nAs json rpc call\n"
            + HelpExampleRpc("walletpassphrase", "\"my pass phrase\", 60")
        );
    }

    LOCK2(cs_main, pwallet->cs_wallet);

    if (request.fHelp)
        return true;
    if (!pwallet->IsCrypted()) {
        throw JSONRPCError(RPC_WALLET_WRONG_ENC_STATE, "Error: running with an unencrypted wallet, but walletpassphrase was called.");
    }

    // Note that the walletpassphrase is stored in request.params[0] which is not mlock()ed
    SecureString strWalletPass;
    strWalletPass.reserve(100);
    // TODO: get rid of this .c_str() by implementing SecureString::operator=(std::string)
    // Alternately, find a way to make request.params[0] mlock()'d to begin with.
    strWalletPass = request.params[0].get_str().c_str();

    if (strWalletPass.length() > 0)
    {
        if (!pwallet->Unlock(strWalletPass)) {
            throw JSONRPCError(RPC_WALLET_PASSPHRASE_INCORRECT, "Error: The wallet passphrase entered was incorrect.");
        }
    }
    else
        throw std::runtime_error(
            "walletpassphrase <passphrase> <timeout>\n"
            "Stores the wallet decryption key in memory for <timeout> seconds.");

    pwallet->TopUpKeyPool();

    int64_t nSleepTime = request.params[1].get_int64();
    pwallet->nRelockTime = GetTime() + nSleepTime;
    RPCRunLater(strprintf("lockwallet(%s)", pwallet->GetName()), boost::bind(LockWallet, pwallet), nSleepTime);

    return NullUniValue;
}


UniValue walletpassphrasechange(const JSONRPCRequest& request)
{
    CWallet * const pwallet = GetWalletForJSONRPCRequest(request);
    if (!EnsureWalletIsAvailable(pwallet, request.fHelp)) {
        return NullUniValue;
    }

    if (pwallet->IsCrypted() && (request.fHelp || request.params.size() != 2)) {
        throw std::runtime_error(
            "walletpassphrasechange \"oldpassphrase\" \"newpassphrase\"\n"
            "\nChanges the wallet passphrase from 'oldpassphrase' to 'newpassphrase'.\n"
            "\nArguments:\n"
            "1. \"oldpassphrase\"      (string) The current passphrase\n"
            "2. \"newpassphrase\"      (string) The new passphrase\n"
            "\nExamples:\n"
            + HelpExampleCli("walletpassphrasechange", "\"old one\" \"new one\"")
            + HelpExampleRpc("walletpassphrasechange", "\"old one\", \"new one\"")
        );
    }

    LOCK2(cs_main, pwallet->cs_wallet);

    if (request.fHelp)
        return true;
    if (!pwallet->IsCrypted()) {
        throw JSONRPCError(RPC_WALLET_WRONG_ENC_STATE, "Error: running with an unencrypted wallet, but walletpassphrasechange was called.");
    }

    // TODO: get rid of these .c_str() calls by implementing SecureString::operator=(std::string)
    // Alternately, find a way to make request.params[0] mlock()'d to begin with.
    SecureString strOldWalletPass;
    strOldWalletPass.reserve(100);
    strOldWalletPass = request.params[0].get_str().c_str();

    SecureString strNewWalletPass;
    strNewWalletPass.reserve(100);
    strNewWalletPass = request.params[1].get_str().c_str();

    if (strOldWalletPass.length() < 1 || strNewWalletPass.length() < 1)
        throw std::runtime_error(
            "walletpassphrasechange <oldpassphrase> <newpassphrase>\n"
            "Changes the wallet passphrase from <oldpassphrase> to <newpassphrase>.");

    if (!pwallet->ChangeWalletPassphrase(strOldWalletPass, strNewWalletPass)) {
        throw JSONRPCError(RPC_WALLET_PASSPHRASE_INCORRECT, "Error: The wallet passphrase entered was incorrect.");
    }

    return NullUniValue;
}


UniValue walletlock(const JSONRPCRequest& request)
{
    CWallet * const pwallet = GetWalletForJSONRPCRequest(request);
    if (!EnsureWalletIsAvailable(pwallet, request.fHelp)) {
        return NullUniValue;
    }

    if (pwallet->IsCrypted() && (request.fHelp || request.params.size() != 0)) {
        throw std::runtime_error(
            "walletlock\n"
            "\nRemoves the wallet encryption key from memory, locking the wallet.\n"
            "After calling this method, you will need to call walletpassphrase again\n"
            "before being able to call any methods which require the wallet to be unlocked.\n"
            "\nExamples:\n"
            "\nSet the passphrase for 2 minutes to perform a transaction\n"
            + HelpExampleCli("walletpassphrase", "\"my pass phrase\" 120") +
            "\nPerform a send (requires passphrase set)\n"
            + HelpExampleCli("sendtoaddress", "\"1M72Sfpbz1BPpXFHz9m3CdqATR44Jvaydd\" 1.0") +
            "\nClear the passphrase since we are done before 2 minutes is up\n"
            + HelpExampleCli("walletlock", "") +
            "\nAs json rpc call\n"
            + HelpExampleRpc("walletlock", "")
        );
    }

    LOCK2(cs_main, pwallet->cs_wallet);

    if (request.fHelp)
        return true;
    if (!pwallet->IsCrypted()) {
        throw JSONRPCError(RPC_WALLET_WRONG_ENC_STATE, "Error: running with an unencrypted wallet, but walletlock was called.");
    }

    pwallet->Lock();
    pwallet->nRelockTime = 0;

    return NullUniValue;
}


UniValue encryptwallet(const JSONRPCRequest& request)
{
    CWallet * const pwallet = GetWalletForJSONRPCRequest(request);
    if (!EnsureWalletIsAvailable(pwallet, request.fHelp)) {
        return NullUniValue;
    }

    if (!pwallet->IsCrypted() && (request.fHelp || request.params.size() != 1)) {
        throw std::runtime_error(
            "encryptwallet \"passphrase\"\n"
            "\nEncrypts the wallet with 'passphrase'. This is for first time encryption.\n"
            "After this, any calls that interact with private keys such as sending or signing \n"
            "will require the passphrase to be set prior the making these calls.\n"
            "Use the walletpassphrase call for this, and then walletlock call.\n"
            "If the wallet is already encrypted, use the walletpassphrasechange call.\n"
            "Note that this will shutdown the server.\n"
            "\nArguments:\n"
            "1. \"passphrase\"    (string) The pass phrase to encrypt the wallet with. It must be at least 1 character, but should be long.\n"
            "\nExamples:\n"
            "\nEncrypt you wallet\n"
            + HelpExampleCli("encryptwallet", "\"my pass phrase\"") +
            "\nNow set the passphrase to use the wallet, such as for signing or sending namecoin\n"
            + HelpExampleCli("walletpassphrase", "\"my pass phrase\"") +
            "\nNow we can so something like sign\n"
            + HelpExampleCli("signmessage", "\"address\" \"test message\"") +
            "\nNow lock the wallet again by removing the passphrase\n"
            + HelpExampleCli("walletlock", "") +
            "\nAs a json rpc call\n"
            + HelpExampleRpc("encryptwallet", "\"my pass phrase\"")
        );
    }

    LOCK2(cs_main, pwallet->cs_wallet);

    if (request.fHelp)
        return true;
    if (pwallet->IsCrypted()) {
        throw JSONRPCError(RPC_WALLET_WRONG_ENC_STATE, "Error: running with an encrypted wallet, but encryptwallet was called.");
    }

    // TODO: get rid of this .c_str() by implementing SecureString::operator=(std::string)
    // Alternately, find a way to make request.params[0] mlock()'d to begin with.
    SecureString strWalletPass;
    strWalletPass.reserve(100);
    strWalletPass = request.params[0].get_str().c_str();

    if (strWalletPass.length() < 1)
        throw std::runtime_error(
            "encryptwallet <passphrase>\n"
            "Encrypts the wallet with <passphrase>.");

    if (!pwallet->EncryptWallet(strWalletPass)) {
        throw JSONRPCError(RPC_WALLET_ENCRYPTION_FAILED, "Error: Failed to encrypt the wallet.");
    }

    // BDB seems to have a bad habit of writing old data into
    // slack space in .dat files; that is bad if the old data is
    // unencrypted private keys. So:
    StartShutdown();
    return "wallet encrypted; Namecoin server stopping, restart to run with encrypted wallet. The keypool has been flushed and a new HD seed was generated (if you are using HD). You need to make a new backup.";
}

UniValue lockunspent(const JSONRPCRequest& request)
{
    CWallet * const pwallet = GetWalletForJSONRPCRequest(request);
    if (!EnsureWalletIsAvailable(pwallet, request.fHelp)) {
        return NullUniValue;
    }

    if (request.fHelp || request.params.size() < 1 || request.params.size() > 2)
        throw std::runtime_error(
            "lockunspent unlock ([{\"txid\":\"txid\",\"vout\":n},...])\n"
            "\nUpdates list of temporarily unspendable outputs.\n"
            "Temporarily lock (unlock=false) or unlock (unlock=true) specified transaction outputs.\n"
            "If no transaction outputs are specified when unlocking then all current locked transaction outputs are unlocked.\n"
            "A locked transaction output will not be chosen by automatic coin selection, when spending namecoins.\n"
            "Locks are stored in memory only. Nodes start with zero locked outputs, and the locked output list\n"
            "is always cleared (by virtue of process exit) when a node stops or fails.\n"
            "Also see the listunspent call\n"
            "\nArguments:\n"
            "1. unlock            (boolean, required) Whether to unlock (true) or lock (false) the specified transactions\n"
            "2. \"transactions\"  (string, optional) A json array of objects. Each object the txid (string) vout (numeric)\n"
            "     [           (json array of json objects)\n"
            "       {\n"
            "         \"txid\":\"id\",    (string) The transaction id\n"
            "         \"vout\": n         (numeric) The output number\n"
            "       }\n"
            "       ,...\n"
            "     ]\n"

            "\nResult:\n"
            "true|false    (boolean) Whether the command was successful or not\n"

            "\nExamples:\n"
            "\nList the unspent transactions\n"
            + HelpExampleCli("listunspent", "") +
            "\nLock an unspent transaction\n"
            + HelpExampleCli("lockunspent", "false \"[{\\\"txid\\\":\\\"a08e6907dbbd3d809776dbfc5d82e371b764ed838b5655e72f463568df1aadf0\\\",\\\"vout\\\":1}]\"") +
            "\nList the locked transactions\n"
            + HelpExampleCli("listlockunspent", "") +
            "\nUnlock the transaction again\n"
            + HelpExampleCli("lockunspent", "true \"[{\\\"txid\\\":\\\"a08e6907dbbd3d809776dbfc5d82e371b764ed838b5655e72f463568df1aadf0\\\",\\\"vout\\\":1}]\"") +
            "\nAs a json rpc call\n"
            + HelpExampleRpc("lockunspent", "false, \"[{\\\"txid\\\":\\\"a08e6907dbbd3d809776dbfc5d82e371b764ed838b5655e72f463568df1aadf0\\\",\\\"vout\\\":1}]\"")
        );

    LOCK2(cs_main, pwallet->cs_wallet);

    if (request.params.size() == 1)
        RPCTypeCheck(request.params, boost::assign::list_of(UniValue::VBOOL));
    else
        RPCTypeCheck(request.params, boost::assign::list_of(UniValue::VBOOL)(UniValue::VARR));

    bool fUnlock = request.params[0].get_bool();

    if (request.params.size() == 1) {
        if (fUnlock)
            pwallet->UnlockAllCoins();
        return true;
    }

    UniValue outputs = request.params[1].get_array();
    for (unsigned int idx = 0; idx < outputs.size(); idx++) {
        const UniValue& output = outputs[idx];
        if (!output.isObject())
            throw JSONRPCError(RPC_INVALID_PARAMETER, "Invalid parameter, expected object");
        const UniValue& o = output.get_obj();

        RPCTypeCheckObj(o,
            {
                {"txid", UniValueType(UniValue::VSTR)},
                {"vout", UniValueType(UniValue::VNUM)},
            });

        std::string txid = find_value(o, "txid").get_str();
        if (!IsHex(txid))
            throw JSONRPCError(RPC_INVALID_PARAMETER, "Invalid parameter, expected hex txid");

        int nOutput = find_value(o, "vout").get_int();
        if (nOutput < 0)
            throw JSONRPCError(RPC_INVALID_PARAMETER, "Invalid parameter, vout must be positive");

        COutPoint outpt(uint256S(txid), nOutput);

        if (fUnlock)
            pwallet->UnlockCoin(outpt);
        else
            pwallet->LockCoin(outpt);
    }

    return true;
}

UniValue listlockunspent(const JSONRPCRequest& request)
{
    CWallet * const pwallet = GetWalletForJSONRPCRequest(request);
    if (!EnsureWalletIsAvailable(pwallet, request.fHelp)) {
        return NullUniValue;
    }

    if (request.fHelp || request.params.size() > 0)
        throw std::runtime_error(
            "listlockunspent\n"
            "\nReturns list of temporarily unspendable outputs.\n"
            "See the lockunspent call to lock and unlock transactions for spending.\n"
            "\nResult:\n"
            "[\n"
            "  {\n"
            "    \"txid\" : \"transactionid\",     (string) The transaction id locked\n"
            "    \"vout\" : n                      (numeric) The vout value\n"
            "  }\n"
            "  ,...\n"
            "]\n"
            "\nExamples:\n"
            "\nList the unspent transactions\n"
            + HelpExampleCli("listunspent", "") +
            "\nLock an unspent transaction\n"
            + HelpExampleCli("lockunspent", "false \"[{\\\"txid\\\":\\\"a08e6907dbbd3d809776dbfc5d82e371b764ed838b5655e72f463568df1aadf0\\\",\\\"vout\\\":1}]\"") +
            "\nList the locked transactions\n"
            + HelpExampleCli("listlockunspent", "") +
            "\nUnlock the transaction again\n"
            + HelpExampleCli("lockunspent", "true \"[{\\\"txid\\\":\\\"a08e6907dbbd3d809776dbfc5d82e371b764ed838b5655e72f463568df1aadf0\\\",\\\"vout\\\":1}]\"") +
            "\nAs a json rpc call\n"
            + HelpExampleRpc("listlockunspent", "")
        );

    LOCK2(cs_main, pwallet->cs_wallet);

    std::vector<COutPoint> vOutpts;
    pwallet->ListLockedCoins(vOutpts);

    UniValue ret(UniValue::VARR);

    BOOST_FOREACH(COutPoint &outpt, vOutpts) {
        UniValue o(UniValue::VOBJ);

        o.push_back(Pair("txid", outpt.hash.GetHex()));
        o.push_back(Pair("vout", (int)outpt.n));
        ret.push_back(o);
    }

    return ret;
}

UniValue settxfee(const JSONRPCRequest& request)
{
    CWallet * const pwallet = GetWalletForJSONRPCRequest(request);
    if (!EnsureWalletIsAvailable(pwallet, request.fHelp)) {
        return NullUniValue;
    }

    if (request.fHelp || request.params.size() < 1 || request.params.size() > 1)
        throw std::runtime_error(
            "settxfee amount\n"
            "\nSet the transaction fee per kB. Overwrites the paytxfee parameter.\n"
            "\nArguments:\n"
            "1. amount         (numeric or string, required) The transaction fee in " + CURRENCY_UNIT + "/kB\n"
            "\nResult\n"
            "true|false        (boolean) Returns true if successful\n"
            "\nExamples:\n"
            + HelpExampleCli("settxfee", "0.00001")
            + HelpExampleRpc("settxfee", "0.00001")
        );

    LOCK2(cs_main, pwallet->cs_wallet);

    // Amount
    CAmount nAmount = AmountFromValue(request.params[0]);

    payTxFee = CFeeRate(nAmount, 1000);
    return true;
}

UniValue getwalletinfo(const JSONRPCRequest& request)
{
    CWallet * const pwallet = GetWalletForJSONRPCRequest(request);
    if (!EnsureWalletIsAvailable(pwallet, request.fHelp)) {
        return NullUniValue;
    }

    if (request.fHelp || request.params.size() != 0)
        throw std::runtime_error(
            "getwalletinfo\n"
            "Returns an object containing various wallet state info.\n"
            "\nResult:\n"
            "{\n"
            "  \"walletversion\": xxxxx,          (numeric) the wallet version\n"
            "  \"balance\": xxxxxxx,              (numeric) the total confirmed balance of the wallet in " + CURRENCY_UNIT + "\n"
            "  \"unconfirmed_balance\": xxx,      (numeric) the total unconfirmed balance of the wallet in " + CURRENCY_UNIT + "\n"
            "  \"immature_balance\": xxxxxx,      (numeric) the total immature balance of the wallet in " + CURRENCY_UNIT + "\n"
            "  \"txcount\": xxxxxxx,              (numeric) the total number of transactions in the wallet\n"
            "  \"keypoololdest\": xxxxxx,         (numeric) the timestamp (seconds since Unix epoch) of the oldest pre-generated key in the key pool\n"
            "  \"keypoolsize\": xxxx,             (numeric) how many new keys are pre-generated (only counts external keys)\n"
            "  \"keypoolsize_hd_internal\": xxxx, (numeric) how many new keys are pre-generated for internal use (used for change outputs, only appears if the wallet is using this feature, otherwise external keys are used)\n"
            "  \"unlocked_until\": ttt,           (numeric) the timestamp in seconds since epoch (midnight Jan 1 1970 GMT) that the wallet is unlocked for transfers, or 0 if the wallet is locked\n"
            "  \"paytxfee\": x.xxxx,              (numeric) the transaction fee configuration, set in " + CURRENCY_UNIT + "/kB\n"
            "  \"hdmasterkeyid\": \"<hash160>\"     (string) the Hash160 of the HD master pubkey\n"
            "}\n"
            "\nExamples:\n"
            + HelpExampleCli("getwalletinfo", "")
            + HelpExampleRpc("getwalletinfo", "")
        );

    LOCK2(cs_main, pwallet->cs_wallet);

    UniValue obj(UniValue::VOBJ);

    size_t kpExternalSize = pwallet->KeypoolCountExternalKeys();
    obj.push_back(Pair("walletversion", pwallet->GetVersion()));
    obj.push_back(Pair("balance",       ValueFromAmount(pwallet->GetBalance())));
    obj.push_back(Pair("unconfirmed_balance", ValueFromAmount(pwallet->GetUnconfirmedBalance())));
    obj.push_back(Pair("immature_balance",    ValueFromAmount(pwallet->GetImmatureBalance())));
    obj.push_back(Pair("txcount",       (int)pwallet->mapWallet.size()));
    obj.push_back(Pair("keypoololdest", pwallet->GetOldestKeyPoolTime()));
    obj.push_back(Pair("keypoolsize", (int64_t)kpExternalSize));
    CKeyID masterKeyID = pwallet->GetHDChain().masterKeyID;
    if (!masterKeyID.IsNull() && pwallet->CanSupportFeature(FEATURE_HD_SPLIT)) {
        obj.push_back(Pair("keypoolsize_hd_internal",   (int64_t)(pwallet->GetKeyPoolSize() - kpExternalSize)));
    }
    if (pwallet->IsCrypted()) {
        obj.push_back(Pair("unlocked_until", pwallet->nRelockTime));
    }
    obj.push_back(Pair("paytxfee",      ValueFromAmount(payTxFee.GetFeePerK())));
    if (!masterKeyID.IsNull())
         obj.push_back(Pair("hdmasterkeyid", masterKeyID.GetHex()));
    return obj;
}

UniValue resendwallettransactions(const JSONRPCRequest& request)
{
    CWallet * const pwallet = GetWalletForJSONRPCRequest(request);
    if (!EnsureWalletIsAvailable(pwallet, request.fHelp)) {
        return NullUniValue;
    }

    if (request.fHelp || request.params.size() != 0)
        throw std::runtime_error(
            "resendwallettransactions\n"
            "Immediately re-broadcast unconfirmed wallet transactions to all peers.\n"
            "Intended only for testing; the wallet code periodically re-broadcasts\n"
            "automatically.\n"
            "Returns array of transaction ids that were re-broadcast.\n"
            );

    if (!g_connman)
        throw JSONRPCError(RPC_CLIENT_P2P_DISABLED, "Error: Peer-to-peer functionality missing or disabled");

    LOCK2(cs_main, pwallet->cs_wallet);

    std::vector<uint256> txids = pwallet->ResendWalletTransactionsBefore(GetTime(), g_connman.get());
    UniValue result(UniValue::VARR);
    BOOST_FOREACH(const uint256& txid, txids)
    {
        result.push_back(txid.ToString());
    }
    return result;
}

UniValue listunspent(const JSONRPCRequest& request)
{
    CWallet * const pwallet = GetWalletForJSONRPCRequest(request);
    if (!EnsureWalletIsAvailable(pwallet, request.fHelp)) {
        return NullUniValue;
    }

    if (request.fHelp || request.params.size() > 5)
        throw std::runtime_error(
            "listunspent ( minconf maxconf  [\"addresses\",...] [include_unsafe] [query_options])\n"
            "\nReturns array of unspent transaction outputs\n"
            "with between minconf and maxconf (inclusive) confirmations.\n"
            "Optionally filter to only include txouts paid to specified addresses.\n"
            "\nArguments:\n"
            "1. minconf          (numeric, optional, default=1) The minimum confirmations to filter\n"
            "2. maxconf          (numeric, optional, default=9999999) The maximum confirmations to filter\n"
<<<<<<< HEAD
            "3. \"addresses\"    (string) A json array of namecoin addresses to filter\n"
            "    [\n"
            "      \"address\"   (string) namecoin address\n"
=======
            "3. \"addresses\"      (string) A json array of bitcoin addresses to filter\n"
            "    [\n"
            "      \"address\"     (string) bitcoin address\n"
>>>>>>> d47b6abe
            "      ,...\n"
            "    ]\n"
            "4. include_unsafe (bool, optional, default=true) Include outputs that are not safe to spend\n"
            "                  See description of \"safe\" attribute below.\n"
            "5. query_options    (json, optional) JSON with query options\n"
            "    {\n"
            "      \"minimumAmount\"    (numeric or string, default=0) Minimum value of each UTXO in " + CURRENCY_UNIT + "\n"
            "      \"maximumAmount\"    (numeric or string, default=unlimited) Maximum value of each UTXO in " + CURRENCY_UNIT + "\n"
            "      \"maximumCount\"     (numeric or string, default=unlimited) Maximum number of UTXOs\n"
            "      \"minimumSumAmount\" (numeric or string, default=unlimited) Minimum sum value of all UTXOs in " + CURRENCY_UNIT + "\n"
            "    }\n"
            "\nResult\n"
            "[                   (array of json object)\n"
            "  {\n"
            "    \"txid\" : \"txid\",          (string) the transaction id \n"
            "    \"vout\" : n,               (numeric) the vout value\n"
            "    \"address\" : \"address\",    (string) the namecoin address\n"
            "    \"account\" : \"account\",    (string) DEPRECATED. The associated account, or \"\" for the default account\n"
            "    \"scriptPubKey\" : \"key\",   (string) the script key\n"
            "    \"amount\" : x.xxx,         (numeric) the transaction output amount in " + CURRENCY_UNIT + "\n"
            "    \"confirmations\" : n,      (numeric) The number of confirmations\n"
            "    \"redeemScript\" : n        (string) The redeemScript if scriptPubKey is P2SH\n"
            "    \"spendable\" : xxx,        (bool) Whether we have the private keys to spend this output\n"
            "    \"solvable\" : xxx,         (bool) Whether we know how to spend this output, ignoring the lack of keys\n"
            "    \"safe\" : xxx              (bool) Whether this output is considered safe to spend. Unconfirmed transactions\n"
            "                              from outside keys and unconfirmed replacement transactions are considered unsafe\n"
            "                              and are not eligible for spending by fundrawtransaction and sendtoaddress.\n"
            "  }\n"
            "  ,...\n"
            "]\n"

            "\nExamples\n"
            + HelpExampleCli("listunspent", "")
<<<<<<< HEAD
            + HelpExampleCli("listunspent", "6 9999999 \"[\\\"NDLTK7j8CzK5YAbpCdUxC3Gi1bXGDCdV5h\\\",\\\"N2xHFZ8NWNkGuuXfDxv8iMXdQGMd3tjZfx\\\"]\"")
            + HelpExampleRpc("listunspent", "6, 9999999 \"[\\\"NDLTK7j8CzK5YAbpCdUxC3Gi1bXGDCdV5h\\\",\\\"N2xHFZ8NWNkGuuXfDxv8iMXdQGMd3tjZfx\\\"]\"")
=======
            + HelpExampleCli("listunspent", "6 9999999 \"[\\\"1PGFqEzfmQch1gKD3ra4k18PNj3tTUUSqg\\\",\\\"1LtvqCaApEdUGFkpKMM4MstjcaL4dKg8SP\\\"]\"")
            + HelpExampleRpc("listunspent", "6, 9999999 \"[\\\"1PGFqEzfmQch1gKD3ra4k18PNj3tTUUSqg\\\",\\\"1LtvqCaApEdUGFkpKMM4MstjcaL4dKg8SP\\\"]\"")
            + HelpExampleCli("listunspent", "6 9999999 '[]' true '{ \"minimumAmount\": 0.005 }'")
            + HelpExampleRpc("listunspent", "6, 9999999, [] , true, { \"minimumAmount\": 0.005 } ")
>>>>>>> d47b6abe
        );

    int nMinDepth = 1;
    if (request.params.size() > 0 && !request.params[0].isNull()) {
        RPCTypeCheckArgument(request.params[0], UniValue::VNUM);
        nMinDepth = request.params[0].get_int();
    }

    int nMaxDepth = 9999999;
    if (request.params.size() > 1 && !request.params[1].isNull()) {
        RPCTypeCheckArgument(request.params[1], UniValue::VNUM);
        nMaxDepth = request.params[1].get_int();
    }

    std::set<CBitcoinAddress> setAddress;
    if (request.params.size() > 2 && !request.params[2].isNull()) {
        RPCTypeCheckArgument(request.params[2], UniValue::VARR);
        UniValue inputs = request.params[2].get_array();
        for (unsigned int idx = 0; idx < inputs.size(); idx++) {
            const UniValue& input = inputs[idx];
            CBitcoinAddress address(input.get_str());
            if (!address.IsValid())
                throw JSONRPCError(RPC_INVALID_ADDRESS_OR_KEY, std::string("Invalid Namecoin address: ")+input.get_str());
            if (setAddress.count(address))
                throw JSONRPCError(RPC_INVALID_PARAMETER, std::string("Invalid parameter, duplicated address: ")+input.get_str());
           setAddress.insert(address);
        }
    }

    bool include_unsafe = true;
    if (request.params.size() > 3 && !request.params[3].isNull()) {
        RPCTypeCheckArgument(request.params[3], UniValue::VBOOL);
        include_unsafe = request.params[3].get_bool();
    }

    CAmount nMinimumAmount = 0;
    CAmount nMaximumAmount = MAX_MONEY;
    CAmount nMinimumSumAmount = MAX_MONEY;
    uint64_t nMaximumCount = 0;

    if (request.params.size() > 4) {
        const UniValue& options = request.params[4].get_obj();

        if (options.exists("minimumAmount"))
            nMinimumAmount = AmountFromValue(options["minimumAmount"]);

        if (options.exists("maximumAmount"))
            nMaximumAmount = AmountFromValue(options["maximumAmount"]);

        if (options.exists("minimumSumAmount"))
            nMinimumSumAmount = AmountFromValue(options["minimumSumAmount"]);

        if (options.exists("maximumCount"))
            nMaximumCount = options["maximumCount"].get_int64();
    }

    UniValue results(UniValue::VARR);
    std::vector<COutput> vecOutputs;
    assert(pwallet != NULL);
    LOCK2(cs_main, pwallet->cs_wallet);

    pwallet->AvailableCoins(vecOutputs, !include_unsafe, NULL, nMinimumAmount, nMaximumAmount, nMinimumSumAmount, nMaximumCount, nMinDepth, nMaxDepth);
    BOOST_FOREACH(const COutput& out, vecOutputs) {
        CTxDestination address;
        const CScript& scriptPubKey = out.tx->tx->vout[out.i].scriptPubKey;
        bool fValidAddress = ExtractDestination(scriptPubKey, address);

        if (setAddress.size() && (!fValidAddress || !setAddress.count(address)))
            continue;

        UniValue entry(UniValue::VOBJ);
        entry.push_back(Pair("txid", out.tx->GetHash().GetHex()));
        entry.push_back(Pair("vout", out.i));

        if (fValidAddress) {
            entry.push_back(Pair("address", CBitcoinAddress(address).ToString()));

            if (pwallet->mapAddressBook.count(address)) {
                entry.push_back(Pair("account", pwallet->mapAddressBook[address].name));
            }

            if (scriptPubKey.IsPayToScriptHash(true)) {
                const CScriptID& hash = boost::get<CScriptID>(address);
                CScript redeemScript;
                if (pwallet->GetCScript(hash, redeemScript)) {
                    entry.push_back(Pair("redeemScript", HexStr(redeemScript.begin(), redeemScript.end())));
                }
            }
        }

        entry.push_back(Pair("scriptPubKey", HexStr(scriptPubKey.begin(), scriptPubKey.end())));
        entry.push_back(Pair("amount", ValueFromAmount(out.tx->tx->vout[out.i].nValue)));
        entry.push_back(Pair("confirmations", out.nDepth));
        entry.push_back(Pair("spendable", out.fSpendable));
        entry.push_back(Pair("solvable", out.fSolvable));
        entry.push_back(Pair("safe", out.fSafe));
        results.push_back(entry);
    }

    return results;
}

UniValue fundrawtransaction(const JSONRPCRequest& request)
{
    CWallet * const pwallet = GetWalletForJSONRPCRequest(request);
    if (!EnsureWalletIsAvailable(pwallet, request.fHelp)) {
        return NullUniValue;
    }

    if (request.fHelp || request.params.size() < 1 || request.params.size() > 2)
        throw std::runtime_error(
                            "fundrawtransaction \"hexstring\" ( options )\n"
                            "\nAdd inputs to a transaction until it has enough in value to meet its out value.\n"
                            "This will not modify existing inputs, and will add at most one change output to the outputs.\n"
                            "No existing outputs will be modified unless \"subtractFeeFromOutputs\" is specified.\n"
                            "Note that inputs which were signed may need to be resigned after completion since in/outputs have been added.\n"
                            "The inputs added will not be signed, use signrawtransaction for that.\n"
                            "Note that all existing inputs must have their previous output transaction be in the wallet.\n"
                            "Note that all inputs selected must be of standard form and P2SH scripts must be\n"
                            "in the wallet using importaddress or addmultisigaddress (to calculate fees).\n"
                            "You can see whether this is the case by checking the \"solvable\" field in the listunspent output.\n"
                            "Only pay-to-pubkey, multisig, and P2SH versions thereof are currently supported for watch-only\n"
                            "\nArguments:\n"
                            "1. \"hexstring\"           (string, required) The hex string of the raw transaction\n"
                            "2. options                 (object, optional)\n"
                            "   {\n"
                            "     \"changeAddress\"          (string, optional, default pool address) The bitcoin address to receive the change\n"
                            "     \"changePosition\"         (numeric, optional, default random) The index of the change output\n"
                            "     \"includeWatching\"        (boolean, optional, default false) Also select inputs which are watch only\n"
                            "     \"lockUnspents\"           (boolean, optional, default false) Lock selected unspent outputs\n"
                            "     \"reserveChangeKey\"       (boolean, optional, default true) Reserves the change output key from the keypool\n"
                            "     \"feeRate\"                (numeric, optional, default not set: makes wallet determine the fee) Set a specific feerate (" + CURRENCY_UNIT + " per KB)\n"
                            "     \"subtractFeeFromOutputs\" (array, optional) A json array of integers.\n"
                            "                              The fee will be equally deducted from the amount of each specified output.\n"
                            "                              The outputs are specified by their zero-based index, before any change output is added.\n"
                            "                              Those recipients will receive less bitcoins than you enter in their corresponding amount field.\n"
                            "                              If no outputs are specified here, the sender pays the fee.\n"
                            "                                  [vout_index,...]\n"
                            "   }\n"
                            "                         for backward compatibility: passing in a true instead of an object will result in {\"includeWatching\":true}\n"
                            "\nResult:\n"
                            "{\n"
                            "  \"hex\":       \"value\", (string)  The resulting raw transaction (hex-encoded string)\n"
                            "  \"fee\":       n,         (numeric) Fee in " + CURRENCY_UNIT + " the resulting transaction pays\n"
                            "  \"changepos\": n          (numeric) The position of the added change output, or -1\n"
                            "}\n"
                            "\nExamples:\n"
                            "\nCreate a transaction with no inputs\n"
                            + HelpExampleCli("createrawtransaction", "\"[]\" \"{\\\"myaddress\\\":0.01}\"") +
                            "\nAdd sufficient unsigned inputs to meet the output value\n"
                            + HelpExampleCli("fundrawtransaction", "\"rawtransactionhex\"") +
                            "\nSign the transaction\n"
                            + HelpExampleCli("signrawtransaction", "\"fundedtransactionhex\"") +
                            "\nSend the transaction\n"
                            + HelpExampleCli("sendrawtransaction", "\"signedtransactionhex\"")
                            );

    RPCTypeCheck(request.params, boost::assign::list_of(UniValue::VSTR));

    CTxDestination changeAddress = CNoDestination();
    int changePosition = -1;
    bool includeWatching = false;
    bool lockUnspents = false;
    bool reserveChangeKey = true;
    CFeeRate feeRate = CFeeRate(0);
    bool overrideEstimatedFeerate = false;
    UniValue subtractFeeFromOutputs;
    std::set<int> setSubtractFeeFromOutputs;

    if (request.params.size() > 1) {
      if (request.params[1].type() == UniValue::VBOOL) {
        // backward compatibility bool only fallback
        includeWatching = request.params[1].get_bool();
      }
      else {
        RPCTypeCheck(request.params, boost::assign::list_of(UniValue::VSTR)(UniValue::VOBJ));

        UniValue options = request.params[1];

        RPCTypeCheckObj(options,
            {
                {"changeAddress", UniValueType(UniValue::VSTR)},
                {"changePosition", UniValueType(UniValue::VNUM)},
                {"includeWatching", UniValueType(UniValue::VBOOL)},
                {"lockUnspents", UniValueType(UniValue::VBOOL)},
                {"reserveChangeKey", UniValueType(UniValue::VBOOL)},
                {"feeRate", UniValueType()}, // will be checked below
                {"subtractFeeFromOutputs", UniValueType(UniValue::VARR)},
            },
            true, true);

        if (options.exists("changeAddress")) {
            CBitcoinAddress address(options["changeAddress"].get_str());

            if (!address.IsValid())
                throw JSONRPCError(RPC_INVALID_ADDRESS_OR_KEY, "changeAddress must be a valid bitcoin address");

            changeAddress = address.Get();
        }

        if (options.exists("changePosition"))
            changePosition = options["changePosition"].get_int();

        if (options.exists("includeWatching"))
            includeWatching = options["includeWatching"].get_bool();

        if (options.exists("lockUnspents"))
            lockUnspents = options["lockUnspents"].get_bool();

        if (options.exists("reserveChangeKey"))
            reserveChangeKey = options["reserveChangeKey"].get_bool();

        if (options.exists("feeRate"))
        {
            feeRate = CFeeRate(AmountFromValue(options["feeRate"]));
            overrideEstimatedFeerate = true;
        }

        if (options.exists("subtractFeeFromOutputs"))
            subtractFeeFromOutputs = options["subtractFeeFromOutputs"].get_array();
      }
    }

    // parse hex string from parameter
    CMutableTransaction tx;
    if (!DecodeHexTx(tx, request.params[0].get_str(), true))
        throw JSONRPCError(RPC_DESERIALIZATION_ERROR, "TX decode failed");

    if (tx.vout.size() == 0)
        throw JSONRPCError(RPC_INVALID_PARAMETER, "TX must have at least one output");

    if (changePosition != -1 && (changePosition < 0 || (unsigned int)changePosition > tx.vout.size()))
        throw JSONRPCError(RPC_INVALID_PARAMETER, "changePosition out of bounds");

    for (unsigned int idx = 0; idx < subtractFeeFromOutputs.size(); idx++) {
        int pos = subtractFeeFromOutputs[idx].get_int();
        if (setSubtractFeeFromOutputs.count(pos))
            throw JSONRPCError(RPC_INVALID_PARAMETER, strprintf("Invalid parameter, duplicated position: %d", pos));
        if (pos < 0)
            throw JSONRPCError(RPC_INVALID_PARAMETER, strprintf("Invalid parameter, negative position: %d", pos));
        if (pos >= int(tx.vout.size()))
            throw JSONRPCError(RPC_INVALID_PARAMETER, strprintf("Invalid parameter, position too large: %d", pos));
        setSubtractFeeFromOutputs.insert(pos);
    }

    CAmount nFeeOut;
    std::string strFailReason;

    if (!pwallet->FundTransaction(tx, nFeeOut, overrideEstimatedFeerate, feeRate, changePosition, strFailReason, includeWatching, lockUnspents, setSubtractFeeFromOutputs, reserveChangeKey, changeAddress)) {
        throw JSONRPCError(RPC_WALLET_ERROR, strFailReason);
    }

    UniValue result(UniValue::VOBJ);
    result.push_back(Pair("hex", EncodeHexTx(tx)));
    result.push_back(Pair("changepos", changePosition));
    result.push_back(Pair("fee", ValueFromAmount(nFeeOut)));

    return result;
}

UniValue bumpfee(const JSONRPCRequest& request)
{
    CWallet * const pwallet = GetWalletForJSONRPCRequest(request);

    if (!EnsureWalletIsAvailable(pwallet, request.fHelp))
        return NullUniValue;

    if (request.fHelp || request.params.size() < 1 || request.params.size() > 2) {
        throw std::runtime_error(
            "bumpfee \"txid\" ( options ) \n"
            "\nBumps the fee of an opt-in-RBF transaction T, replacing it with a new transaction B.\n"
            "An opt-in RBF transaction with the given txid must be in the wallet.\n"
            "The command will pay the additional fee by decreasing (or perhaps removing) its change output.\n"
            "If the change output is not big enough to cover the increased fee, the command will currently fail\n"
            "instead of adding new inputs to compensate. (A future implementation could improve this.)\n"
            "The command will fail if the wallet or mempool contains a transaction that spends one of T's outputs.\n"
            "By default, the new fee will be calculated automatically using estimatefee.\n"
            "The user can specify a confirmation target for estimatefee.\n"
            "Alternatively, the user can specify totalFee, or use RPC settxfee to set a higher fee rate.\n"
            "At a minimum, the new fee rate must be high enough to pay an additional new relay fee (incrementalfee\n"
            "returned by getnetworkinfo) to enter the node's mempool.\n"
            "\nArguments:\n"
            "1. txid                  (string, required) The txid to be bumped\n"
            "2. options               (object, optional)\n"
            "   {\n"
            "     \"confTarget\"        (numeric, optional) Confirmation target (in blocks)\n"
            "     \"totalFee\"          (numeric, optional) Total fee (NOT feerate) to pay, in satoshis.\n"
            "                         In rare cases, the actual fee paid might be slightly higher than the specified\n"
            "                         totalFee if the tx change output has to be removed because it is too close to\n"
            "                         the dust threshold.\n"
            "     \"replaceable\"       (boolean, optional, default true) Whether the new transaction should still be\n"
            "                         marked bip-125 replaceable. If true, the sequence numbers in the transaction will\n"
            "                         be left unchanged from the original. If false, any input sequence numbers in the\n"
            "                         original transaction that were less than 0xfffffffe will be increased to 0xfffffffe\n"
            "                         so the new transaction will not be explicitly bip-125 replaceable (though it may\n"
            "                         still be replaceable in practice, for example if it has unconfirmed ancestors which\n"
            "                         are replaceable).\n"
            "   }\n"
            "\nResult:\n"
            "{\n"
            "  \"txid\":    \"value\",   (string)  The id of the new transaction\n"
            "  \"origfee\":  n,         (numeric) Fee of the replaced transaction\n"
            "  \"fee\":      n,         (numeric) Fee of the new transaction\n"
            "  \"errors\":  [ str... ] (json array of strings) Errors encountered during processing (may be empty)\n"
            "}\n"
            "\nExamples:\n"
            "\nBump the fee, get the new transaction\'s txid\n" +
            HelpExampleCli("bumpfee", "<txid>"));
    }

    RPCTypeCheck(request.params, boost::assign::list_of(UniValue::VSTR)(UniValue::VOBJ));
    uint256 hash;
    hash.SetHex(request.params[0].get_str());

    // optional parameters
    bool specifiedConfirmTarget = false;
    int newConfirmTarget = nTxConfirmTarget;
    CAmount totalFee = 0;
    bool replaceable = true;
    if (request.params.size() > 1) {
        UniValue options = request.params[1];
        RPCTypeCheckObj(options,
            {
                {"confTarget", UniValueType(UniValue::VNUM)},
                {"totalFee", UniValueType(UniValue::VNUM)},
                {"replaceable", UniValueType(UniValue::VBOOL)},
            },
            true, true);

        if (options.exists("confTarget") && options.exists("totalFee")) {
            throw JSONRPCError(RPC_INVALID_PARAMETER, "confTarget and totalFee options should not both be set. Please provide either a confirmation target for fee estimation or an explicit total fee for the transaction.");
        } else if (options.exists("confTarget")) {
            specifiedConfirmTarget = true;
            newConfirmTarget = options["confTarget"].get_int();
            if (newConfirmTarget <= 0) { // upper-bound will be checked by estimatefee/smartfee
                throw JSONRPCError(RPC_INVALID_PARAMETER, "Invalid confTarget (cannot be <= 0)");
            }
        } else if (options.exists("totalFee")) {
            totalFee = options["totalFee"].get_int64();
            if (totalFee <= 0) {
                throw JSONRPCError(RPC_INVALID_PARAMETER, strprintf("Invalid totalFee %s (must be greater than 0)", FormatMoney(totalFee)));
            }
        }

        if (options.exists("replaceable")) {
            replaceable = options["replaceable"].get_bool();
        }
    }

    LOCK2(cs_main, pwallet->cs_wallet);
    EnsureWalletIsUnlocked(pwallet);

    CFeeBumper feeBump(pwallet, hash, newConfirmTarget, specifiedConfirmTarget, totalFee, replaceable);
    BumpFeeResult res = feeBump.getResult();
    if (res != BumpFeeResult::OK)
    {
        switch(res) {
            case BumpFeeResult::INVALID_ADDRESS_OR_KEY:
                throw JSONRPCError(RPC_INVALID_ADDRESS_OR_KEY, feeBump.getErrors()[0]);
                break;
            case BumpFeeResult::INVALID_REQUEST:
                throw JSONRPCError(RPC_INVALID_REQUEST, feeBump.getErrors()[0]);
                break;
            case BumpFeeResult::INVALID_PARAMETER:
                throw JSONRPCError(RPC_INVALID_PARAMETER, feeBump.getErrors()[0]);
                break;
            case BumpFeeResult::WALLET_ERROR:
                throw JSONRPCError(RPC_WALLET_ERROR, feeBump.getErrors()[0]);
                break;
            default:
                throw JSONRPCError(RPC_MISC_ERROR, feeBump.getErrors()[0]);
                break;
        }
    }

    // sign bumped transaction
    if (!feeBump.signTransaction(pwallet)) {
        throw JSONRPCError(RPC_WALLET_ERROR, "Can't sign transaction.");
    }
    // commit the bumped transaction
    if(!feeBump.commit(pwallet)) {
        throw JSONRPCError(RPC_WALLET_ERROR, feeBump.getErrors()[0]);
    }
    UniValue result(UniValue::VOBJ);
    result.push_back(Pair("txid", feeBump.getBumpedTxId().GetHex()));
    result.push_back(Pair("origfee", ValueFromAmount(feeBump.getOldFee())));
    result.push_back(Pair("fee", ValueFromAmount(feeBump.getNewFee())));
    UniValue errors(UniValue::VARR);
    for (const std::string& err: feeBump.getErrors())
        errors.push_back(err);
    result.push_back(errors);

    return result;
}

extern UniValue abortrescan(const JSONRPCRequest& request); // in rpcdump.cpp
extern UniValue dumpprivkey(const JSONRPCRequest& request); // in rpcdump.cpp
extern UniValue importprivkey(const JSONRPCRequest& request);
extern UniValue importaddress(const JSONRPCRequest& request);
extern UniValue importpubkey(const JSONRPCRequest& request);
extern UniValue dumpwallet(const JSONRPCRequest& request);
extern UniValue importwallet(const JSONRPCRequest& request);
extern UniValue importprunedfunds(const JSONRPCRequest& request);
extern UniValue removeprunedfunds(const JSONRPCRequest& request);
extern UniValue importmulti(const JSONRPCRequest& request);

extern UniValue name_list(const JSONRPCRequest& request); // in rpcnames.cpp
extern UniValue name_new(const JSONRPCRequest& request);
extern UniValue name_firstupdate(const JSONRPCRequest& request);
extern UniValue name_update(const JSONRPCRequest& request);
extern UniValue sendtoname(const JSONRPCRequest& request);

static const CRPCCommand commands[] =
{ //  category              name                        actor (function)           okSafeMode
    //  --------------------- ------------------------    -----------------------    ----------
    { "rawtransactions",    "fundrawtransaction",       &fundrawtransaction,       false,  {"hexstring","options"} },
    { "hidden",             "resendwallettransactions", &resendwallettransactions, true,   {} },
    { "wallet",             "abandontransaction",       &abandontransaction,       false,  {"txid"} },
    { "wallet",             "abortrescan",              &abortrescan,              false,  {} },
    { "wallet",             "addmultisigaddress",       &addmultisigaddress,       true,   {"nrequired","keys","account"} },
    { "wallet",             "addwitnessaddress",        &addwitnessaddress,        true,   {"address"} },
    { "wallet",             "backupwallet",             &backupwallet,             true,   {"destination"} },
    { "wallet",             "bumpfee",                  &bumpfee,                  true,   {"txid", "options"} },
    { "wallet",             "dumpprivkey",              &dumpprivkey,              true,   {"address"}  },
    { "wallet",             "dumpwallet",               &dumpwallet,               true,   {"filename"} },
    { "wallet",             "encryptwallet",            &encryptwallet,            true,   {"passphrase"} },
    { "wallet",             "getaccountaddress",        &getaccountaddress,        true,   {"account"} },
    { "wallet",             "getaccount",               &getaccount,               true,   {"address"} },
    { "wallet",             "getaddressesbyaccount",    &getaddressesbyaccount,    true,   {"account"} },
    { "wallet",             "getbalance",               &getbalance,               false,  {"account","minconf","include_watchonly"} },
    { "wallet",             "getnewaddress",            &getnewaddress,            true,   {"account"} },
    { "wallet",             "getrawchangeaddress",      &getrawchangeaddress,      true,   {} },
    { "wallet",             "getreceivedbyaccount",     &getreceivedbyaccount,     false,  {"account","minconf"} },
    { "wallet",             "getreceivedbyaddress",     &getreceivedbyaddress,     false,  {"address","minconf"} },
    { "wallet",             "gettransaction",           &gettransaction,           false,  {"txid","include_watchonly"} },
    { "wallet",             "getunconfirmedbalance",    &getunconfirmedbalance,    false,  {} },
    { "wallet",             "getwalletinfo",            &getwalletinfo,            false,  {} },
    { "wallet",             "importmulti",              &importmulti,              true,   {"requests","options"} },
    { "wallet",             "importprivkey",            &importprivkey,            true,   {"privkey","label","rescan"} },
    { "wallet",             "importwallet",             &importwallet,             true,   {"filename"} },
    { "wallet",             "importaddress",            &importaddress,            true,   {"address","label","rescan","p2sh"} },
    { "wallet",             "importprunedfunds",        &importprunedfunds,        true,   {"rawtransaction","txoutproof"} },
    { "wallet",             "importpubkey",             &importpubkey,             true,   {"pubkey","label","rescan"} },
    { "wallet",             "keypoolrefill",            &keypoolrefill,            true,   {"newsize"} },
    { "wallet",             "listaccounts",             &listaccounts,             false,  {"minconf","include_watchonly"} },
    { "wallet",             "listaddressgroupings",     &listaddressgroupings,     false,  {} },
    { "wallet",             "listlockunspent",          &listlockunspent,          false,  {} },
    { "wallet",             "listreceivedbyaccount",    &listreceivedbyaccount,    false,  {"minconf","include_empty","include_watchonly"} },
    { "wallet",             "listreceivedbyaddress",    &listreceivedbyaddress,    false,  {"minconf","include_empty","include_watchonly"} },
    { "wallet",             "listsinceblock",           &listsinceblock,           false,  {"blockhash","target_confirmations","include_watchonly"} },
    { "wallet",             "listtransactions",         &listtransactions,         false,  {"account","count","skip","include_watchonly"} },
    { "wallet",             "listunspent",              &listunspent,              false,  {"minconf","maxconf","addresses","include_unsafe","query_options"} },
    { "wallet",             "lockunspent",              &lockunspent,              true,   {"unlock","transactions"} },
    { "wallet",             "move",                     &movecmd,                  false,  {"fromaccount","toaccount","amount","minconf","comment"} },
    { "wallet",             "sendfrom",                 &sendfrom,                 false,  {"fromaccount","toaddress","amount","minconf","comment","comment_to"} },
    { "wallet",             "sendmany",                 &sendmany,                 false,  {"fromaccount","amounts","minconf","comment","subtractfeefrom"} },
    { "wallet",             "sendtoaddress",            &sendtoaddress,            false,  {"address","amount","comment","comment_to","subtractfeefromamount"} },
    { "wallet",             "setaccount",               &setaccount,               true,   {"address","account"} },
    { "wallet",             "settxfee",                 &settxfee,                 true,   {"amount"} },
    { "wallet",             "signmessage",              &signmessage,              true,   {"address","message"} },
    { "wallet",             "walletlock",               &walletlock,               true,   {} },
    { "wallet",             "walletpassphrasechange",   &walletpassphrasechange,   true,   {"oldpassphrase","newpassphrase"} },
    { "wallet",             "walletpassphrase",         &walletpassphrase,         true,   {"passphrase","timeout"} },
    { "wallet",             "removeprunedfunds",        &removeprunedfunds,        true,   {"txid"} },

    // Namecoin-specific wallet calls.
    { "namecoin",           "name_list",                &name_list,                false,  {"name"} },
    { "namecoin",           "name_new",                 &name_new,                 false,  {"name"} },
    { "namecoin",           "name_firstupdate",         &name_firstupdate,         false,  {"name","rand","tx","value","toaddress","allow_active"} },
    { "namecoin",           "name_update",              &name_update,              false,  {"name","value","toaddress"} },
    { "namecoin",           "sendtoname",               &sendtoname,               false,  {"name","amount","comment","comment_to","subtractfeefromamount"} },
};

void RegisterWalletRPCCommands(CRPCTable &t)
{
    if (GetBoolArg("-disablewallet", false))
        return;

    for (unsigned int vcidx = 0; vcidx < ARRAYLEN(commands); vcidx++)
        t.appendCommand(commands[vcidx].name, &commands[vcidx]);
}<|MERGE_RESOLUTION|>--- conflicted
+++ resolved
@@ -2506,15 +2506,9 @@
             "\nArguments:\n"
             "1. minconf          (numeric, optional, default=1) The minimum confirmations to filter\n"
             "2. maxconf          (numeric, optional, default=9999999) The maximum confirmations to filter\n"
-<<<<<<< HEAD
-            "3. \"addresses\"    (string) A json array of namecoin addresses to filter\n"
+            "3. \"addresses\"      (string) A json array of namecoin addresses to filter\n"
             "    [\n"
-            "      \"address\"   (string) namecoin address\n"
-=======
-            "3. \"addresses\"      (string) A json array of bitcoin addresses to filter\n"
-            "    [\n"
-            "      \"address\"     (string) bitcoin address\n"
->>>>>>> d47b6abe
+            "      \"address\"     (string) namecoin address\n"
             "      ,...\n"
             "    ]\n"
             "4. include_unsafe (bool, optional, default=true) Include outputs that are not safe to spend\n"
@@ -2548,15 +2542,10 @@
 
             "\nExamples\n"
             + HelpExampleCli("listunspent", "")
-<<<<<<< HEAD
             + HelpExampleCli("listunspent", "6 9999999 \"[\\\"NDLTK7j8CzK5YAbpCdUxC3Gi1bXGDCdV5h\\\",\\\"N2xHFZ8NWNkGuuXfDxv8iMXdQGMd3tjZfx\\\"]\"")
             + HelpExampleRpc("listunspent", "6, 9999999 \"[\\\"NDLTK7j8CzK5YAbpCdUxC3Gi1bXGDCdV5h\\\",\\\"N2xHFZ8NWNkGuuXfDxv8iMXdQGMd3tjZfx\\\"]\"")
-=======
-            + HelpExampleCli("listunspent", "6 9999999 \"[\\\"1PGFqEzfmQch1gKD3ra4k18PNj3tTUUSqg\\\",\\\"1LtvqCaApEdUGFkpKMM4MstjcaL4dKg8SP\\\"]\"")
-            + HelpExampleRpc("listunspent", "6, 9999999 \"[\\\"1PGFqEzfmQch1gKD3ra4k18PNj3tTUUSqg\\\",\\\"1LtvqCaApEdUGFkpKMM4MstjcaL4dKg8SP\\\"]\"")
             + HelpExampleCli("listunspent", "6 9999999 '[]' true '{ \"minimumAmount\": 0.005 }'")
             + HelpExampleRpc("listunspent", "6, 9999999, [] , true, { \"minimumAmount\": 0.005 } ")
->>>>>>> d47b6abe
         );
 
     int nMinDepth = 1;

--- conflicted
+++ resolved
@@ -4194,16 +4194,13 @@
 UniValue removeprunedfunds(const JSONRPCRequest& request);
 UniValue importmulti(const JSONRPCRequest& request);
 
-<<<<<<< HEAD
 extern UniValue name_list(const JSONRPCRequest& request); // in rpcnames.cpp
 extern UniValue name_new(const JSONRPCRequest& request);
 extern UniValue name_firstupdate(const JSONRPCRequest& request);
 extern UniValue name_update(const JSONRPCRequest& request);
 extern UniValue sendtoname(const JSONRPCRequest& request);
 
-=======
 // clang-format off
->>>>>>> 7b618ee8
 static const CRPCCommand commands[] =
 { //  category              name                                actor (function)                argNames
     //  --------------------- ------------------------          -----------------------         ----------

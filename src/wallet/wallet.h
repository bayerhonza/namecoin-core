// Copyright (c) 2009-2010 Satoshi Nakamoto
// Copyright (c) 2009-2019 The Bitcoin Core developers
// Distributed under the MIT software license, see the accompanying
// file COPYING or http://www.opensource.org/licenses/mit-license.php.

#ifndef BITCOIN_WALLET_WALLET_H
#define BITCOIN_WALLET_WALLET_H

#include <amount.h>
#include <interfaces/chain.h>
#include <interfaces/handler.h>
#include <outputtype.h>
#include <policy/feerate.h>
#include <tinyformat.h>
#include <ui_interface.h>
#include <util/strencodings.h>
#include <util/system.h>
#include <validationinterface.h>
#include <wallet/coinselection.h>
#include <wallet/crypter.h>
#include <wallet/scriptpubkeyman.h>
#include <wallet/walletdb.h>
#include <wallet/walletutil.h>

#include <algorithm>
#include <atomic>
#include <map>
#include <memory>
#include <set>
#include <stdexcept>
#include <stdint.h>
#include <string>
#include <utility>
#include <vector>

#include <boost/signals2/signal.hpp>

//! Explicitly unload and delete the wallet.
//! Blocks the current thread after signaling the unload intent so that all
//! wallet clients release the wallet.
//! Note that, when blocking is not required, the wallet is implicitly unloaded
//! by the shared pointer deleter.
void UnloadWallet(std::shared_ptr<CWallet>&& wallet);

bool AddWallet(const std::shared_ptr<CWallet>& wallet);
bool RemoveWallet(const std::shared_ptr<CWallet>& wallet);
bool HasWallets();
std::vector<std::shared_ptr<CWallet>> GetWallets();
std::shared_ptr<CWallet> GetWallet(const std::string& name);
std::shared_ptr<CWallet> LoadWallet(interfaces::Chain& chain, const WalletLocation& location, std::string& error, std::vector<std::string>& warnings);

enum class WalletCreationStatus {
    SUCCESS,
    CREATION_FAILED,
    ENCRYPTION_FAILED
};

WalletCreationStatus CreateWallet(interfaces::Chain& chain, const SecureString& passphrase, uint64_t wallet_creation_flags, const std::string& name, std::string& error, std::vector<std::string>& warnings, std::shared_ptr<CWallet>& result);

//! -paytxfee default
constexpr CAmount DEFAULT_PAY_TX_FEE = 0;
//! -fallbackfee default
static const CAmount DEFAULT_FALLBACK_FEE = 0;
//! -discardfee default
static const CAmount DEFAULT_DISCARD_FEE = 10000;
//! -mintxfee default
static const CAmount DEFAULT_TRANSACTION_MINFEE = 1000;
//! minimum recommended increment for BIP 125 replacement txs
static const CAmount WALLET_INCREMENTAL_RELAY_FEE = 5000;
//! Default for -spendzeroconfchange
static const bool DEFAULT_SPEND_ZEROCONF_CHANGE = true;
//! Default for -walletrejectlongchains
static const bool DEFAULT_WALLET_REJECT_LONG_CHAINS = false;
//! Default for -avoidpartialspends
static const bool DEFAULT_AVOIDPARTIALSPENDS = false;
//! -txconfirmtarget default
static const unsigned int DEFAULT_TX_CONFIRM_TARGET = 6;
//! -walletrbf default
static const bool DEFAULT_WALLET_RBF = false;
static const bool DEFAULT_WALLETBROADCAST = true;
static const bool DEFAULT_DISABLE_WALLET = false;
//! -maxtxfee default
constexpr CAmount DEFAULT_TRANSACTION_MAXFEE{COIN / 10};
//! Discourage users to set fees higher than this amount (in satoshis) per kB
constexpr CAmount HIGH_TX_FEE_PER_KB{COIN / 100};
//! -maxtxfee will warn if called with a higher fee than this amount (in satoshis)
constexpr CAmount HIGH_MAX_TX_FEE{100 * HIGH_TX_FEE_PER_KB};

//! Pre-calculated constants for input size estimation in *virtual size*
static constexpr size_t DUMMY_NESTED_P2WPKH_INPUT_SIZE = 91;

class CCoinControl;
class COutput;
class CScript;
class CWalletTx;
struct FeeCalculation;
enum class FeeEstimateMode;
class ReserveDestination;

//! Default for -addresstype
constexpr OutputType DEFAULT_ADDRESS_TYPE{OutputType::LEGACY};

//! Default for -changetype
constexpr OutputType DEFAULT_CHANGE_TYPE{OutputType::CHANGE_AUTO};

static constexpr uint64_t KNOWN_WALLET_FLAGS =
        WALLET_FLAG_AVOID_REUSE
    |   WALLET_FLAG_BLANK_WALLET
    |   WALLET_FLAG_KEY_ORIGIN_METADATA
    |   WALLET_FLAG_DISABLE_PRIVATE_KEYS;

static constexpr uint64_t MUTABLE_WALLET_FLAGS =
        WALLET_FLAG_AVOID_REUSE;

static const std::map<std::string,WalletFlags> WALLET_FLAG_MAP{
    {"avoid_reuse", WALLET_FLAG_AVOID_REUSE},
    {"blank", WALLET_FLAG_BLANK_WALLET},
    {"key_origin_metadata", WALLET_FLAG_KEY_ORIGIN_METADATA},
    {"disable_private_keys", WALLET_FLAG_DISABLE_PRIVATE_KEYS},
};

extern const std::map<uint64_t,std::string> WALLET_FLAG_CAVEATS;

/** A wrapper to reserve an address from a wallet
 *
 * ReserveDestination is used to reserve an address.
 * It is currently only used inside of CreateTransaction.
 *
 * Instantiating a ReserveDestination does not reserve an address. To do so,
 * GetReservedDestination() needs to be called on the object. Once an address has been
 * reserved, call KeepDestination() on the ReserveDestination object to make sure it is not
 * returned. Call ReturnDestination() to return the address so it can be re-used (for
 * example, if the address was used in a new transaction
 * and that transaction was not completed and needed to be aborted).
 *
 * If an address is reserved and KeepDestination() is not called, then the address will be
 * returned when the ReserveDestination goes out of scope.
 */
class ReserveDestination
{
protected:
    //! The wallet to reserve from
    CWallet* pwallet;
    LegacyScriptPubKeyMan* m_spk_man{nullptr};
    //! The index of the address's key in the keypool
    int64_t nIndex{-1};
    //! The public key for the address
    CPubKey vchPubKey;
    //! The destination
    CTxDestination address;
    //! Whether this is from the internal (change output) keypool
    bool fInternal{false};

public:
    //! Construct a ReserveDestination object. This does NOT reserve an address yet
    explicit ReserveDestination(CWallet* pwalletIn)
    {
        pwallet = pwalletIn;
    }

    ReserveDestination(const ReserveDestination&) = delete;
    ReserveDestination& operator=(const ReserveDestination&) = delete;

    //! Destructor. If a key has been reserved and not KeepKey'ed, it will be returned to the keypool
    ~ReserveDestination()
    {
        ReturnDestination();
    }

    //! Reserve an address
    bool GetReservedDestination(const OutputType type, CTxDestination& pubkey, bool internal);
    //! Return reserved address
    void ReturnDestination();
    //! Keep the address. Do not return it's key to the keypool when this object goes out of scope
    void KeepDestination();
};

/** Address book data */
class CAddressBookData
{
public:
    std::string name;
    std::string purpose;

    CAddressBookData() : purpose("unknown") {}

    typedef std::map<std::string, std::string> StringMap;
    StringMap destdata;
};

struct CRecipient
{
    CScript scriptPubKey;
    CAmount nAmount;
    bool fSubtractFeeFromAmount;
};

static inline void ReadOrderPos(int64_t& nOrderPos, mapValue_t& mapValue)
{
    if (!mapValue.count("n"))
    {
        nOrderPos = -1; // TODO: calculate elsewhere
        return;
    }
    nOrderPos = atoi64(mapValue["n"].c_str());
}


static inline void WriteOrderPos(const int64_t& nOrderPos, mapValue_t& mapValue)
{
    if (nOrderPos == -1)
        return;
    mapValue["n"] = i64tostr(nOrderPos);
}

struct COutputEntry
{
    CTxDestination destination;
    std::string nameOp;
    CAmount amount;
    int vout;
};

/** Legacy class used for deserializing vtxPrev for backwards compatibility.
 * vtxPrev was removed in commit 93a18a3650292afbb441a47d1fa1b94aeb0164e3,
 * but old wallet.dat files may still contain vtxPrev vectors of CMerkleTxs.
 * These need to get deserialized for field alignment when deserializing
 * a CWalletTx, but the deserialized values are discarded.**/
class CMerkleTx
{
public:
    template<typename Stream>
    void Unserialize(Stream& s)
    {
        CTransactionRef tx;
        uint256 hashBlock;
        std::vector<uint256> vMerkleBranch;
        int nIndex;

        s >> tx >> hashBlock >> vMerkleBranch >> nIndex;
    }
};

//Get the marginal bytes of spending the specified output
int CalculateMaximumSignedInputSize(const CTxOut& txout, const CWallet* pwallet, bool use_max_sig = false);

/**
 * A transaction with a bunch of additional info that only the owner cares about.
 * It includes any unrecorded transactions needed to link it back to the block chain.
 */
class CWalletTx
{
private:
    const CWallet* pwallet;

    /** Constant used in hashBlock to indicate tx has been abandoned, only used at
     * serialization/deserialization to avoid ambiguity with conflicted.
     */
    static const uint256 ABANDON_HASH;

public:
    /**
     * Key/value map with information about the transaction.
     *
     * The following keys can be read and written through the map and are
     * serialized in the wallet database:
     *
     *     "comment", "to"   - comment strings provided to sendtoaddress,
     *                         and sendmany wallet RPCs
     *     "replaces_txid"   - txid (as HexStr) of transaction replaced by
     *                         bumpfee on transaction created by bumpfee
     *     "replaced_by_txid" - txid (as HexStr) of transaction created by
     *                         bumpfee on transaction replaced by bumpfee
     *     "from", "message" - obsolete fields that could be set in UI prior to
     *                         2011 (removed in commit 4d9b223)
     *
     * The following keys are serialized in the wallet database, but shouldn't
     * be read or written through the map (they will be temporarily added and
     * removed from the map during serialization):
     *
     *     "fromaccount"     - serialized strFromAccount value
     *     "n"               - serialized nOrderPos value
     *     "timesmart"       - serialized nTimeSmart value
     *     "spent"           - serialized vfSpent value that existed prior to
     *                         2014 (removed in commit 93a18a3)
     */
    mapValue_t mapValue;
    std::vector<std::pair<std::string, std::string> > vOrderForm;
    unsigned int fTimeReceivedIsTxTime;
    unsigned int nTimeReceived; //!< time received by this node
    /**
     * Stable timestamp that never changes, and reflects the order a transaction
     * was added to the wallet. Timestamp is based on the block time for a
     * transaction added as part of a block, or else the time when the
     * transaction was received if it wasn't part of a block, with the timestamp
     * adjusted in both cases so timestamp order matches the order transactions
     * were added to the wallet. More details can be found in
     * CWallet::ComputeTimeSmart().
     */
    unsigned int nTimeSmart;
    /**
     * From me flag is set to 1 for transactions that were created by the wallet
     * on this bitcoin node, and set to 0 for transactions that were created
     * externally and came in through the network or sendrawtransaction RPC.
     */
    bool fFromMe;
    int64_t nOrderPos; //!< position in ordered transaction list
    std::multimap<int64_t, CWalletTx*>::const_iterator m_it_wtxOrdered;

    // memory only
    enum AmountType { DEBIT, CREDIT, IMMATURE_CREDIT, AVAILABLE_CREDIT, AMOUNTTYPE_ENUM_ELEMENTS };
    CAmount GetCachableAmount(AmountType type, const isminefilter& filter, bool recalculate = false) const;
    mutable CachableAmount m_amounts[AMOUNTTYPE_ENUM_ELEMENTS];
    mutable bool fChangeCached;
    mutable bool fInMempool;
    mutable CAmount nChangeCached;

    CWalletTx(const CWallet* pwalletIn, CTransactionRef arg)
        : tx(std::move(arg))
    {
        Init(pwalletIn);
    }

    void Init(const CWallet* pwalletIn)
    {
        pwallet = pwalletIn;
        mapValue.clear();
        vOrderForm.clear();
        fTimeReceivedIsTxTime = false;
        nTimeReceived = 0;
        nTimeSmart = 0;
        fFromMe = false;
        fChangeCached = false;
        fInMempool = false;
        nChangeCached = 0;
        nOrderPos = -1;
        m_confirm = Confirmation{};
    }

    CTransactionRef tx;

    /* New transactions start as UNCONFIRMED. At BlockConnected,
     * they will transition to CONFIRMED. In case of reorg, at BlockDisconnected,
     * they roll back to UNCONFIRMED. If we detect a conflicting transaction at
     * block connection, we update conflicted tx and its dependencies as CONFLICTED.
     * If tx isn't confirmed and outside of mempool, the user may switch it to ABANDONED
     * by using the abandontransaction call. This last status may be override by a CONFLICTED
     * or CONFIRMED transition.
     */
    enum Status {
        UNCONFIRMED,
        CONFIRMED,
        CONFLICTED,
        ABANDONED
    };

    /* Confirmation includes tx status and a triplet of {block height/block hash/tx index in block}
     * at which tx has been confirmed. All three are set to 0 if tx is unconfirmed or abandoned.
     * Meaning of these fields changes with CONFLICTED state where they instead point to block hash
     * and block height of the deepest conflicting tx.
     */
    struct Confirmation {
        Status status;
        int block_height;
        uint256 hashBlock;
        int nIndex;
        Confirmation(Status s = UNCONFIRMED, int b = 0, uint256 h = uint256(), int i = 0) : status(s), block_height(b), hashBlock(h), nIndex(i) {}
    };

    Confirmation m_confirm;

    template<typename Stream>
    void Serialize(Stream& s) const
    {
        mapValue_t mapValueCopy = mapValue;

        mapValueCopy["fromaccount"] = "";
        WriteOrderPos(nOrderPos, mapValueCopy);
        if (nTimeSmart) {
            mapValueCopy["timesmart"] = strprintf("%u", nTimeSmart);
        }

        std::vector<char> dummy_vector1; //!< Used to be vMerkleBranch
        std::vector<char> dummy_vector2; //!< Used to be vtxPrev
        bool dummy_bool = false; //!< Used to be fSpent
        uint256 serializedHash = isAbandoned() ? ABANDON_HASH : m_confirm.hashBlock;
        int serializedIndex = isAbandoned() || isConflicted() ? -1 : m_confirm.nIndex;
        s << tx << serializedHash << dummy_vector1 << serializedIndex << dummy_vector2 << mapValueCopy << vOrderForm << fTimeReceivedIsTxTime << nTimeReceived << fFromMe << dummy_bool;
    }

    template<typename Stream>
    void Unserialize(Stream& s)
    {
        Init(nullptr);

        std::vector<uint256> dummy_vector1; //!< Used to be vMerkleBranch
        std::vector<CMerkleTx> dummy_vector2; //!< Used to be vtxPrev
        bool dummy_bool; //! Used to be fSpent
        int serializedIndex;
        s >> tx >> m_confirm.hashBlock >> dummy_vector1 >> serializedIndex >> dummy_vector2 >> mapValue >> vOrderForm >> fTimeReceivedIsTxTime >> nTimeReceived >> fFromMe >> dummy_bool;

        /* At serialization/deserialization, an nIndex == -1 means that hashBlock refers to
         * the earliest block in the chain we know this or any in-wallet ancestor conflicts
         * with. If nIndex == -1 and hashBlock is ABANDON_HASH, it means transaction is abandoned.
         * In same context, an nIndex >= 0 refers to a confirmed transaction (if hashBlock set) or
         * unconfirmed one. Older clients interpret nIndex == -1 as unconfirmed for backward
         * compatibility (pre-commit 9ac63d6).
         */
        if (serializedIndex == -1 && m_confirm.hashBlock == ABANDON_HASH) {
            setAbandoned();
        } else if (serializedIndex == -1) {
            setConflicted();
        } else if (!m_confirm.hashBlock.IsNull()) {
            m_confirm.nIndex = serializedIndex;
            setConfirmed();
        }

        ReadOrderPos(nOrderPos, mapValue);
        nTimeSmart = mapValue.count("timesmart") ? (unsigned int)atoi64(mapValue["timesmart"]) : 0;

        mapValue.erase("fromaccount");
        mapValue.erase("spent");
        mapValue.erase("n");
        mapValue.erase("timesmart");
    }

    void SetTx(CTransactionRef arg)
    {
        tx = std::move(arg);
    }

    //! make sure balances are recalculated
    void MarkDirty()
    {
        m_amounts[DEBIT].Reset();
        m_amounts[CREDIT].Reset();
        m_amounts[IMMATURE_CREDIT].Reset();
        m_amounts[AVAILABLE_CREDIT].Reset();
        fChangeCached = false;
    }

    void BindWallet(CWallet *pwalletIn)
    {
        pwallet = pwalletIn;
        MarkDirty();
    }

    //! filter decides which addresses will count towards the debit
    CAmount GetDebit(const isminefilter& filter) const;
    CAmount GetCredit(const isminefilter& filter) const;
    CAmount GetImmatureCredit(bool fUseCache = true) const;
    // TODO: Remove "NO_THREAD_SAFETY_ANALYSIS" and replace it with the correct
    // annotation "EXCLUSIVE_LOCKS_REQUIRED(pwallet->cs_wallet)". The
    // annotation "NO_THREAD_SAFETY_ANALYSIS" was temporarily added to avoid
    // having to resolve the issue of member access into incomplete type CWallet.
    CAmount GetAvailableCredit(bool fUseCache = true, const isminefilter& filter = ISMINE_SPENDABLE) const NO_THREAD_SAFETY_ANALYSIS;
    CAmount GetImmatureWatchOnlyCredit(const bool fUseCache = true) const;
    CAmount GetChange() const;

    // Get the marginal bytes if spending the specified output from this transaction
    int GetSpendSize(unsigned int out, bool use_max_sig = false) const
    {
        return CalculateMaximumSignedInputSize(tx->vout[out], pwallet, use_max_sig);
    }

    void GetAmounts(std::list<COutputEntry>& listReceived,
                    std::list<COutputEntry>& listSent, CAmount& nFee, const isminefilter& filter) const;

    bool IsFromMe(const isminefilter& filter) const
    {
        return (GetDebit(filter) > 0);
    }

    // True if only scriptSigs are different
    bool IsEquivalentTo(const CWalletTx& tx) const;

    bool InMempool() const;
    bool IsTrusted(interfaces::Chain::Lock& locked_chain) const;
    bool IsTrusted(interfaces::Chain::Lock& locked_chain, std::set<uint256>& trusted_parents) const;

    int64_t GetTxTime() const;

    // Pass this transaction to node for mempool insertion and relay to peers if flag set to true
    bool SubmitMemoryPoolAndRelay(std::string& err_string, bool relay);

    // TODO: Remove "NO_THREAD_SAFETY_ANALYSIS" and replace it with the correct
    // annotation "EXCLUSIVE_LOCKS_REQUIRED(pwallet->cs_wallet)". The annotation
    // "NO_THREAD_SAFETY_ANALYSIS" was temporarily added to avoid having to
    // resolve the issue of member access into incomplete type CWallet. Note
    // that we still have the runtime check "AssertLockHeld(pwallet->cs_wallet)"
    // in place.
    std::set<uint256> GetConflicts() const NO_THREAD_SAFETY_ANALYSIS;

    /**
     * Return depth of transaction in blockchain:
     * <0  : conflicts with a transaction this deep in the blockchain
     *  0  : in memory pool, waiting to be included in a block
     * >=1 : this many blocks deep in the main chain
     */
    // TODO: Remove "NO_THREAD_SAFETY_ANALYSIS" and replace it with the correct
    // annotation "EXCLUSIVE_LOCKS_REQUIRED(pwallet->cs_wallet)". The annotation
    // "NO_THREAD_SAFETY_ANALYSIS" was temporarily added to avoid having to
    // resolve the issue of member access into incomplete type CWallet. Note
    // that we still have the runtime check "AssertLockHeld(pwallet->cs_wallet)"
    // in place.
    int GetDepthInMainChain() const NO_THREAD_SAFETY_ANALYSIS;
    bool IsInMainChain() const { return GetDepthInMainChain() > 0; }

    /**
     * @return number of blocks to maturity for this transaction:
     *  0 : is not a coinbase transaction, or is a mature coinbase transaction
     * >0 : is a coinbase transaction which matures in this many blocks
     */
    int GetBlocksToMaturity() const;
    bool isAbandoned() const { return m_confirm.status == CWalletTx::ABANDONED; }
    void setAbandoned()
    {
        m_confirm.status = CWalletTx::ABANDONED;
        m_confirm.hashBlock = uint256();
        m_confirm.block_height = 0;
        m_confirm.nIndex = 0;
    }
    bool isConflicted() const { return m_confirm.status == CWalletTx::CONFLICTED; }
    void setConflicted() { m_confirm.status = CWalletTx::CONFLICTED; }
    bool isUnconfirmed() const { return m_confirm.status == CWalletTx::UNCONFIRMED; }
    void setUnconfirmed() { m_confirm.status = CWalletTx::UNCONFIRMED; }
    bool isConfirmed() const { return m_confirm.status == CWalletTx::CONFIRMED; }
    void setConfirmed() { m_confirm.status = CWalletTx::CONFIRMED; }
    const uint256& GetHash() const { return tx->GetHash(); }
    bool IsCoinBase() const { return tx->IsCoinBase(); }
    bool IsImmatureCoinBase() const;
};

class COutput
{
public:
    const CWalletTx *tx;
    int i;
    int nDepth;

    /** Pre-computed estimated size of this output as a fully-signed input in a transaction. Can be -1 if it could not be calculated */
    int nInputBytes;

    /** Whether we have the private keys to spend this output */
    bool fSpendable;

    /** Whether we know how to spend this output, ignoring the lack of keys */
    bool fSolvable;

    /** Whether to use the maximum sized, 72 byte signature when calculating the size of the input spend. This should only be set when watch-only outputs are allowed */
    bool use_max_sig;

    /**
     * Whether this output is considered safe to spend. Unconfirmed transactions
     * from outside keys and unconfirmed replacement transactions are considered
     * unsafe and will not be used to fund new spending transactions.
     */
    bool fSafe;

    COutput(const CWalletTx *txIn, int iIn, int nDepthIn, bool fSpendableIn, bool fSolvableIn, bool fSafeIn, bool use_max_sig_in = false)
    {
        tx = txIn; i = iIn; nDepth = nDepthIn; fSpendable = fSpendableIn; fSolvable = fSolvableIn; fSafe = fSafeIn; nInputBytes = -1; use_max_sig = use_max_sig_in;
        // If known and signable by the given wallet, compute nInputBytes
        // Failure will keep this value -1
        if (fSpendable && tx) {
            nInputBytes = tx->GetSpendSize(i, use_max_sig);
        }
    }

    std::string ToString() const;

    inline CInputCoin GetInputCoin() const
    {
        return CInputCoin(tx->tx, i, nInputBytes);
    }
};

struct CoinSelectionParams
{
    bool use_bnb = true;
    size_t change_output_size = 0;
    size_t change_spend_size = 0;
    CFeeRate effective_fee = CFeeRate(0);
    size_t tx_noinputs_size = 0;

    CoinSelectionParams(bool use_bnb, size_t change_output_size, size_t change_spend_size, CFeeRate effective_fee, size_t tx_noinputs_size) : use_bnb(use_bnb), change_output_size(change_output_size), change_spend_size(change_spend_size), effective_fee(effective_fee), tx_noinputs_size(tx_noinputs_size) {}
    CoinSelectionParams() {}
};

class WalletRescanReserver; //forward declarations for ScanForWalletTransactions/RescanFromTime
/**
 * A CWallet maintains a set of transactions and balances, and provides the ability to create new transactions.
 */
class CWallet final : public WalletStorage, private interfaces::Chain::Notifications
{
private:
    CKeyingMaterial vMasterKey GUARDED_BY(cs_KeyStore);

    //! if fUseCrypto is true, mapKeys must be empty
    //! if fUseCrypto is false, vMasterKey must be empty
    std::atomic<bool> fUseCrypto;

    //! keeps track of whether Unlock has run a thorough check before
    bool fDecryptionThoroughlyChecked;

    bool SetCrypted();
    bool Unlock(const CKeyingMaterial& vMasterKeyIn, bool accept_no_keys = false);

    std::atomic<bool> fAbortRescan{false};
    std::atomic<bool> fScanningWallet{false}; // controlled by WalletRescanReserver
    std::atomic<int64_t> m_scanning_start{0};
    std::atomic<double> m_scanning_progress{0};
    std::mutex mutexScanning;
    friend class WalletRescanReserver;

    //! the current wallet version: clients below this version are not able to load the wallet
    int nWalletVersion GUARDED_BY(cs_wallet){FEATURE_BASE};

    //! the maximum wallet format version: memory-only variable that specifies to what version this wallet may be upgraded
    int nWalletMaxVersion GUARDED_BY(cs_wallet) = FEATURE_BASE;

    int64_t nNextResend = 0;
    int64_t nLastResend = 0;
    bool fBroadcastTransactions = false;
    // Local time that the tip block was received. Used to schedule wallet rebroadcasts.
    std::atomic<int64_t> m_best_block_time {0};

    /**
     * Used to keep track of spent outpoints, and
     * detect and report conflicts (double-spends or
     * mutated transactions where the mutant gets mined).
     */
    typedef std::multimap<COutPoint, uint256> TxSpends;
    TxSpends mapTxSpends GUARDED_BY(cs_wallet);
    void AddToSpends(const COutPoint& outpoint, const uint256& wtxid) EXCLUSIVE_LOCKS_REQUIRED(cs_wallet);
    void AddToSpends(const uint256& wtxid) EXCLUSIVE_LOCKS_REQUIRED(cs_wallet);

    /**
     * Add a transaction to the wallet, or update it.  pIndex and posInBlock should
     * be set when the transaction was known to be included in a block.  When
     * pIndex == nullptr, then wallet state is not updated in AddToWallet, but
     * notifications happen and cached balances are marked dirty.
     *
     * If fUpdate is true, existing transactions will be updated.
     * TODO: One exception to this is that the abandoned state is cleared under the
     * assumption that any further notification of a transaction that was considered
     * abandoned is an indication that it is not safe to be considered abandoned.
     * Abandoned state should probably be more carefully tracked via different
     * posInBlock signals or by checking mempool presence when necessary.
     */
    bool AddToWalletIfInvolvingMe(const CTransactionRef& tx, CWalletTx::Confirmation confirm, bool fUpdate) EXCLUSIVE_LOCKS_REQUIRED(cs_wallet);

    /* Mark a transaction (and its in-wallet descendants) as conflicting with a particular block. */
    void MarkConflicted(const uint256& hashBlock, int conflicting_height, const uint256& hashTx);

    /* Mark a transaction's inputs dirty, thus forcing the outputs to be recomputed */
    void MarkInputsDirty(const CTransactionRef& tx) EXCLUSIVE_LOCKS_REQUIRED(cs_wallet);

    void SyncMetaData(std::pair<TxSpends::iterator, TxSpends::iterator>) EXCLUSIVE_LOCKS_REQUIRED(cs_wallet);

    /* Used by TransactionAddedToMemorypool/BlockConnected/Disconnected/ScanForWalletTransactions.
     * Should be called with non-zero block_hash and posInBlock if this is for a transaction that is included in a block. */
    void SyncTransaction(const CTransactionRef& tx, CWalletTx::Confirmation confirm, bool update_tx = true) EXCLUSIVE_LOCKS_REQUIRED(cs_wallet);

    /* Mark a transaction conflict due to name operations.  */
    void NameConflict(const CTransactionRef& tx, const uint256& hashBlock);

    std::atomic<uint64_t> m_wallet_flags{0};

    bool SetAddressBookWithDB(WalletBatch& batch, const CTxDestination& address, const std::string& strName, const std::string& strPurpose);

    //! Unsets a wallet flag and saves it to disk
    void UnsetWalletFlagWithDB(WalletBatch& batch, uint64_t flag);

    //! Unset the blank wallet flag and saves it to disk
    void UnsetBlankWalletFlag(WalletBatch& batch) override;

    /** Interface for accessing chain state. */
    interfaces::Chain* m_chain;

    /** Wallet location which includes wallet name (see WalletLocation). */
    WalletLocation m_location;

    /** Internal database handle. */
    std::unique_ptr<WalletDatabase> database;

    /**
     * The following is used to keep track of how far behind the wallet is
     * from the chain sync, and to allow clients to block on us being caught up.
     *
     * Processed hash is a pointer on node's tip and doesn't imply that the wallet
     * has scanned sequentially all blocks up to this one.
     */
    uint256 m_last_block_processed GUARDED_BY(cs_wallet);

    /* Height of last block processed is used by wallet to know depth of transactions
     * without relying on Chain interface beyond asynchronous updates. For safety, we
     * initialize it to -1. Height is a pointer on node's tip and doesn't imply
     * that the wallet has scanned sequentially all blocks up to this one.
     */
    int m_last_block_processed_height GUARDED_BY(cs_wallet) = -1;

public:
    /*
     * Main wallet lock.
     * This lock protects all the fields added by CWallet.
     */
    mutable CCriticalSection cs_wallet;

    /** Get database handle used by this wallet. Ideally this function would
     * not be necessary.
     */
    WalletDatabase& GetDBHandle()
    {
        return *database;
    }
    WalletDatabase& GetDatabase() override { return *database; }

    /**
     * Select a set of coins such that nValueRet >= nTargetValue and at least
     * all coins from coinControl are selected; Never select unconfirmed coins
     * if they are not ours
     */
    bool SelectCoins(const std::vector<COutput>& vAvailableCoins, const CAmount& nTargetValue, std::set<CInputCoin>& setCoinsRet, CAmount& nValueRet,
                    const CCoinControl& coin_control, CoinSelectionParams& coin_selection_params, bool& bnb_used) const EXCLUSIVE_LOCKS_REQUIRED(cs_wallet);

    const WalletLocation& GetLocation() const { return m_location; }

    /** Get a name for this wallet for logging/debugging purposes.
     */
    const std::string& GetName() const { return m_location.GetName(); }

    typedef std::map<unsigned int, CMasterKey> MasterKeyMap;
    MasterKeyMap mapMasterKeys;
    unsigned int nMasterKeyMaxID = 0;

    /** Construct wallet with specified name and database implementation. */
    CWallet(interfaces::Chain* chain, const WalletLocation& location, std::unique_ptr<WalletDatabase> database)
        : fUseCrypto(false),
          fDecryptionThoroughlyChecked(false),
          m_chain(chain),
          m_location(location),
          database(std::move(database))
    {
    }

    ~CWallet()
    {
        // Should not have slots connected at this point.
        assert(NotifyUnload.empty());
        delete encrypted_batch;
        encrypted_batch = nullptr;
    }

    bool IsCrypted() const { return fUseCrypto; }
    bool IsLocked() const override;
    bool Lock();

    /** Interface to assert chain access and if successful lock it */
    std::unique_ptr<interfaces::Chain::Lock> LockChain() { return m_chain ? m_chain->lock() : nullptr; }

    std::map<uint256, CWalletTx> mapWallet GUARDED_BY(cs_wallet);

    typedef std::multimap<int64_t, CWalletTx*> TxItems;
    TxItems wtxOrdered;

    int64_t nOrderPosNext GUARDED_BY(cs_wallet) = 0;
    uint64_t nAccountingEntryNumber = 0;

    std::map<CTxDestination, CAddressBookData> mapAddressBook GUARDED_BY(cs_wallet);

    std::set<COutPoint> setLockedCoins GUARDED_BY(cs_wallet);

    /** Registered interfaces::Chain::Notifications handler. */
    std::unique_ptr<interfaces::Handler> m_chain_notifications_handler;

    /** Register the wallet for chain notifications */
    void handleNotifications();

    /** Interface for accessing chain state. */
    interfaces::Chain& chain() const { assert(m_chain); return *m_chain; }

    const CWalletTx* GetWalletTx(const uint256& hash) const;

    //! check whether we are allowed to upgrade (or already support) to the named feature
    bool CanSupportFeature(enum WalletFeature wf) const override EXCLUSIVE_LOCKS_REQUIRED(cs_wallet) { AssertLockHeld(cs_wallet); return nWalletMaxVersion >= wf; }

    /**
     * populate vCoins with vector of available COutputs.
     */
    void AvailableCoins(interfaces::Chain::Lock& locked_chain, std::vector<COutput>& vCoins, bool fOnlySafe = true, const CCoinControl* coinControl = nullptr, const CAmount& nMinimumAmount = 1, const CAmount& nMaximumAmount = MAX_MONEY, const CAmount& nMinimumSumAmount = MAX_MONEY, const uint64_t nMaximumCount = 0) const EXCLUSIVE_LOCKS_REQUIRED(cs_wallet);

    /**
     * Return list of available coins and locked coins grouped by non-change output address.
     */
    std::map<CTxDestination, std::vector<COutput>> ListCoins(interfaces::Chain::Lock& locked_chain) const EXCLUSIVE_LOCKS_REQUIRED(cs_wallet);

    /**
     * Find non-change parent output.
     */
    const CTxOut& FindNonChangeParentOutput(const CTransaction& tx, int output) const EXCLUSIVE_LOCKS_REQUIRED(cs_wallet);

    /**
     * Shuffle and select coins until nTargetValue is reached while avoiding
     * small change; This method is stochastic for some inputs and upon
     * completion the coin set and corresponding actual target value is
     * assembled
     */
    bool SelectCoinsMinConf(const CAmount& nTargetValue, const CoinEligibilityFilter& eligibility_filter, std::vector<OutputGroup> groups,
        std::set<CInputCoin>& setCoinsRet, CAmount& nValueRet, const CoinSelectionParams& coin_selection_params, bool& bnb_used) const;

    bool IsSpent(const uint256& hash, unsigned int n) const EXCLUSIVE_LOCKS_REQUIRED(cs_wallet);

    // Whether this or any UTXO with the same CTxDestination has been spent.
    bool IsUsedDestination(const CTxDestination& dst) const;
    bool IsUsedDestination(const uint256& hash, unsigned int n) const;
    void SetUsedDestinationState(WalletBatch& batch, const uint256& hash, unsigned int n, bool used) EXCLUSIVE_LOCKS_REQUIRED(cs_wallet);

    std::vector<OutputGroup> GroupOutputs(const std::vector<COutput>& outputs, bool single_coin) const;

    bool IsLockedCoin(uint256 hash, unsigned int n) const EXCLUSIVE_LOCKS_REQUIRED(cs_wallet);
    void LockCoin(const COutPoint& output) EXCLUSIVE_LOCKS_REQUIRED(cs_wallet);
    void UnlockCoin(const COutPoint& output) EXCLUSIVE_LOCKS_REQUIRED(cs_wallet);
    void UnlockAllCoins() EXCLUSIVE_LOCKS_REQUIRED(cs_wallet);
    void ListLockedCoins(std::vector<COutPoint>& vOutpts) const EXCLUSIVE_LOCKS_REQUIRED(cs_wallet);

    /*
     * Rescan abort properties
     */
    void AbortRescan() { fAbortRescan = true; }
    bool IsAbortingRescan() { return fAbortRescan; }
    bool IsScanning() { return fScanningWallet; }
    int64_t ScanningDuration() const { return fScanningWallet ? GetTimeMillis() - m_scanning_start : 0; }
    double ScanningProgress() const { return fScanningWallet ? (double) m_scanning_progress : 0; }

    //! Upgrade stored CKeyMetadata objects to store key origin info as KeyOriginInfo
    void UpgradeKeyMetadata() EXCLUSIVE_LOCKS_REQUIRED(cs_wallet);

    bool LoadMinVersion(int nVersion) EXCLUSIVE_LOCKS_REQUIRED(cs_wallet) { AssertLockHeld(cs_wallet); nWalletVersion = nVersion; nWalletMaxVersion = std::max(nWalletMaxVersion, nVersion); return true; }

    //! Adds a destination data tuple to the store, and saves it to disk
    bool AddDestData(WalletBatch& batch, const CTxDestination& dest, const std::string& key, const std::string& value) EXCLUSIVE_LOCKS_REQUIRED(cs_wallet);
    //! Erases a destination data tuple in the store and on disk
    bool EraseDestData(WalletBatch& batch, const CTxDestination& dest, const std::string& key) EXCLUSIVE_LOCKS_REQUIRED(cs_wallet);
    //! Adds a destination data tuple to the store, without saving it to disk
    void LoadDestData(const CTxDestination& dest, const std::string& key, const std::string& value) EXCLUSIVE_LOCKS_REQUIRED(cs_wallet);
    //! Look up a destination data tuple in the store, return true if found false otherwise
    bool GetDestData(const CTxDestination& dest, const std::string& key, std::string* value) const EXCLUSIVE_LOCKS_REQUIRED(cs_wallet);
    //! Get all destination values matching a prefix.
    std::vector<std::string> GetDestValues(const std::string& prefix) const EXCLUSIVE_LOCKS_REQUIRED(cs_wallet);

    //! Holds a timestamp at which point the wallet is scheduled (externally) to be relocked. Caller must arrange for actual relocking to occur via Lock().
    int64_t nRelockTime = 0;

    bool Unlock(const SecureString& strWalletPassphrase, bool accept_no_keys = false);
    bool ChangeWalletPassphrase(const SecureString& strOldWalletPassphrase, const SecureString& strNewWalletPassphrase);
    bool EncryptWallet(const SecureString& strWalletPassphrase);

    void GetKeyBirthTimes(interfaces::Chain::Lock& locked_chain, std::map<CKeyID, int64_t> &mapKeyBirth) const EXCLUSIVE_LOCKS_REQUIRED(cs_wallet);
    unsigned int ComputeTimeSmart(const CWalletTx& wtx) const;

    /**
     * Increment the next transaction order id
     * @return next transaction order id
     */
    int64_t IncOrderPosNext(WalletBatch *batch = nullptr) EXCLUSIVE_LOCKS_REQUIRED(cs_wallet);
    DBErrors ReorderTransactions();

    void MarkDirty();
    bool AddToWallet(const CWalletTx& wtxIn, bool fFlushOnClose=true);
    void LoadToWallet(CWalletTx& wtxIn) EXCLUSIVE_LOCKS_REQUIRED(cs_wallet);
    void TransactionAddedToMempool(const CTransactionRef& tx) override;
<<<<<<< HEAD
    void BlockConnected(const CBlock& block, const std::vector<CTransactionRef>& vtxConflicted, const std::vector<CTransactionRef>& vNameConflicts) override;
    void BlockDisconnected(const CBlock& block, const std::vector<CTransactionRef>& vNameConflicts) override;
=======
    void BlockConnected(const CBlock& block, const std::vector<CTransactionRef>& vtxConflicted, int height) override;
    void BlockDisconnected(const CBlock& block, int height) override;
>>>>>>> 7233eca7
    void UpdatedBlockTip() override;
    int64_t RescanFromTime(int64_t startTime, const WalletRescanReserver& reserver, bool update);

    struct ScanResult {
        enum { SUCCESS, FAILURE, USER_ABORT } status = SUCCESS;

        //! Hash and height of most recent block that was successfully scanned.
        //! Unset if no blocks were scanned due to read errors or the chain
        //! being empty.
        uint256 last_scanned_block;
        Optional<int> last_scanned_height;

        //! Height of the most recent block that could not be scanned due to
        //! read errors or pruning. Will be set if status is FAILURE, unset if
        //! status is SUCCESS, and may or may not be set if status is
        //! USER_ABORT.
        uint256 last_failed_block;
    };
    ScanResult ScanForWalletTransactions(const uint256& first_block, const uint256& last_block, const WalletRescanReserver& reserver, bool fUpdate);
    void TransactionRemovedFromMempool(const CTransactionRef &ptx) override;
    void ReacceptWalletTransactions() EXCLUSIVE_LOCKS_REQUIRED(cs_wallet);
    void ResendWalletTransactions();
    struct Balance {
        CAmount m_mine_trusted{0};           //!< Trusted, at depth=GetBalance.min_depth or more
        CAmount m_mine_untrusted_pending{0}; //!< Untrusted, but in mempool (pending)
        CAmount m_mine_immature{0};          //!< Immature coinbases in the main chain
        CAmount m_watchonly_trusted{0};
        CAmount m_watchonly_untrusted_pending{0};
        CAmount m_watchonly_immature{0};
    };
    Balance GetBalance(int min_depth = 0, bool avoid_reuse = true) const;
    CAmount GetAvailableBalance(const CCoinControl* coinControl = nullptr) const;

    OutputType TransactionChangeType(OutputType change_type, const std::vector<CRecipient>& vecSend);

    /**
     * Insert additional inputs into the transaction by
     * calling CreateTransaction();
     */
    bool FundTransaction(CMutableTransaction& tx, CAmount& nFeeRet, int& nChangePosInOut, std::string& strFailReason, bool lockUnspents, const std::set<int>& setSubtractFeeFromOutputs, CCoinControl);
    bool SignTransaction(CMutableTransaction& tx) EXCLUSIVE_LOCKS_REQUIRED(cs_wallet);

    /**
     * Find the amount in the given tx input.  This must only be called with
     * Namecoin inputs as used for CreateTransaction.
     */
    bool FindValueInNameInput (const CTxIn& nameInput,
                               CAmount& value, const CWalletTx*& walletTx,
                               std::string& strFailReason) const;

    /**
     * Create a new transaction paying the recipients with a set of coins
     * selected by SelectCoins(); Also create the change output, when needed
     * @note passing nChangePosInOut as -1 will result in setting a random position
     */
    bool CreateTransaction(interfaces::Chain::Lock& locked_chain, const std::vector<CRecipient>& vecSend,
                           const CTxIn* withInput,
                           CTransactionRef& tx, CAmount& nFeeRet, int& nChangePosInOut,
                           std::string& strFailReason, const CCoinControl& coin_control, bool sign = true);
    /**
     * Submit the transaction to the node's mempool and then relay to peers.
     * Should be called after CreateTransaction unless you want to abort
     * broadcasting the transaction.
     *
     * @param tx[in] The transaction to be broadcast.
     * @param mapValue[in] key-values to be set on the transaction.
     * @param orderForm[in] BIP 70 / BIP 21 order form details to be set on the transaction.
     */
    void CommitTransaction(CTransactionRef tx, mapValue_t mapValue, std::vector<std::pair<std::string, std::string>> orderForm);

    bool DummySignTx(CMutableTransaction &txNew, const std::set<CTxOut> &txouts, bool use_max_sig = false) const
    {
        std::vector<CTxOut> v_txouts(txouts.size());
        std::copy(txouts.begin(), txouts.end(), v_txouts.begin());
        return DummySignTx(txNew, v_txouts, use_max_sig);
    }
    bool DummySignTx(CMutableTransaction &txNew, const std::vector<CTxOut> &txouts, bool use_max_sig = false) const;
    bool DummySignInput(CTxIn &tx_in, const CTxOut &txout, bool use_max_sig = false) const;

    bool ImportScripts(const std::set<CScript> scripts, int64_t timestamp) EXCLUSIVE_LOCKS_REQUIRED(cs_wallet);
    bool ImportPrivKeys(const std::map<CKeyID, CKey>& privkey_map, const int64_t timestamp) EXCLUSIVE_LOCKS_REQUIRED(cs_wallet);
    bool ImportPubKeys(const std::vector<CKeyID>& ordered_pubkeys, const std::map<CKeyID, CPubKey>& pubkey_map, const std::map<CKeyID, std::pair<CPubKey, KeyOriginInfo>>& key_origins, const bool add_keypool, const bool internal, const int64_t timestamp) EXCLUSIVE_LOCKS_REQUIRED(cs_wallet);
    bool ImportScriptPubKeys(const std::string& label, const std::set<CScript>& script_pub_keys, const bool have_solving_data, const bool apply_label, const int64_t timestamp) EXCLUSIVE_LOCKS_REQUIRED(cs_wallet);

    CFeeRate m_pay_tx_fee{DEFAULT_PAY_TX_FEE};
    unsigned int m_confirm_target{DEFAULT_TX_CONFIRM_TARGET};
    bool m_spend_zero_conf_change{DEFAULT_SPEND_ZEROCONF_CHANGE};
    bool m_signal_rbf{DEFAULT_WALLET_RBF};
    bool m_allow_fallback_fee{true}; //!< will be false if -fallbackfee=0
    CFeeRate m_min_fee{DEFAULT_TRANSACTION_MINFEE}; //!< Override with -mintxfee
    /**
     * If fee estimation does not have enough data to provide estimates, use this fee instead.
     * Has no effect if not using fee estimation
     * Override with -fallbackfee
     */
    CFeeRate m_fallback_fee{DEFAULT_FALLBACK_FEE};
    CFeeRate m_discard_rate{DEFAULT_DISCARD_FEE};
    OutputType m_default_address_type{DEFAULT_ADDRESS_TYPE};
    OutputType m_default_change_type{DEFAULT_CHANGE_TYPE};
    /** Absolute maximum transaction fee (in satoshis) used by default for the wallet */
    CAmount m_default_max_tx_fee{DEFAULT_TRANSACTION_MAXFEE};

    size_t KeypoolCountExternalKeys() EXCLUSIVE_LOCKS_REQUIRED(cs_wallet);
    bool TopUpKeyPool(unsigned int kpSize = 0);

    int64_t GetOldestKeyPoolTime();

    std::set<std::set<CTxDestination>> GetAddressGroupings() EXCLUSIVE_LOCKS_REQUIRED(cs_wallet);
    std::map<CTxDestination, CAmount> GetAddressBalances(interfaces::Chain::Lock& locked_chain);

    std::set<CTxDestination> GetLabelAddresses(const std::string& label) const;

    bool GetNewDestination(const OutputType type, const std::string label, CTxDestination& dest, std::string& error);
    bool GetNewChangeDestination(const OutputType type, CTxDestination& dest, std::string& error);

    isminetype IsMine(const CTxDestination& dest) const;
    isminetype IsMine(const CScript& script) const;
    isminetype IsMine(const CTxIn& txin) const;
    /**
     * Returns amount of debit if the input matches the
     * filter, otherwise returns 0
     */
    CAmount GetDebit(const CTxIn& txin, const isminefilter& filter) const;
    isminetype IsMine(const CTxOut& txout) const;
    CAmount GetCredit(const CTxOut& txout, const isminefilter& filter) const;
    bool IsChange(const CTxOut& txout) const;
    bool IsChange(const CScript& script) const;
    CAmount GetChange(const CTxOut& txout) const;
    bool IsMine(const CTransaction& tx) const;
    /** should probably be renamed to IsRelevantToMe */
    bool IsFromMe(const CTransaction& tx) const;
    CAmount GetDebit(const CTransaction& tx, const isminefilter& filter) const;
    /** Returns whether all of the inputs match the filter */
    bool IsAllFromMe(const CTransaction& tx, const isminefilter& filter) const;
    CAmount GetCredit(const CTransaction& tx, const isminefilter& filter) const;
    CAmount GetChange(const CTransaction& tx) const;
    void ChainStateFlushed(const CBlockLocator& loc) override;

    DBErrors LoadWallet(bool& fFirstRunRet);
    DBErrors ZapWalletTx(std::vector<CWalletTx>& vWtx);
    DBErrors ZapSelectTx(std::vector<uint256>& vHashIn, std::vector<uint256>& vHashOut) EXCLUSIVE_LOCKS_REQUIRED(cs_wallet);

    bool SetAddressBook(const CTxDestination& address, const std::string& strName, const std::string& purpose);

    bool DelAddressBook(const CTxDestination& address);

    unsigned int GetKeyPoolSize() const EXCLUSIVE_LOCKS_REQUIRED(cs_wallet);

    //! signify that a particular wallet feature is now used. this may change nWalletVersion and nWalletMaxVersion if those are lower
    void SetMinVersion(enum WalletFeature, WalletBatch* batch_in = nullptr, bool fExplicit = false) override;

    //! change which version we're allowed to upgrade to (note that this does not immediately imply upgrading to that format)
    bool SetMaxVersion(int nVersion);

    //! get the current wallet format (the oldest client version guaranteed to understand this wallet)
    int GetVersion() { LOCK(cs_wallet); return nWalletVersion; }

    //! Get wallet transactions that conflict with given transaction (spend same outputs)
    std::set<uint256> GetConflicts(const uint256& txid) const EXCLUSIVE_LOCKS_REQUIRED(cs_wallet);

    //! Check if a given transaction has any of its outputs spent by another transaction in the wallet
    bool HasWalletSpend(const uint256& txid) const EXCLUSIVE_LOCKS_REQUIRED(cs_wallet);

    //! Flush wallet (bitdb flush)
    void Flush(bool shutdown=false);

    /** Wallet is about to be unloaded */
    boost::signals2::signal<void ()> NotifyUnload;

    /**
     * Address book entry changed.
     * @note called with lock cs_wallet held.
     */
    boost::signals2::signal<void (CWallet *wallet, const CTxDestination
            &address, const std::string &label, bool isMine,
            const std::string &purpose,
            ChangeType status)> NotifyAddressBookChanged;

    /**
     * Wallet transaction added, removed or updated.
     * @note called with lock cs_wallet held.
     */
    boost::signals2::signal<void (CWallet *wallet, const uint256 &hashTx,
            ChangeType status)> NotifyTransactionChanged;

    /** Show progress e.g. for rescan */
    boost::signals2::signal<void (const std::string &title, int nProgress)> ShowProgress;

    /** Watch-only address added */
    boost::signals2::signal<void (bool fHaveWatchOnly)> NotifyWatchonlyChanged;

    /** Keypool has new keys */
    boost::signals2::signal<void ()> NotifyCanGetAddressesChanged;

    /**
     * Wallet status (encrypted, locked) changed.
     * Note: Called without locks held.
     */
    boost::signals2::signal<void (CWallet* wallet)> NotifyStatusChanged;

    /** Inquire whether this wallet broadcasts transactions. */
    bool GetBroadcastTransactions() const { return fBroadcastTransactions; }
    /** Set whether this wallet broadcasts transactions. */
    void SetBroadcastTransactions(bool broadcast) { fBroadcastTransactions = broadcast; }

    /** Return whether transaction can be abandoned */
    bool TransactionCanBeAbandoned(const uint256& hashTx) const;

    /* Mark a transaction (and it in-wallet descendants) as abandoned so its inputs may be respent. */
    bool AbandonTransaction(const uint256& hashTx);

    /** Mark a transaction as replaced by another transaction (e.g., BIP 125). */
    bool MarkReplaced(const uint256& originalHash, const uint256& newHash);

    //! Verify wallet naming and perform salvage on the wallet if required
    static bool Verify(interfaces::Chain& chain, const WalletLocation& location, bool salvage_wallet, std::string& error_string, std::vector<std::string>& warnings);

    /* Initializes the wallet, returns a new CWallet instance or a null pointer in case of an error */
    static std::shared_ptr<CWallet> CreateWalletFromFile(interfaces::Chain& chain, const WalletLocation& location, std::string& error, std::vector<std::string>& warnings, uint64_t wallet_creation_flags = 0);

    /**
     * Wallet post-init setup
     * Gives the wallet a chance to register repetitive tasks and complete post-init tasks
     */
    void postInitProcess();

    bool BackupWallet(const std::string& strDest);

    /* Returns true if HD is enabled */
    bool IsHDEnabled() const;

    /* Returns true if the wallet can give out new addresses. This means it has keys in the keypool or can generate new keys */
    bool CanGetAddresses(bool internal = false);

    /**
     * Blocks until the wallet state is up-to-date to /at least/ the current
     * chain at the time this function is entered
     * Obviously holding cs_main/cs_wallet when going into this call may cause
     * deadlock
     */
    void BlockUntilSyncedToCurrentChain() LOCKS_EXCLUDED(cs_main, cs_wallet);

    /** set a single wallet flag */
    void SetWalletFlag(uint64_t flags);

    /** Unsets a single wallet flag */
    void UnsetWalletFlag(uint64_t flag);

    /** check if a certain wallet flag is set */
    bool IsWalletFlagSet(uint64_t flag) const override;

    /** overwrite all flags by the given uint64_t
       returns false if unknown, non-tolerable flags are present */
    bool SetWalletFlags(uint64_t overwriteFlags, bool memOnly);

    /** Returns a bracketed wallet name for displaying in logs, will return [default wallet] if the wallet has no name */
    const std::string GetDisplayName() const override {
        std::string wallet_name = GetName().length() == 0 ? "default wallet" : GetName();
        return strprintf("[%s]", wallet_name);
    };

    /** Prepends the wallet name in logging output to ease debugging in multi-wallet use cases */
    template<typename... Params>
    void WalletLogPrintf(std::string fmt, Params... parameters) const {
        LogPrintf(("%s " + fmt).c_str(), GetDisplayName(), parameters...);
    };

    ScriptPubKeyMan* GetScriptPubKeyMan() const;
    const SigningProvider* GetSigningProvider() const;
    LegacyScriptPubKeyMan* GetLegacyScriptPubKeyMan() const;

    // Temporary LegacyScriptPubKeyMan accessors and aliases.
    friend class LegacyScriptPubKeyMan;
    std::unique_ptr<LegacyScriptPubKeyMan> m_spk_man = MakeUnique<LegacyScriptPubKeyMan>(*this);
    CCriticalSection& cs_KeyStore = m_spk_man->cs_KeyStore;
    LegacyScriptPubKeyMan::KeyMap& mapKeys GUARDED_BY(cs_KeyStore) = m_spk_man->mapKeys;
    LegacyScriptPubKeyMan::ScriptMap& mapScripts GUARDED_BY(cs_KeyStore) = m_spk_man->mapScripts;
    LegacyScriptPubKeyMan::CryptedKeyMap& mapCryptedKeys GUARDED_BY(cs_KeyStore) = m_spk_man->mapCryptedKeys;
    LegacyScriptPubKeyMan::WatchOnlySet& setWatchOnly GUARDED_BY(cs_KeyStore) = m_spk_man->setWatchOnly;
    LegacyScriptPubKeyMan::WatchKeyMap& mapWatchKeys GUARDED_BY(cs_KeyStore) = m_spk_man->mapWatchKeys;
    WalletBatch*& encrypted_batch GUARDED_BY(cs_wallet) = m_spk_man->encrypted_batch;
    using CryptedKeyMap = LegacyScriptPubKeyMan::CryptedKeyMap;

    /** Get last block processed height */
    int GetLastBlockHeight() const EXCLUSIVE_LOCKS_REQUIRED(cs_wallet)
    {
        AssertLockHeld(cs_wallet);
        assert(m_last_block_processed_height >= 0);
        return m_last_block_processed_height;
    };
    /** Set last block processed height, currently only use in unit test */
    void SetLastBlockProcessed(int block_height, uint256 block_hash) EXCLUSIVE_LOCKS_REQUIRED(cs_wallet)
    {
        AssertLockHeld(cs_wallet);
        m_last_block_processed_height = block_height;
        m_last_block_processed = block_hash;
    };
};

/**
 * Called periodically by the schedule thread. Prompts individual wallets to resend
 * their transactions. Actual rebroadcast schedule is managed by the wallets themselves.
 */
void MaybeResendWalletTxs();

/** RAII object to check and reserve a wallet rescan */
class WalletRescanReserver
{
private:
    CWallet* m_wallet;
    bool m_could_reserve;
public:
    explicit WalletRescanReserver(CWallet* w) : m_wallet(w), m_could_reserve(false) {}

    bool reserve()
    {
        assert(!m_could_reserve);
        std::lock_guard<std::mutex> lock(m_wallet->mutexScanning);
        if (m_wallet->fScanningWallet) {
            return false;
        }
        m_wallet->m_scanning_start = GetTimeMillis();
        m_wallet->m_scanning_progress = 0;
        m_wallet->fScanningWallet = true;
        m_could_reserve = true;
        return true;
    }

    bool isReserved() const
    {
        return (m_could_reserve && m_wallet->fScanningWallet);
    }

    ~WalletRescanReserver()
    {
        std::lock_guard<std::mutex> lock(m_wallet->mutexScanning);
        if (m_could_reserve) {
            m_wallet->fScanningWallet = false;
        }
    }
};

// Calculate the size of the transaction assuming all signatures are max size
// Use DummySignatureCreator, which inserts 71 byte signatures everywhere.
// NOTE: this requires that all inputs must be in mapWallet (eg the tx should
// be IsAllFromMe).
int64_t CalculateMaximumSignedTxSize(const CTransaction &tx, const CWallet *wallet, bool use_max_sig = false) EXCLUSIVE_LOCKS_REQUIRED(wallet->cs_wallet);
int64_t CalculateMaximumSignedTxSize(const CTransaction &tx, const CWallet *wallet, const std::vector<CTxOut>& txouts, bool use_max_sig = false);
#endif // BITCOIN_WALLET_WALLET_H<|MERGE_RESOLUTION|>--- conflicted
+++ resolved
@@ -663,7 +663,7 @@
     void SyncTransaction(const CTransactionRef& tx, CWalletTx::Confirmation confirm, bool update_tx = true) EXCLUSIVE_LOCKS_REQUIRED(cs_wallet);
 
     /* Mark a transaction conflict due to name operations.  */
-    void NameConflict(const CTransactionRef& tx, const uint256& hashBlock);
+    void NameConflict(const CTransactionRef& tx, const uint256& hashBlock, int conflictHeight);
 
     std::atomic<uint64_t> m_wallet_flags{0};
 
@@ -870,13 +870,8 @@
     bool AddToWallet(const CWalletTx& wtxIn, bool fFlushOnClose=true);
     void LoadToWallet(CWalletTx& wtxIn) EXCLUSIVE_LOCKS_REQUIRED(cs_wallet);
     void TransactionAddedToMempool(const CTransactionRef& tx) override;
-<<<<<<< HEAD
-    void BlockConnected(const CBlock& block, const std::vector<CTransactionRef>& vtxConflicted, const std::vector<CTransactionRef>& vNameConflicts) override;
-    void BlockDisconnected(const CBlock& block, const std::vector<CTransactionRef>& vNameConflicts) override;
-=======
-    void BlockConnected(const CBlock& block, const std::vector<CTransactionRef>& vtxConflicted, int height) override;
-    void BlockDisconnected(const CBlock& block, int height) override;
->>>>>>> 7233eca7
+    void BlockConnected(const CBlock& block, const std::vector<CTransactionRef>& vtxConflicted, const std::vector<CTransactionRef>& vNameConflicts, int height) override;
+    void BlockDisconnected(const CBlock& block, const std::vector<CTransactionRef>& vNameConflicts, int height) override;
     void UpdatedBlockTip() override;
     int64_t RescanFromTime(int64_t startTime, const WalletRescanReserver& reserver, bool update);
 

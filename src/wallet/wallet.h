--- conflicted
+++ resolved
@@ -675,14 +675,9 @@
     void MarkDirty();
     bool AddToWallet(const CWalletTx& wtxIn, bool fFlushOnClose=true);
     bool LoadToWallet(const CWalletTx& wtxIn);
-<<<<<<< HEAD
-    void SyncTransaction(const CTransaction& tx, const CBlockIndex *pindex, const CBlock* pblock);
+    void SyncTransaction(const CTransaction& tx, const CBlockIndex *pindex, int posInBlock);
     void NameConflict(const CTransaction& tx, const uint256& hashBlock);
-    bool AddToWalletIfInvolvingMe(const CTransaction& tx, const CBlock* pblock, bool fUpdate);
-=======
-    void SyncTransaction(const CTransaction& tx, const CBlockIndex *pindex, int posInBlock);
     bool AddToWalletIfInvolvingMe(const CTransaction& tx, const CBlockIndex* pIndex, int posInBlock, bool fUpdate);
->>>>>>> e54f2875
     int ScanForWalletTransactions(CBlockIndex* pindexStart, bool fUpdate = false);
     void ReacceptWalletTransactions();
     void ResendWalletTransactions(int64_t nBestBlockTime);

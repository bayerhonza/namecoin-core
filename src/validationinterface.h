// Copyright (c) 2009-2010 Satoshi Nakamoto
// Copyright (c) 2009-2018 The Bitcoin Core developers
// Distributed under the MIT software license, see the accompanying
// file COPYING or http://www.opensource.org/licenses/mit-license.php.

#ifndef BITCOIN_VALIDATIONINTERFACE_H
#define BITCOIN_VALIDATIONINTERFACE_H

#include <primitives/transaction.h> // CTransaction(Ref)
#include <sync.h>

#include <functional>
#include <memory>

extern CCriticalSection cs_main;
class BlockValidationState;
class CBlock;
class CBlockIndex;
struct CBlockLocator;
class CConnman;
class CValidationInterface;
class uint256;
class CScheduler;
class CTxMemPool;
enum class MemPoolRemovalReason;

// These functions dispatch to one or all registered wallets

/** Register a wallet to receive updates from core */
void RegisterValidationInterface(CValidationInterface* pwalletIn);
/** Unregister a wallet from core */
void UnregisterValidationInterface(CValidationInterface* pwalletIn);
/** Unregister all wallets from core */
void UnregisterAllValidationInterfaces();
/**
 * Pushes a function to callback onto the notification queue, guaranteeing any
 * callbacks generated prior to now are finished when the function is called.
 *
 * Be very careful blocking on func to be called if any locks are held -
 * validation interface clients may not be able to make progress as they often
 * wait for things like cs_main, so blocking until func is called with cs_main
 * will result in a deadlock (that DEBUG_LOCKORDER will miss).
 */
void CallFunctionInValidationInterfaceQueue(std::function<void ()> func);
/**
 * This is a synonym for the following, which asserts certain locks are not
 * held:
 *     std::promise<void> promise;
 *     CallFunctionInValidationInterfaceQueue([&promise] {
 *         promise.set_value();
 *     });
 *     promise.get_future().wait();
 */
void SyncWithValidationInterfaceQueue() LOCKS_EXCLUDED(cs_main);

/**
 * Implement this to subscribe to events generated in validation
 *
 * Each CValidationInterface() subscriber will receive event callbacks
 * in the order in which the events were generated by validation.
 * Furthermore, each ValidationInterface() subscriber may assume that
 * callbacks effectively run in a single thread with single-threaded
 * memory consistency. That is, for a given ValidationInterface()
 * instantiation, each callback will complete before the next one is
 * invoked. This means, for example when a block is connected that the
 * UpdatedBlockTip() callback may depend on an operation performed in
 * the BlockConnected() callback without worrying about explicit
 * synchronization. No ordering should be assumed across
 * ValidationInterface() subscribers.
 */
class CValidationInterface {
protected:
    /**
     * Protected destructor so that instances can only be deleted by derived classes.
     * If that restriction is no longer desired, this should be made public and virtual.
     */
    ~CValidationInterface() = default;
    /**
     * Notifies listeners when the block chain tip advances.
     *
     * When multiple blocks are connected at once, UpdatedBlockTip will be called on the final tip
     * but may not be called on every intermediate tip. If the latter behavior is desired,
     * subscribe to BlockConnected() instead.
     *
     * Called on a background thread.
     */
    virtual void UpdatedBlockTip(const CBlockIndex *pindexNew, const CBlockIndex *pindexFork, bool fInitialDownload) {}
    /**
     * Notifies listeners of a transaction having been added to mempool.
     *
     * Called on a background thread.
     */
    virtual void TransactionAddedToMempool(const CTransactionRef &ptxn) {}
    /**
     * Notifies listeners of a transaction leaving mempool.
     *
     * This only fires for transactions which leave mempool because of expiry,
     * size limiting, reorg (changes in lock times/coinbase maturity), or
     * replacement. This does not include any transactions which are included
     * in BlockConnectedDisconnected either in block->vtx or in txnConflicted.
     *
     * Called on a background thread.
     */
    virtual void TransactionRemovedFromMempool(const CTransactionRef &ptx) {}
    /**
     * Notifies listeners of a block being connected.
     * Provides a vector of transactions evicted from the mempool as a result.
     *
     * Called on a background thread.
     */
    virtual void BlockConnected(const std::shared_ptr<const CBlock> &block, const CBlockIndex *pindex, const std::vector<CTransactionRef> &txnConflicted, const std::vector<CTransactionRef> &vNameConflicts) {}
    /**
     * Notifies listeners of a block being disconnected
     *
     * Called on a background thread.
     */
<<<<<<< HEAD
    virtual void BlockDisconnected(const std::shared_ptr<const CBlock> &block, const std::vector<CTransactionRef> &vNameConflicts) {}
=======
    virtual void BlockDisconnected(const std::shared_ptr<const CBlock> &block, const CBlockIndex* pindex) {}
>>>>>>> 7233eca7
    /**
     * Notifies listeners of the new active block chain on-disk.
     *
     * Prior to this callback, any updates are not guaranteed to persist on disk
     * (ie clients need to handle shutdown/restart safety by being able to
     * understand when some updates were lost due to unclean shutdown).
     *
     * When this callback is invoked, the validation changes done by any prior
     * callback are guaranteed to exist on disk and survive a restart, including
     * an unclean shutdown.
     *
     * Provides a locator describing the best chain, which is likely useful for
     * storing current state on disk in client DBs.
     *
     * Called on a background thread.
     */
    virtual void ChainStateFlushed(const CBlockLocator &locator) {}
    /**
     * Notifies listeners of a block validation result.
     * If the provided BlockValidationState IsValid, the provided block
     * is guaranteed to be the current best block at the time the
     * callback was generated (not necessarily now)
     */
    virtual void BlockChecked(const CBlock&, const BlockValidationState&) {}
    /**
     * Notifies listeners that a block which builds directly on our current tip
     * has been received and connected to the headers tree, though not validated yet */
    virtual void NewPoWValidBlock(const CBlockIndex *pindex, const std::shared_ptr<const CBlock>& block) {};
    friend void ::RegisterValidationInterface(CValidationInterface*);
    friend void ::UnregisterValidationInterface(CValidationInterface*);
    friend void ::UnregisterAllValidationInterfaces();
};

struct MainSignalsInstance;
class CMainSignals {
private:
    std::unique_ptr<MainSignalsInstance> m_internals;

    friend void ::RegisterValidationInterface(CValidationInterface*);
    friend void ::UnregisterValidationInterface(CValidationInterface*);
    friend void ::UnregisterAllValidationInterfaces();
    friend void ::CallFunctionInValidationInterfaceQueue(std::function<void ()> func);

    void MempoolEntryRemoved(CTransactionRef tx, MemPoolRemovalReason reason);

public:
    /** Register a CScheduler to give callbacks which should run in the background (may only be called once) */
    void RegisterBackgroundSignalScheduler(CScheduler& scheduler);
    /** Unregister a CScheduler to give callbacks which should run in the background - these callbacks will now be dropped! */
    void UnregisterBackgroundSignalScheduler();
    /** Call any remaining callbacks on the calling thread */
    void FlushBackgroundCallbacks();

    size_t CallbacksPending();

    /** Register with mempool to call TransactionRemovedFromMempool callbacks */
    void RegisterWithMempoolSignals(CTxMemPool& pool);
    /** Unregister with mempool */
    void UnregisterWithMempoolSignals(CTxMemPool& pool);

    void UpdatedBlockTip(const CBlockIndex *, const CBlockIndex *, bool fInitialDownload);
    void TransactionAddedToMempool(const CTransactionRef &);
<<<<<<< HEAD
    void BlockConnected(const std::shared_ptr<const CBlock> &, const CBlockIndex *pindex, const std::shared_ptr<const std::vector<CTransactionRef>> &, const std::shared_ptr<const std::vector<CTransactionRef>> &);
    void BlockDisconnected(const std::shared_ptr<const CBlock> &, const std::shared_ptr<const std::vector<CTransactionRef>> &);
=======
    void BlockConnected(const std::shared_ptr<const CBlock> &, const CBlockIndex *pindex, const std::shared_ptr<const std::vector<CTransactionRef>> &);
    void BlockDisconnected(const std::shared_ptr<const CBlock> &, const CBlockIndex* pindex);
>>>>>>> 7233eca7
    void ChainStateFlushed(const CBlockLocator &);
    void BlockChecked(const CBlock&, const BlockValidationState&);
    void NewPoWValidBlock(const CBlockIndex *, const std::shared_ptr<const CBlock>&);
};

CMainSignals& GetMainSignals();

#endif // BITCOIN_VALIDATIONINTERFACE_H<|MERGE_RESOLUTION|>--- conflicted
+++ resolved
@@ -114,11 +114,7 @@
      *
      * Called on a background thread.
      */
-<<<<<<< HEAD
-    virtual void BlockDisconnected(const std::shared_ptr<const CBlock> &block, const std::vector<CTransactionRef> &vNameConflicts) {}
-=======
-    virtual void BlockDisconnected(const std::shared_ptr<const CBlock> &block, const CBlockIndex* pindex) {}
->>>>>>> 7233eca7
+    virtual void BlockDisconnected(const std::shared_ptr<const CBlock> &block, const CBlockIndex* pindex, const std::vector<CTransactionRef> &vNameConflicts) {}
     /**
      * Notifies listeners of the new active block chain on-disk.
      *
@@ -181,13 +177,8 @@
 
     void UpdatedBlockTip(const CBlockIndex *, const CBlockIndex *, bool fInitialDownload);
     void TransactionAddedToMempool(const CTransactionRef &);
-<<<<<<< HEAD
     void BlockConnected(const std::shared_ptr<const CBlock> &, const CBlockIndex *pindex, const std::shared_ptr<const std::vector<CTransactionRef>> &, const std::shared_ptr<const std::vector<CTransactionRef>> &);
-    void BlockDisconnected(const std::shared_ptr<const CBlock> &, const std::shared_ptr<const std::vector<CTransactionRef>> &);
-=======
-    void BlockConnected(const std::shared_ptr<const CBlock> &, const CBlockIndex *pindex, const std::shared_ptr<const std::vector<CTransactionRef>> &);
-    void BlockDisconnected(const std::shared_ptr<const CBlock> &, const CBlockIndex* pindex);
->>>>>>> 7233eca7
+    void BlockDisconnected(const std::shared_ptr<const CBlock> &, const CBlockIndex* pindex, const std::shared_ptr<const std::vector<CTransactionRef>> &);
     void ChainStateFlushed(const CBlockLocator &);
     void BlockChecked(const CBlock&, const BlockValidationState&);
     void NewPoWValidBlock(const CBlockIndex *, const std::shared_ptr<const CBlock>&);

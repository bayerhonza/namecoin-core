--- conflicted
+++ resolved
@@ -128,17 +128,13 @@
      *
      * Called on a background thread.
      */
-<<<<<<< HEAD
-    virtual void BlockConnected(const std::shared_ptr<const CBlock> &block, const CBlockIndex *pindex, const std::vector<CTransactionRef> &txnConflicted, const std::vector<CTransactionRef> &vNameConflicts) {}
-=======
     virtual void BlockConnected(const std::shared_ptr<const CBlock> &block, const CBlockIndex *pindex) {}
->>>>>>> 19c31c13
     /**
      * Notifies listeners of a block being disconnected
      *
      * Called on a background thread.
      */
-    virtual void BlockDisconnected(const std::shared_ptr<const CBlock> &block, const CBlockIndex* pindex, const std::vector<CTransactionRef> &vNameConflicts) {}
+    virtual void BlockDisconnected(const std::shared_ptr<const CBlock> &block, const CBlockIndex* pindex) {}
     /**
      * Notifies listeners of the new active block chain on-disk.
      *
@@ -196,13 +192,8 @@
     void UpdatedBlockTip(const CBlockIndex *, const CBlockIndex *, bool fInitialDownload);
     void TransactionAddedToMempool(const CTransactionRef &);
     void TransactionRemovedFromMempool(const CTransactionRef &);
-<<<<<<< HEAD
-    void BlockConnected(const std::shared_ptr<const CBlock> &, const CBlockIndex *pindex, const std::shared_ptr<const std::vector<CTransactionRef>> &, const std::shared_ptr<const std::vector<CTransactionRef>> &);
-    void BlockDisconnected(const std::shared_ptr<const CBlock> &, const CBlockIndex* pindex, const std::shared_ptr<const std::vector<CTransactionRef>> &);
-=======
     void BlockConnected(const std::shared_ptr<const CBlock> &, const CBlockIndex *pindex);
     void BlockDisconnected(const std::shared_ptr<const CBlock> &, const CBlockIndex* pindex);
->>>>>>> 19c31c13
     void ChainStateFlushed(const CBlockLocator &);
     void BlockChecked(const CBlock&, const BlockValidationState&);
     void NewPoWValidBlock(const CBlockIndex *, const std::shared_ptr<const CBlock>&);

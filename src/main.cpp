--- conflicted
+++ resolved
@@ -1232,7 +1232,6 @@
     return true;
 }
 
-<<<<<<< HEAD
 bool ReadBlockFromDisk(CBlock& block, const CDiskBlockPos& pos)
 {
     return ReadBlockOrHeader(block, pos);
@@ -1248,10 +1247,7 @@
     return ReadBlockOrHeader(block, pindex);
 }
 
-CAmount GetBlockValue(int nHeight, const CAmount& nFees)
-=======
 CAmount GetBlockSubsidy(int nHeight, const Consensus::Params& consensusParams)
->>>>>>> 377711ff
 {
     int halvings = nHeight / consensusParams.nSubsidyHalvingInterval;
     // Force block reward to zero when right shift is undefined.

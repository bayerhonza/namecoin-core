// Copyright (c) 2009-2010 Satoshi Nakamoto
// Copyright (c) 2009-2014 The Bitcoin Core developers
// Distributed under the MIT software license, see the accompanying
// file COPYING or http://www.opensource.org/licenses/mit-license.php.

#include "main.h"

#include "addrman.h"
#include "alert.h"
#include "arith_uint256.h"
#include "auxpow.h"
#include "chainparams.h"
#include "checkpoints.h"
#include "checkqueue.h"
#include "consensus/consensus.h"
#include "consensus/validation.h"
#include "init.h"
#include "merkleblock.h"
#include "net.h"
#include "policy/policy.h"
#include "pow.h"
#include "txdb.h"
#include "txmempool.h"
#include "ui_interface.h"
#include "undo.h"
#include "util.h"
#include "utilmoneystr.h"
#include "validationinterface.h"

#include <sstream>

#include <boost/algorithm/string/replace.hpp>
#include <boost/filesystem.hpp>
#include <boost/filesystem/fstream.hpp>
#include <boost/math/distributions/poisson.hpp>
#include <boost/thread.hpp>

using namespace std;

#if defined(NDEBUG)
# error "Bitcoin cannot be compiled without assertions."
#endif

/**
 * Global state
 */

CCriticalSection cs_main;

BlockMap mapBlockIndex;
CChain chainActive;
CBlockIndex *pindexBestHeader = NULL;
int64_t nTimeBestReceived = 0;
CWaitableCriticalSection csBestBlock;
CConditionVariable cvBlockChange;
int nScriptCheckThreads = 0;
bool fImporting = false;
bool fReindex = false;
bool fTxIndex = false;
bool fHavePruned = false;
bool fPruneMode = false;
bool fIsBareMultisigStd = true;
bool fRequireStandard = true;
bool fCheckBlockIndex = false;
bool fCheckpointsEnabled = true;
size_t nCoinCacheUsage = 5000 * 300;
uint64_t nPruneTarget = 0;
bool fAlerts = DEFAULT_ALERTS;

/** Fees smaller than this (in satoshi) are considered zero fee (for relaying and mining) */
CFeeRate minRelayTxFee = CFeeRate(COIN / 1000);

CTxMemPool mempool(::minRelayTxFee);

struct COrphanTx {
    CTransaction tx;
    NodeId fromPeer;
};
map<uint256, COrphanTx> mapOrphanTransactions;
map<uint256, set<uint256> > mapOrphanTransactionsByPrev;
void EraseOrphansFor(NodeId peer);

/**
 * Returns true if there are nRequired or more blocks of minVersion or above
 * in the last Consensus::Params::nMajorityWindow blocks, starting at pstart and going backwards.
 */
static bool IsSuperMajority(int minVersion, const CBlockIndex* pstart, unsigned nRequired, const Consensus::Params& consensusParams);
static void CheckBlockIndex();

/** Constant stuff for coinbase transactions we create: */
CScript COINBASE_FLAGS;

const string strMessageMagic = "Bitcoin Signed Message:\n";

// Internal stuff
namespace {

    struct CBlockIndexWorkComparator
    {
        bool operator()(CBlockIndex *pa, CBlockIndex *pb) const {
            // First sort by most total work, ...
            if (pa->nChainWork > pb->nChainWork) return false;
            if (pa->nChainWork < pb->nChainWork) return true;

            // ... then by earliest time received, ...
            if (pa->nSequenceId < pb->nSequenceId) return false;
            if (pa->nSequenceId > pb->nSequenceId) return true;

            // Use pointer address as tie breaker (should only happen with blocks
            // loaded from disk, as those all have id 0).
            if (pa < pb) return false;
            if (pa > pb) return true;

            // Identical blocks.
            return false;
        }
    };

    CBlockIndex *pindexBestInvalid;

    /**
     * The set of all CBlockIndex entries with BLOCK_VALID_TRANSACTIONS (for itself and all ancestors) and
     * as good as our current tip or better. Entries may be failed, though, and pruning nodes may be
     * missing the data for the block.
     */
    set<CBlockIndex*, CBlockIndexWorkComparator> setBlockIndexCandidates;
    /** Number of nodes with fSyncStarted. */
    int nSyncStarted = 0;
    /** All pairs A->B, where A (or one if its ancestors) misses transactions, but B has transactions.
      * Pruned nodes may have entries where B is missing data.
      */
    multimap<CBlockIndex*, CBlockIndex*> mapBlocksUnlinked;

    CCriticalSection cs_LastBlockFile;
    std::vector<CBlockFileInfo> vinfoBlockFile;
    int nLastBlockFile = 0;
    /** Global flag to indicate we should check to see if there are
     *  block/undo files that should be deleted.  Set on startup
     *  or if we allocate more file space when we're in prune mode
     */
    bool fCheckForPruning = false;

    /**
     * Every received block is assigned a unique and increasing identifier, so we
     * know which one to give priority in case of a fork.
     */
    CCriticalSection cs_nBlockSequenceId;
    /** Blocks loaded from disk are assigned id 0, so start the counter at 1. */
    uint32_t nBlockSequenceId = 1;

    /**
     * Sources of received blocks, saved to be able to send them reject
     * messages or ban them when processing happens afterwards. Protected by
     * cs_main.
     */
    map<uint256, NodeId> mapBlockSource;

    /** Blocks that are in flight, and that are in the queue to be downloaded. Protected by cs_main. */
    struct QueuedBlock {
        uint256 hash;
        CBlockIndex *pindex;  //! Optional.
        int64_t nTime;  //! Time of "getdata" request in microseconds.
        bool fValidatedHeaders;  //! Whether this block has validated headers at the time of request.
        int64_t nTimeDisconnect; //! The timeout for this block request (for disconnecting a slow peer)
    };
    map<uint256, pair<NodeId, list<QueuedBlock>::iterator> > mapBlocksInFlight;

    /** Number of blocks in flight with validated headers. */
    int nQueuedValidatedHeaders = 0;

    /** Number of preferable block download peers. */
    int nPreferredDownload = 0;

    /** Dirty block index entries. */
    set<CBlockIndex*> setDirtyBlockIndex;

    /** Dirty block file entries. */
    set<int> setDirtyFileInfo;
} // anon namespace

//////////////////////////////////////////////////////////////////////////////
//
// Registration of network node signals.
//

namespace {

struct CBlockReject {
    unsigned char chRejectCode;
    string strRejectReason;
    uint256 hashBlock;
};

/**
 * Maintain validation-specific state about nodes, protected by cs_main, instead
 * by CNode's own locks. This simplifies asynchronous operation, where
 * processing of incoming data is done after the ProcessMessage call returns,
 * and we're no longer holding the node's locks.
 */
struct CNodeState {
    //! The peer's address
    CService address;
    //! Whether we have a fully established connection.
    bool fCurrentlyConnected;
    //! Accumulated misbehaviour score for this peer.
    int nMisbehavior;
    //! Whether this peer should be disconnected and banned (unless whitelisted).
    bool fShouldBan;
    //! String name of this peer (debugging/logging purposes).
    std::string name;
    //! List of asynchronously-determined block rejections to notify this peer about.
    std::vector<CBlockReject> rejects;
    //! The best known block we know this peer has announced.
    CBlockIndex *pindexBestKnownBlock;
    //! The hash of the last unknown block this peer has announced.
    uint256 hashLastUnknownBlock;
    //! The last full block we both have.
    CBlockIndex *pindexLastCommonBlock;
    //! Whether we've started headers synchronization with this peer.
    bool fSyncStarted;
    //! Since when we're stalling block download progress (in microseconds), or 0.
    int64_t nStallingSince;
    list<QueuedBlock> vBlocksInFlight;
    int nBlocksInFlight;
    int nBlocksInFlightValidHeaders;
    //! Whether we consider this a preferred download peer.
    bool fPreferredDownload;

    CNodeState() {
        fCurrentlyConnected = false;
        nMisbehavior = 0;
        fShouldBan = false;
        pindexBestKnownBlock = NULL;
        hashLastUnknownBlock.SetNull();
        pindexLastCommonBlock = NULL;
        fSyncStarted = false;
        nStallingSince = 0;
        nBlocksInFlight = 0;
        nBlocksInFlightValidHeaders = 0;
        fPreferredDownload = false;
    }
};

/** Map maintaining per-node state. Requires cs_main. */
map<NodeId, CNodeState> mapNodeState;

// Requires cs_main.
CNodeState *State(NodeId pnode) {
    map<NodeId, CNodeState>::iterator it = mapNodeState.find(pnode);
    if (it == mapNodeState.end())
        return NULL;
    return &it->second;
}

int GetHeight()
{
    LOCK(cs_main);
    return chainActive.Height();
}

void UpdatePreferredDownload(CNode* node, CNodeState* state)
{
    nPreferredDownload -= state->fPreferredDownload;

    // Whether this node should be marked as a preferred download node.
    state->fPreferredDownload = (!node->fInbound || node->fWhitelisted) && !node->fOneShot && !node->fClient;

    nPreferredDownload += state->fPreferredDownload;
}

// Returns time at which to timeout block request (nTime in microseconds)
int64_t GetBlockTimeout(int64_t nTime, int nValidatedQueuedBefore, const Consensus::Params &consensusParams)
{
    return nTime + 500000 * consensusParams.nPowTargetSpacing * (4 + nValidatedQueuedBefore);
}

void InitializeNode(NodeId nodeid, const CNode *pnode) {
    LOCK(cs_main);
    CNodeState &state = mapNodeState.insert(std::make_pair(nodeid, CNodeState())).first->second;
    state.name = pnode->addrName;
    state.address = pnode->addr;
}

void FinalizeNode(NodeId nodeid) {
    LOCK(cs_main);
    CNodeState *state = State(nodeid);

    if (state->fSyncStarted)
        nSyncStarted--;

    if (state->nMisbehavior == 0 && state->fCurrentlyConnected) {
        AddressCurrentlyConnected(state->address);
    }

    BOOST_FOREACH(const QueuedBlock& entry, state->vBlocksInFlight)
        mapBlocksInFlight.erase(entry.hash);
    EraseOrphansFor(nodeid);
    nPreferredDownload -= state->fPreferredDownload;

    mapNodeState.erase(nodeid);
}

// Requires cs_main.
// Returns a bool indicating whether we requested this block.
bool MarkBlockAsReceived(const uint256& hash) {
    map<uint256, pair<NodeId, list<QueuedBlock>::iterator> >::iterator itInFlight = mapBlocksInFlight.find(hash);
    if (itInFlight != mapBlocksInFlight.end()) {
        CNodeState *state = State(itInFlight->second.first);
        nQueuedValidatedHeaders -= itInFlight->second.second->fValidatedHeaders;
        state->nBlocksInFlightValidHeaders -= itInFlight->second.second->fValidatedHeaders;
        state->vBlocksInFlight.erase(itInFlight->second.second);
        state->nBlocksInFlight--;
        state->nStallingSince = 0;
        mapBlocksInFlight.erase(itInFlight);
        return true;
    }
    return false;
}

// Requires cs_main.
void MarkBlockAsInFlight(NodeId nodeid, const uint256& hash, const Consensus::Params& consensusParams, CBlockIndex *pindex = NULL) {
    CNodeState *state = State(nodeid);
    assert(state != NULL);

    // Make sure it's not listed somewhere already.
    MarkBlockAsReceived(hash);

    int64_t nNow = GetTimeMicros();
    QueuedBlock newentry = {hash, pindex, nNow, pindex != NULL, GetBlockTimeout(nNow, nQueuedValidatedHeaders, consensusParams)};
    nQueuedValidatedHeaders += newentry.fValidatedHeaders;
    list<QueuedBlock>::iterator it = state->vBlocksInFlight.insert(state->vBlocksInFlight.end(), newentry);
    state->nBlocksInFlight++;
    state->nBlocksInFlightValidHeaders += newentry.fValidatedHeaders;
    mapBlocksInFlight[hash] = std::make_pair(nodeid, it);
}

/** Check whether the last unknown block a peer advertized is not yet known. */
void ProcessBlockAvailability(NodeId nodeid) {
    CNodeState *state = State(nodeid);
    assert(state != NULL);

    if (!state->hashLastUnknownBlock.IsNull()) {
        BlockMap::iterator itOld = mapBlockIndex.find(state->hashLastUnknownBlock);
        if (itOld != mapBlockIndex.end() && itOld->second->nChainWork > 0) {
            if (state->pindexBestKnownBlock == NULL || itOld->second->nChainWork >= state->pindexBestKnownBlock->nChainWork)
                state->pindexBestKnownBlock = itOld->second;
            state->hashLastUnknownBlock.SetNull();
        }
    }
}

/** Update tracking information about which blocks a peer is assumed to have. */
void UpdateBlockAvailability(NodeId nodeid, const uint256 &hash) {
    CNodeState *state = State(nodeid);
    assert(state != NULL);

    ProcessBlockAvailability(nodeid);

    BlockMap::iterator it = mapBlockIndex.find(hash);
    if (it != mapBlockIndex.end() && it->second->nChainWork > 0) {
        // An actually better block was announced.
        if (state->pindexBestKnownBlock == NULL || it->second->nChainWork >= state->pindexBestKnownBlock->nChainWork)
            state->pindexBestKnownBlock = it->second;
    } else {
        // An unknown block was announced; just assume that the latest one is the best one.
        state->hashLastUnknownBlock = hash;
    }
}

/** Find the last common ancestor two blocks have.
 *  Both pa and pb must be non-NULL. */
CBlockIndex* LastCommonAncestor(CBlockIndex* pa, CBlockIndex* pb) {
    if (pa->nHeight > pb->nHeight) {
        pa = pa->GetAncestor(pb->nHeight);
    } else if (pb->nHeight > pa->nHeight) {
        pb = pb->GetAncestor(pa->nHeight);
    }

    while (pa != pb && pa && pb) {
        pa = pa->pprev;
        pb = pb->pprev;
    }

    // Eventually all chain branches meet at the genesis block.
    assert(pa == pb);
    return pa;
}

/** Update pindexLastCommonBlock and add not-in-flight missing successors to vBlocks, until it has
 *  at most count entries. */
void FindNextBlocksToDownload(NodeId nodeid, unsigned int count, std::vector<CBlockIndex*>& vBlocks, NodeId& nodeStaller) {
    if (count == 0)
        return;

    vBlocks.reserve(vBlocks.size() + count);
    CNodeState *state = State(nodeid);
    assert(state != NULL);

    // Make sure pindexBestKnownBlock is up to date, we'll need it.
    ProcessBlockAvailability(nodeid);

    if (state->pindexBestKnownBlock == NULL || state->pindexBestKnownBlock->nChainWork < chainActive.Tip()->nChainWork) {
        // This peer has nothing interesting.
        return;
    }

    if (state->pindexLastCommonBlock == NULL) {
        // Bootstrap quickly by guessing a parent of our best tip is the forking point.
        // Guessing wrong in either direction is not a problem.
        state->pindexLastCommonBlock = chainActive[std::min(state->pindexBestKnownBlock->nHeight, chainActive.Height())];
    }

    // If the peer reorganized, our previous pindexLastCommonBlock may not be an ancestor
    // of its current tip anymore. Go back enough to fix that.
    state->pindexLastCommonBlock = LastCommonAncestor(state->pindexLastCommonBlock, state->pindexBestKnownBlock);
    if (state->pindexLastCommonBlock == state->pindexBestKnownBlock)
        return;

    std::vector<CBlockIndex*> vToFetch;
    CBlockIndex *pindexWalk = state->pindexLastCommonBlock;
    // Never fetch further than the best block we know the peer has, or more than BLOCK_DOWNLOAD_WINDOW + 1 beyond the last
    // linked block we have in common with this peer. The +1 is so we can detect stalling, namely if we would be able to
    // download that next block if the window were 1 larger.
    int nWindowEnd = state->pindexLastCommonBlock->nHeight + BLOCK_DOWNLOAD_WINDOW;
    int nMaxHeight = std::min<int>(state->pindexBestKnownBlock->nHeight, nWindowEnd + 1);
    NodeId waitingfor = -1;
    while (pindexWalk->nHeight < nMaxHeight) {
        // Read up to 128 (or more, if more blocks than that are needed) successors of pindexWalk (towards
        // pindexBestKnownBlock) into vToFetch. We fetch 128, because CBlockIndex::GetAncestor may be as expensive
        // as iterating over ~100 CBlockIndex* entries anyway.
        int nToFetch = std::min(nMaxHeight - pindexWalk->nHeight, std::max<int>(count - vBlocks.size(), 128));
        vToFetch.resize(nToFetch);
        pindexWalk = state->pindexBestKnownBlock->GetAncestor(pindexWalk->nHeight + nToFetch);
        vToFetch[nToFetch - 1] = pindexWalk;
        for (unsigned int i = nToFetch - 1; i > 0; i--) {
            vToFetch[i - 1] = vToFetch[i]->pprev;
        }

        // Iterate over those blocks in vToFetch (in forward direction), adding the ones that
        // are not yet downloaded and not in flight to vBlocks. In the mean time, update
        // pindexLastCommonBlock as long as all ancestors are already downloaded, or if it's
        // already part of our chain (and therefore don't need it even if pruned).
        BOOST_FOREACH(CBlockIndex* pindex, vToFetch) {
            if (!pindex->IsValid(BLOCK_VALID_TREE)) {
                // We consider the chain that this peer is on invalid.
                return;
            }
            if (pindex->nStatus & BLOCK_HAVE_DATA || chainActive.Contains(pindex)) {
                if (pindex->nChainTx)
                    state->pindexLastCommonBlock = pindex;
            } else if (mapBlocksInFlight.count(pindex->GetBlockHash()) == 0) {
                // The block is not already downloaded, and not yet in flight.
                if (pindex->nHeight > nWindowEnd) {
                    // We reached the end of the window.
                    if (vBlocks.size() == 0 && waitingfor != nodeid) {
                        // We aren't able to fetch anything, but we would be if the download window was one larger.
                        nodeStaller = waitingfor;
                    }
                    return;
                }
                vBlocks.push_back(pindex);
                if (vBlocks.size() == count) {
                    return;
                }
            } else if (waitingfor == -1) {
                // This is the first already-in-flight block.
                waitingfor = mapBlocksInFlight[pindex->GetBlockHash()].first;
            }
        }
    }
}

} // anon namespace

bool GetNodeStateStats(NodeId nodeid, CNodeStateStats &stats) {
    LOCK(cs_main);
    CNodeState *state = State(nodeid);
    if (state == NULL)
        return false;
    stats.nMisbehavior = state->nMisbehavior;
    stats.nSyncHeight = state->pindexBestKnownBlock ? state->pindexBestKnownBlock->nHeight : -1;
    stats.nCommonHeight = state->pindexLastCommonBlock ? state->pindexLastCommonBlock->nHeight : -1;
    BOOST_FOREACH(const QueuedBlock& queue, state->vBlocksInFlight) {
        if (queue.pindex)
            stats.vHeightInFlight.push_back(queue.pindex->nHeight);
    }
    return true;
}

void RegisterNodeSignals(CNodeSignals& nodeSignals)
{
    nodeSignals.GetHeight.connect(&GetHeight);
    nodeSignals.ProcessMessages.connect(&ProcessMessages);
    nodeSignals.SendMessages.connect(&SendMessages);
    nodeSignals.InitializeNode.connect(&InitializeNode);
    nodeSignals.FinalizeNode.connect(&FinalizeNode);
}

void UnregisterNodeSignals(CNodeSignals& nodeSignals)
{
    nodeSignals.GetHeight.disconnect(&GetHeight);
    nodeSignals.ProcessMessages.disconnect(&ProcessMessages);
    nodeSignals.SendMessages.disconnect(&SendMessages);
    nodeSignals.InitializeNode.disconnect(&InitializeNode);
    nodeSignals.FinalizeNode.disconnect(&FinalizeNode);
}

CBlockIndex* FindForkInGlobalIndex(const CChain& chain, const CBlockLocator& locator)
{
    // Find the first block the caller has in the main chain
    BOOST_FOREACH(const uint256& hash, locator.vHave) {
        BlockMap::iterator mi = mapBlockIndex.find(hash);
        if (mi != mapBlockIndex.end())
        {
            CBlockIndex* pindex = (*mi).second;
            if (chain.Contains(pindex))
                return pindex;
        }
    }
    return chain.Genesis();
}

CCoinsViewCache *pcoinsTip = NULL;
CBlockTreeDB *pblocktree = NULL;

//////////////////////////////////////////////////////////////////////////////
//
// mapOrphanTransactions
//

bool AddOrphanTx(const CTransaction& tx, NodeId peer)
{
    uint256 hash = tx.GetHash();
    if (mapOrphanTransactions.count(hash))
        return false;

    // Ignore big transactions, to avoid a
    // send-big-orphans memory exhaustion attack. If a peer has a legitimate
    // large transaction with a missing parent then we assume
    // it will rebroadcast it later, after the parent transaction(s)
    // have been mined or received.
    // 10,000 orphans, each of which is at most 5,000 bytes big is
    // at most 500 megabytes of orphans:
    unsigned int sz = tx.GetSerializeSize(SER_NETWORK, CTransaction::CURRENT_VERSION);
    if (sz > 5000)
    {
        LogPrint("mempool", "ignoring large orphan tx (size: %u, hash: %s)\n", sz, hash.ToString());
        return false;
    }

    mapOrphanTransactions[hash].tx = tx;
    mapOrphanTransactions[hash].fromPeer = peer;
    BOOST_FOREACH(const CTxIn& txin, tx.vin)
        mapOrphanTransactionsByPrev[txin.prevout.hash].insert(hash);

    LogPrint("mempool", "stored orphan tx %s (mapsz %u prevsz %u)\n", hash.ToString(),
             mapOrphanTransactions.size(), mapOrphanTransactionsByPrev.size());
    return true;
}

void static EraseOrphanTx(uint256 hash)
{
    map<uint256, COrphanTx>::iterator it = mapOrphanTransactions.find(hash);
    if (it == mapOrphanTransactions.end())
        return;
    BOOST_FOREACH(const CTxIn& txin, it->second.tx.vin)
    {
        map<uint256, set<uint256> >::iterator itPrev = mapOrphanTransactionsByPrev.find(txin.prevout.hash);
        if (itPrev == mapOrphanTransactionsByPrev.end())
            continue;
        itPrev->second.erase(hash);
        if (itPrev->second.empty())
            mapOrphanTransactionsByPrev.erase(itPrev);
    }
    mapOrphanTransactions.erase(it);
}

void EraseOrphansFor(NodeId peer)
{
    int nErased = 0;
    map<uint256, COrphanTx>::iterator iter = mapOrphanTransactions.begin();
    while (iter != mapOrphanTransactions.end())
    {
        map<uint256, COrphanTx>::iterator maybeErase = iter++; // increment to avoid iterator becoming invalid
        if (maybeErase->second.fromPeer == peer)
        {
            EraseOrphanTx(maybeErase->second.tx.GetHash());
            ++nErased;
        }
    }
    if (nErased > 0) LogPrint("mempool", "Erased %d orphan tx from peer %d\n", nErased, peer);
}


unsigned int LimitOrphanTxSize(unsigned int nMaxOrphans)
{
    unsigned int nEvicted = 0;
    while (mapOrphanTransactions.size() > nMaxOrphans)
    {
        // Evict a random orphan:
        uint256 randomhash = GetRandHash();
        map<uint256, COrphanTx>::iterator it = mapOrphanTransactions.lower_bound(randomhash);
        if (it == mapOrphanTransactions.end())
            it = mapOrphanTransactions.begin();
        EraseOrphanTx(it->first);
        ++nEvicted;
    }
    return nEvicted;
}

<<<<<<< HEAD






bool IsStandardTx(const CTransaction& tx, string& reason)
{
    if (!tx.IsNamecoin()
        && (tx.nVersion > CTransaction::CURRENT_VERSION || tx.nVersion < 1)) {
        reason = "version";
        return false;
    }

    // Extremely large transactions with lots of inputs can cost the network
    // almost as much to process as they cost the sender in fees, because
    // computing signature hashes is O(ninputs*txsize). Limiting transactions
    // to MAX_STANDARD_TX_SIZE mitigates CPU exhaustion attacks.
    unsigned int sz = tx.GetSerializeSize(SER_NETWORK, CTransaction::CURRENT_VERSION);
    if (sz >= MAX_STANDARD_TX_SIZE) {
        reason = "tx-size";
        return false;
    }

    BOOST_FOREACH(const CTxIn& txin, tx.vin)
    {
        // Biggest 'standard' txin is a 15-of-15 P2SH multisig with compressed
        // keys. (remember the 520 byte limit on redeemScript size) That works
        // out to a (15*(33+1))+3=513 byte redeemScript, 513+1+15*(73+1)+3=1627
        // bytes of scriptSig, which we round off to 1650 bytes for some minor
        // future-proofing. That's also enough to spend a 20-of-20
        // CHECKMULTISIG scriptPubKey, though such a scriptPubKey is not
        // considered standard)
        if (txin.scriptSig.size() > 1650) {
            reason = "scriptsig-size";
            return false;
        }
        if (!txin.scriptSig.IsPushOnly()) {
            reason = "scriptsig-not-pushonly";
            return false;
        }
    }

    unsigned int nDataOut = 0;
    txnouttype whichType;
    BOOST_FOREACH(const CTxOut& txout, tx.vout) {
        if (!::IsStandard(txout.scriptPubKey, whichType)) {
            reason = "scriptpubkey";
            return false;
        }

        if (whichType == TX_NULL_DATA)
            nDataOut++;
        else if ((whichType == TX_MULTISIG) && (!fIsBareMultisigStd)) {
            reason = "bare-multisig";
            return false;
        } else if (txout.IsDust(::minRelayTxFee)) {
            reason = "dust";
            return false;
        }
    }

    // only one OP_RETURN txout is permitted
    if (nDataOut > 1) {
        reason = "multi-op-return";
        return false;
    }

    return true;
}

=======
>>>>>>> 90230c1a
bool IsFinalTx(const CTransaction &tx, int nBlockHeight, int64_t nBlockTime)
{
    if (tx.nLockTime == 0)
        return true;
    if ((int64_t)tx.nLockTime < ((int64_t)tx.nLockTime < LOCKTIME_THRESHOLD ? (int64_t)nBlockHeight : nBlockTime))
        return true;
    BOOST_FOREACH(const CTxIn& txin, tx.vin)
        if (!txin.IsFinal())
            return false;
    return true;
}

bool CheckFinalTx(const CTransaction &tx)
{
    AssertLockHeld(cs_main);
    return IsFinalTx(tx, chainActive.Height() + 1, GetAdjustedTime());
}

unsigned int GetLegacySigOpCount(const CTransaction& tx)
{
    unsigned int nSigOps = 0;
    BOOST_FOREACH(const CTxIn& txin, tx.vin)
    {
        nSigOps += txin.scriptSig.GetSigOpCount(false);
    }
    BOOST_FOREACH(const CTxOut& txout, tx.vout)
    {
        nSigOps += txout.scriptPubKey.GetSigOpCount(false);
    }
    return nSigOps;
}

unsigned int GetP2SHSigOpCount(const CTransaction& tx, const CCoinsViewCache& inputs)
{
    if (tx.IsCoinBase())
        return 0;

    unsigned int nSigOps = 0;
    for (unsigned int i = 0; i < tx.vin.size(); i++)
    {
        const CTxOut &prevout = inputs.GetOutputFor(tx.vin[i]);
        if (prevout.scriptPubKey.IsPayToScriptHash(true))
            nSigOps += prevout.scriptPubKey.GetSigOpCount(tx.vin[i].scriptSig);
    }
    return nSigOps;
}








bool CheckTransaction(const CTransaction& tx, CValidationState &state)
{
    // Basic checks that don't depend on any context
    if (tx.vin.empty())
        return state.DoS(10, error("CheckTransaction(): vin empty"),
                         REJECT_INVALID, "bad-txns-vin-empty");
    if (tx.vout.empty())
        return state.DoS(10, error("CheckTransaction(): vout empty"),
                         REJECT_INVALID, "bad-txns-vout-empty");
    // Size limits
    if (::GetSerializeSize(tx, SER_NETWORK, PROTOCOL_VERSION) > MAX_BLOCK_SIZE)
        return state.DoS(100, error("CheckTransaction(): size limits failed"),
                         REJECT_INVALID, "bad-txns-oversize");

    // Check for negative or overflow output values
    CAmount nValueOut = 0;
    BOOST_FOREACH(const CTxOut& txout, tx.vout)
    {
        if (txout.nValue < 0)
            return state.DoS(100, error("CheckTransaction(): txout.nValue negative"),
                             REJECT_INVALID, "bad-txns-vout-negative");
        if (txout.nValue > MAX_MONEY)
            return state.DoS(100, error("CheckTransaction(): txout.nValue too high"),
                             REJECT_INVALID, "bad-txns-vout-toolarge");
        nValueOut += txout.nValue;
        if (!MoneyRange(nValueOut))
            return state.DoS(100, error("CheckTransaction(): txout total out of range"),
                             REJECT_INVALID, "bad-txns-txouttotal-toolarge");
    }

    // Check for duplicate inputs
    set<COutPoint> vInOutPoints;
    BOOST_FOREACH(const CTxIn& txin, tx.vin)
    {
        if (vInOutPoints.count(txin.prevout))
            return state.DoS(100, error("CheckTransaction(): duplicate inputs"),
                             REJECT_INVALID, "bad-txns-inputs-duplicate");
        vInOutPoints.insert(txin.prevout);
    }

    if (tx.IsCoinBase())
    {
        if (tx.vin[0].scriptSig.size() < 2 || tx.vin[0].scriptSig.size() > 100)
            return state.DoS(100, error("CheckTransaction(): coinbase script size"),
                             REJECT_INVALID, "bad-cb-length");
    }
    else
    {
        BOOST_FOREACH(const CTxIn& txin, tx.vin)
            if (txin.prevout.IsNull())
                return state.DoS(10, error("CheckTransaction(): prevout is null"),
                                 REJECT_INVALID, "bad-txns-prevout-null");
    }

    return true;
}

CAmount GetMinRelayFee(const CTransaction& tx, unsigned int nBytes, bool fAllowFree)
{
    {
        LOCK(mempool.cs);
        uint256 hash = tx.GetHash();
        double dPriorityDelta = 0;
        CAmount nFeeDelta = 0;
        mempool.ApplyDeltas(hash, dPriorityDelta, nFeeDelta);
        if (dPriorityDelta > 0 || nFeeDelta > 0)
            return 0;
    }

    CAmount nMinFee = ::minRelayTxFee.GetFee(nBytes);

    if (fAllowFree)
    {
        // There is a free transaction area in blocks created by most miners,
        // * If we are relaying we allow transactions up to DEFAULT_BLOCK_PRIORITY_SIZE - 1000
        //   to be considered to fall into this category. We don't want to encourage sending
        //   multiple transactions instead of one big transaction to avoid fees.
        if (nBytes < (DEFAULT_BLOCK_PRIORITY_SIZE - 1000))
            nMinFee = 0;
    }

    if (!MoneyRange(nMinFee))
        nMinFee = MAX_MONEY;
    return nMinFee;
}


bool AcceptToMemoryPool(CTxMemPool& pool, CValidationState &state, const CTransaction &tx, bool fLimitFree,
                        bool* pfMissingInputs, bool fRejectAbsurdFee)
{
    AssertLockHeld(cs_main);
    if (pfMissingInputs)
        *pfMissingInputs = false;

    if (!CheckTransaction(tx, state))
        return error("AcceptToMemoryPool: CheckTransaction failed");

    // Coinbase is only valid in a block, not as a loose transaction
    if (tx.IsCoinBase())
        return state.DoS(100, error("AcceptToMemoryPool: coinbase as individual tx"),
                         REJECT_INVALID, "coinbase");

    // Rather not work on nonstandard transactions (unless -testnet/-regtest)
    string reason;
    if (fRequireStandard && !IsStandardTx(tx, reason))
        return state.DoS(0,
                         error("AcceptToMemoryPool: nonstandard transaction: %s", reason),
                         REJECT_NONSTANDARD, reason);

    // Only accept nLockTime-using transactions that can be mined in the next
    // block; we don't want our mempool filled up with transactions that can't
    // be mined yet.
    if (!CheckFinalTx(tx))
        return state.DoS(0, error("AcceptToMemoryPool: non-final"),
                         REJECT_NONSTANDARD, "non-final");

    // is it already in the memory pool?
    uint256 hash = tx.GetHash();
    if (pool.exists(hash))
        return false;

    // Check for conflicts with in-memory transactions
    {
    LOCK(pool.cs); // protect pool.mapNextTx
    for (unsigned int i = 0; i < tx.vin.size(); i++)
    {
        COutPoint outpoint = tx.vin[i].prevout;
        if (pool.mapNextTx.count(outpoint))
        {
            // Disable replacement feature for now
            return false;
        }
    }

    if (!pool.checkNameOps(tx))
        return false;
    }

    {
        CCoinsView dummy;
        CCoinsViewCache view(&dummy);

        CAmount nValueIn = 0;
        {
        LOCK(pool.cs);
        CCoinsViewMemPool viewMemPool(pcoinsTip, pool);
        view.SetBackend(viewMemPool);

        // do we already have it?
        if (view.HaveCoins(hash))
            return false;

        // do all inputs exist?
        // Note that this does not check for the presence of actual outputs (see the next check for that),
        // and only helps with filling in pfMissingInputs (to determine missing vs spent).
        BOOST_FOREACH(const CTxIn txin, tx.vin) {
            if (!view.HaveCoins(txin.prevout.hash)) {
                if (pfMissingInputs)
                    *pfMissingInputs = true;
                return false;
            }
        }

        // are the actual inputs available?
        if (!view.HaveInputs(tx))
            return state.Invalid(error("AcceptToMemoryPool: inputs already spent"),
                                 REJECT_DUPLICATE, "bad-txns-inputs-spent");

        // Bring the best block into scope
        view.GetBestBlock();

        nValueIn = view.GetValueIn(tx);

        // we have all inputs cached now, so switch back to dummy, so we don't need to keep lock on mempool
        view.SetBackend(dummy);
        }

        // Check for non-standard pay-to-script-hash in inputs
        if (fRequireStandard && !AreInputsStandard(tx, view))
            return error("AcceptToMemoryPool: nonstandard transaction input");

        // Check that the transaction doesn't have an excessive number of
        // sigops, making it impossible to mine. Since the coinbase transaction
        // itself can contain sigops MAX_STANDARD_TX_SIGOPS is less than
        // MAX_BLOCK_SIGOPS; we still consider this an invalid rather than
        // merely non-standard transaction.
        unsigned int nSigOps = GetLegacySigOpCount(tx);
        nSigOps += GetP2SHSigOpCount(tx, view);
        if (nSigOps > MAX_STANDARD_TX_SIGOPS)
            return state.DoS(0,
                             error("AcceptToMemoryPool: too many sigops %s, %d > %d",
                                   hash.ToString(), nSigOps, MAX_STANDARD_TX_SIGOPS),
                             REJECT_NONSTANDARD, "bad-txns-too-many-sigops");

        CAmount nValueOut = tx.GetValueOut();
        CAmount nFees = nValueIn-nValueOut;
        double dPriority = view.GetPriority(tx, chainActive.Height());

        CTxMemPoolEntry entry(tx, nFees, GetTime(), dPriority, chainActive.Height(), mempool.HasNoInputsOf(tx));
        unsigned int nSize = entry.GetTxSize();

        // Don't accept it if it can't get into a block
        CAmount txMinFee = GetMinRelayFee(tx, nSize, true);
        if (fLimitFree && nFees < txMinFee)
            return state.DoS(0, error("AcceptToMemoryPool: not enough fees %s, %d < %d",
                                      hash.ToString(), nFees, txMinFee),
                             REJECT_INSUFFICIENTFEE, "insufficient fee");

        // Require that free transactions have sufficient priority to be mined in the next block.
        if (GetBoolArg("-relaypriority", true) && nFees < ::minRelayTxFee.GetFee(nSize) && !AllowFree(view.GetPriority(tx, chainActive.Height() + 1))) {
            return state.DoS(0, false, REJECT_INSUFFICIENTFEE, "insufficient priority");
        }

        // Continuously rate-limit free (really, very-low-fee) transactions
        // This mitigates 'penny-flooding' -- sending thousands of free transactions just to
        // be annoying or make others' transactions take longer to confirm.
        if (fLimitFree && nFees < ::minRelayTxFee.GetFee(nSize))
        {
            static CCriticalSection csFreeLimiter;
            static double dFreeCount;
            static int64_t nLastTime;
            int64_t nNow = GetTime();

            LOCK(csFreeLimiter);

            // Use an exponentially decaying ~10-minute window:
            dFreeCount *= pow(1.0 - 1.0/600.0, (double)(nNow - nLastTime));
            nLastTime = nNow;
            // -limitfreerelay unit is thousand-bytes-per-minute
            // At default rate it would take over a month to fill 1GB
            if (dFreeCount >= GetArg("-limitfreerelay", 15)*10*1000)
                return state.DoS(0, error("AcceptToMemoryPool: free transaction rejected by rate limiter"),
                                 REJECT_INSUFFICIENTFEE, "rate limited free transaction");
            LogPrint("mempool", "Rate limit dFreeCount: %g => %g\n", dFreeCount, dFreeCount+nSize);
            dFreeCount += nSize;
        }

        if (fRejectAbsurdFee && nFees > ::minRelayTxFee.GetFee(nSize) * 10000)
            return error("AcceptToMemoryPool: absurdly high fees %s, %d > %d",
                         hash.ToString(),
                         nFees, ::minRelayTxFee.GetFee(nSize) * 10000);

        // Check against previous transactions
        // This is done last to help prevent CPU exhaustion denial-of-service attacks.
        if (!CheckInputs(tx, state, view, true, STANDARD_SCRIPT_VERIFY_FLAGS | SCRIPT_VERIFY_NAMES_MEMPOOL, true))
        {
            return error("AcceptToMemoryPool: ConnectInputs failed %s", hash.ToString());
        }

        // Check again against just the consensus-critical mandatory script
        // verification flags, in case of bugs in the standard flags that cause
        // transactions to pass as valid when they're actually invalid. For
        // instance the STRICTENC flag was incorrectly allowing certain
        // CHECKSIG NOT scripts to pass, even though they were invalid.
        //
        // There is a similar check in CreateNewBlock() to prevent creating
        // invalid blocks, however allowing such transactions into the mempool
        // can be exploited as a DoS attack.
        //
        // Namecoin actually allows some scripts into the mempool that would
        // not (yet) be valid in a block, namely premature NAME_FIRSTUPDATE's.
        // Thus add the mempool-flag here.
        const unsigned flags
          = MANDATORY_SCRIPT_VERIFY_FLAGS | SCRIPT_VERIFY_NAMES_MEMPOOL;
        if (!CheckInputs(tx, state, view, true, flags, true))
        {
            return error("AcceptToMemoryPool: BUG! PLEASE REPORT THIS! ConnectInputs failed against MANDATORY but not STANDARD flags %s", hash.ToString());
        }

        // Store transaction in memory
        pool.addUnchecked(hash, entry, !IsInitialBlockDownload());
    }

    SyncWithWallets(tx, NULL);

    return true;
}

/** Return transaction in tx, and if it was found inside a block, its hash is placed in hashBlock */
bool GetTransaction(const uint256 &hash, CTransaction &txOut, uint256 &hashBlock, bool fAllowSlow)
{
    CBlockIndex *pindexSlow = NULL;
    {
        LOCK(cs_main);
        {
            if (mempool.lookup(hash, txOut))
            {
                return true;
            }
        }

        if (fTxIndex) {
            CDiskTxPos postx;
            if (pblocktree->ReadTxIndex(hash, postx)) {
                CAutoFile file(OpenBlockFile(postx, true), SER_DISK, CLIENT_VERSION);
                if (file.IsNull())
                    return error("%s: OpenBlockFile failed", __func__);
                CBlockHeader header;
                try {
                    file >> header;
                    fseek(file.Get(), postx.nTxOffset, SEEK_CUR);
                    file >> txOut;
                } catch (const std::exception& e) {
                    return error("%s: Deserialize or I/O error - %s", __func__, e.what());
                }
                hashBlock = header.GetHash();
                if (txOut.GetHash() != hash)
                    return error("%s: txid mismatch", __func__);
                return true;
            }
        }

        if (fAllowSlow) { // use coin database to locate block that contains transaction, and scan it
            int nHeight = -1;
            {
                CCoinsViewCache &view = *pcoinsTip;
                const CCoins* coins = view.AccessCoins(hash);
                if (coins)
                    nHeight = coins->nHeight;
            }
            if (nHeight > 0)
                pindexSlow = chainActive[nHeight];
        }
    }

    if (pindexSlow) {
        CBlock block;
        if (ReadBlockFromDisk(block, pindexSlow)) {
            BOOST_FOREACH(const CTransaction &tx, block.vtx) {
                if (tx.GetHash() == hash) {
                    txOut = tx;
                    hashBlock = pindexSlow->GetBlockHash();
                    return true;
                }
            }
        }
    }

    return false;
}






//////////////////////////////////////////////////////////////////////////////
//
// CBlock and CBlockIndex
//

bool CheckProofOfWork(const CBlockHeader& block, const Consensus::Params& params)
{
    /* Except for legacy blocks with full version 1, ensure that
       the chain ID is correct.  Legacy blocks are not allowed since
       the merge-mining start, which is checked in AcceptBlockHeader
       where the height is known.  */
    if (!block.nVersion.IsLegacy() && params.fStrictChainId
        && block.nVersion.GetChainId() != params.nAuxpowChainId)
        return error("%s : block does not have our chain ID"
                     " (got %d, expected %d, full nVersion %d)",
                     __func__, block.nVersion.GetChainId(),
                     params.nAuxpowChainId, block.nVersion.GetFullVersion());

    /* If there is no auxpow, just check the block hash.  */
    if (!block.auxpow)
    {
        if (block.nVersion.IsAuxpow())
            return error("%s : no auxpow on block with auxpow version",
                         __func__);

        if (!CheckProofOfWork(block.GetHash(), block.nBits, params))
            return error("%s : non-AUX proof of work failed", __func__);

        return true;
    }

    /* We have auxpow.  Check it.  */

    if (!block.nVersion.IsAuxpow())
        return error("%s : auxpow on block with non-auxpow version", __func__);

    /* Temporary check:  Disallow parent blocks with auxpow version.  This is
       for compatibility with the old client.  */
    /* FIXME: Remove this check with a hardfork later on.  */
    if (block.auxpow->getParentBlock().nVersion.IsAuxpow())
        return error("%s : auxpow parent block has auxpow version", __func__);

    if (!block.auxpow->check(block.GetHash(), block.nVersion.GetChainId(), params))
        return error("%s : AUX POW is not valid", __func__);
    if (!CheckProofOfWork(block.auxpow->getParentBlockHash(), block.nBits, params))
        return error("%s : AUX proof of work failed", __func__);

    return true;
}

bool WriteBlockToDisk(CBlock& block, CDiskBlockPos& pos, const CMessageHeader::MessageStartChars& messageStart)
{
    // Open history file to append
    CAutoFile fileout(OpenBlockFile(pos), SER_DISK, CLIENT_VERSION);
    if (fileout.IsNull())
        return error("WriteBlockToDisk: OpenBlockFile failed");

    // Write index header
    unsigned int nSize = fileout.GetSerializeSize(block);
    fileout << FLATDATA(messageStart) << nSize;

    // Write block
    long fileOutPos = ftell(fileout.Get());
    if (fileOutPos < 0)
        return error("WriteBlockToDisk: ftell failed");
    pos.nPos = (unsigned int)fileOutPos;
    fileout << block;

    return true;
}

/* Generic implementation of block reading that can handle
   both a block and its header.  */

template<typename T>
static bool ReadBlockOrHeader(T& block, const CDiskBlockPos& pos)
{
    block.SetNull();

    // Open history file to read
    CAutoFile filein(OpenBlockFile(pos, true), SER_DISK, CLIENT_VERSION);
    if (filein.IsNull())
        return error("ReadBlockFromDisk: OpenBlockFile failed for %s", pos.ToString());

    // Read block
    try {
        filein >> block;
    }
    catch (const std::exception& e) {
        return error("%s: Deserialize or I/O error - %s at %s", __func__, e.what(), pos.ToString());
    }

    // Check the header
    if (!CheckProofOfWork(block, Params().GetConsensus()))
        return error("ReadBlockFromDisk: Errors in block header at %s", pos.ToString());

    return true;
}

template<typename T>
static bool ReadBlockOrHeader(T& block, const CBlockIndex* pindex)
{
    if (!ReadBlockOrHeader(block, pindex->GetBlockPos()))
        return false;
    if (block.GetHash() != pindex->GetBlockHash())
        return error("ReadBlockFromDisk(CBlock&, CBlockIndex*): GetHash() doesn't match index for %s at %s",
                pindex->ToString(), pindex->GetBlockPos().ToString());
    return true;
}

bool ReadBlockFromDisk(CBlock& block, const CDiskBlockPos& pos)
{
    return ReadBlockOrHeader(block, pos);
}

bool ReadBlockFromDisk(CBlock& block, const CBlockIndex* pindex)
{
    return ReadBlockOrHeader(block, pindex);
}

bool ReadBlockHeaderFromDisk(CBlockHeader& block, const CBlockIndex* pindex)
{
    return ReadBlockOrHeader(block, pindex);
}

CAmount GetBlockSubsidy(int nHeight, const Consensus::Params& consensusParams)
{
    int halvings = nHeight / consensusParams.nSubsidyHalvingInterval;
    // Force block reward to zero when right shift is undefined.
    if (halvings >= 64)
        return 0;

    CAmount nSubsidy = 50 * COIN;
    // Subsidy is cut in half every 210,000 blocks which will occur approximately every 4 years.
    nSubsidy >>= halvings;
    return nSubsidy;
}

bool IsInitialBlockDownload()
{
    const CChainParams& chainParams = Params();
    LOCK(cs_main);
    if (fImporting || fReindex)
        return true;
    if (fCheckpointsEnabled && chainActive.Height() < Checkpoints::GetTotalBlocksEstimate(chainParams.Checkpoints()))
        return true;
    static bool lockIBDState = false;
    if (lockIBDState)
        return false;
    bool state = (chainActive.Height() < pindexBestHeader->nHeight - 24 * 6 ||
            pindexBestHeader->GetBlockTime() < GetTime() - 24 * 60 * 60);
    if (!state)
        lockIBDState = true;
    return state;
}

bool fLargeWorkForkFound = false;
bool fLargeWorkInvalidChainFound = false;
CBlockIndex *pindexBestForkTip = NULL, *pindexBestForkBase = NULL;

void CheckForkWarningConditions()
{
    AssertLockHeld(cs_main);
    // Before we get past initial download, we cannot reliably alert about forks
    // (we assume we don't get stuck on a fork before the last checkpoint)
    if (IsInitialBlockDownload())
        return;

    // If our best fork is no longer within 72 blocks (+/- 12 hours if no one mines it)
    // of our head, drop it
    if (pindexBestForkTip && chainActive.Height() - pindexBestForkTip->nHeight >= 72)
        pindexBestForkTip = NULL;

    if (pindexBestForkTip || (pindexBestInvalid && pindexBestInvalid->nChainWork > chainActive.Tip()->nChainWork + (GetBlockProof(*chainActive.Tip()) * 6)))
    {
        if (!fLargeWorkForkFound && pindexBestForkBase)
        {
            std::string warning = std::string("'Warning: Large-work fork detected, forking after block ") +
                pindexBestForkBase->phashBlock->ToString() + std::string("'");
            CAlert::Notify(warning, true);
        }
        if (pindexBestForkTip && pindexBestForkBase)
        {
            LogPrintf("%s: Warning: Large valid fork found\n  forking the chain at height %d (%s)\n  lasting to height %d (%s).\nChain state database corruption likely.\n", __func__,
                   pindexBestForkBase->nHeight, pindexBestForkBase->phashBlock->ToString(),
                   pindexBestForkTip->nHeight, pindexBestForkTip->phashBlock->ToString());
            fLargeWorkForkFound = true;
        }
        else
        {
            LogPrintf("%s: Warning: Found invalid chain at least ~6 blocks longer than our best chain.\nChain state database corruption likely.\n", __func__);
            fLargeWorkInvalidChainFound = true;
        }
    }
    else
    {
        fLargeWorkForkFound = false;
        fLargeWorkInvalidChainFound = false;
    }
}

void CheckForkWarningConditionsOnNewFork(CBlockIndex* pindexNewForkTip)
{
    AssertLockHeld(cs_main);
    // If we are on a fork that is sufficiently large, set a warning flag
    CBlockIndex* pfork = pindexNewForkTip;
    CBlockIndex* plonger = chainActive.Tip();
    while (pfork && pfork != plonger)
    {
        while (plonger && plonger->nHeight > pfork->nHeight)
            plonger = plonger->pprev;
        if (pfork == plonger)
            break;
        pfork = pfork->pprev;
    }

    // We define a condition where we should warn the user about as a fork of at least 7 blocks
    // with a tip within 72 blocks (+/- 12 hours if no one mines it) of ours
    // We use 7 blocks rather arbitrarily as it represents just under 10% of sustained network
    // hash rate operating on the fork.
    // or a chain that is entirely longer than ours and invalid (note that this should be detected by both)
    // We define it this way because it allows us to only store the highest fork tip (+ base) which meets
    // the 7-block condition and from this always have the most-likely-to-cause-warning fork
    if (pfork && (!pindexBestForkTip || (pindexBestForkTip && pindexNewForkTip->nHeight > pindexBestForkTip->nHeight)) &&
            pindexNewForkTip->nChainWork - pfork->nChainWork > (GetBlockProof(*pfork) * 7) &&
            chainActive.Height() - pindexNewForkTip->nHeight < 72)
    {
        pindexBestForkTip = pindexNewForkTip;
        pindexBestForkBase = pfork;
    }

    CheckForkWarningConditions();
}

// Requires cs_main.
void Misbehaving(NodeId pnode, int howmuch)
{
    if (howmuch == 0)
        return;

    CNodeState *state = State(pnode);
    if (state == NULL)
        return;

    state->nMisbehavior += howmuch;
    int banscore = GetArg("-banscore", 100);
    if (state->nMisbehavior >= banscore && state->nMisbehavior - howmuch < banscore)
    {
        LogPrintf("%s: %s (%d -> %d) BAN THRESHOLD EXCEEDED\n", __func__, state->name, state->nMisbehavior-howmuch, state->nMisbehavior);
        state->fShouldBan = true;
    } else
        LogPrintf("%s: %s (%d -> %d)\n", __func__, state->name, state->nMisbehavior-howmuch, state->nMisbehavior);
}

void static InvalidChainFound(CBlockIndex* pindexNew)
{
    if (!pindexBestInvalid || pindexNew->nChainWork > pindexBestInvalid->nChainWork)
        pindexBestInvalid = pindexNew;

    LogPrintf("%s: invalid block=%s  height=%d  log2_work=%.8g  date=%s\n", __func__,
      pindexNew->GetBlockHash().ToString(), pindexNew->nHeight,
      log(pindexNew->nChainWork.getdouble())/log(2.0), DateTimeStrFormat("%Y-%m-%d %H:%M:%S",
      pindexNew->GetBlockTime()));
    LogPrintf("%s:  current best=%s  height=%d  log2_work=%.8g  date=%s\n", __func__,
      chainActive.Tip()->GetBlockHash().ToString(), chainActive.Height(), log(chainActive.Tip()->nChainWork.getdouble())/log(2.0),
      DateTimeStrFormat("%Y-%m-%d %H:%M:%S", chainActive.Tip()->GetBlockTime()));
    CheckForkWarningConditions();
}

void static InvalidBlockFound(CBlockIndex *pindex, const CValidationState &state) {
    int nDoS = 0;
    if (state.IsInvalid(nDoS)) {
        std::map<uint256, NodeId>::iterator it = mapBlockSource.find(pindex->GetBlockHash());
        if (it != mapBlockSource.end() && State(it->second)) {
            CBlockReject reject = {state.GetRejectCode(), state.GetRejectReason().substr(0, MAX_REJECT_MESSAGE_LENGTH), pindex->GetBlockHash()};
            State(it->second)->rejects.push_back(reject);
            if (nDoS > 0)
                Misbehaving(it->second, nDoS);
        }
    }
    if (!state.CorruptionPossible()) {
        pindex->nStatus |= BLOCK_FAILED_VALID;
        setDirtyBlockIndex.insert(pindex);
        setBlockIndexCandidates.erase(pindex);
        InvalidChainFound(pindex);
    }
}

void UpdateCoins(const CTransaction& tx, CValidationState &state, CCoinsViewCache &inputs, CTxUndo &txundo, int nHeight)
{
    // mark inputs spent
    if (!tx.IsCoinBase()) {
        txundo.vprevout.reserve(tx.vin.size());
        BOOST_FOREACH(const CTxIn &txin, tx.vin) {
            CCoinsModifier coins = inputs.ModifyCoins(txin.prevout.hash);
            unsigned nPos = txin.prevout.n;

            if (nPos >= coins->vout.size() || coins->vout[nPos].IsNull())
                assert(false);
            // mark an outpoint spent, and construct undo information
            CTxInUndo undo;
            coins->Spend(nPos, &undo);
            txundo.vprevout.push_back(undo);
        }
    }

    // add outputs
    inputs.ModifyCoins(tx.GetHash())->FromTx(tx, nHeight);
}

void UpdateCoins(const CTransaction& tx, CValidationState &state, CCoinsViewCache &inputs, int nHeight)
{
    CTxUndo txundo;
    UpdateCoins(tx, state, inputs, txundo, nHeight);
}

bool CScriptCheck::operator()() {
    const CScript &scriptSig = ptxTo->vin[nIn].scriptSig;
    if (!VerifyScript(scriptSig, scriptPubKey, nFlags, CachingTransactionSignatureChecker(ptxTo, nIn, cacheStore), &error)) {
        return ::error("CScriptCheck(): %s:%d VerifySignature failed: %s", ptxTo->GetHash().ToString(), nIn, ScriptErrorString(error));
    }
    return true;
}

int GetSpendHeight(const CCoinsViewCache& inputs)
{
    LOCK(cs_main);
    CBlockIndex* pindexPrev = mapBlockIndex.find(inputs.GetBestBlock())->second;
    return pindexPrev->nHeight + 1;
}

namespace Consensus {
bool CheckTxInputs(const CTransaction& tx, CValidationState& state, const CCoinsViewCache& inputs, int nSpendHeight)
{
        // This doesn't trigger the DoS code on purpose; if it did, it would make it easier
        // for an attacker to attempt to split the network.
        if (!inputs.HaveInputs(tx))
            return state.Invalid(error("CheckInputs(): %s inputs unavailable", tx.GetHash().ToString()));

        CAmount nValueIn = 0;
        CAmount nFees = 0;
        for (unsigned int i = 0; i < tx.vin.size(); i++)
        {
            const COutPoint &prevout = tx.vin[i].prevout;
            const CCoins *coins = inputs.AccessCoins(prevout.hash);
            assert(coins);

            // If prev is coinbase, check that it's matured
            if (coins->IsCoinBase()) {
                if (nSpendHeight - coins->nHeight < COINBASE_MATURITY)
                    return state.Invalid(
                        error("CheckInputs(): tried to spend coinbase at depth %d", nSpendHeight - coins->nHeight),
                        REJECT_INVALID, "bad-txns-premature-spend-of-coinbase");
            }

            // Check for negative or overflow input values
            nValueIn += coins->vout[prevout.n].nValue;
            if (!MoneyRange(coins->vout[prevout.n].nValue) || !MoneyRange(nValueIn))
                return state.DoS(100, error("CheckInputs(): txin values out of range"),
                                 REJECT_INVALID, "bad-txns-inputvalues-outofrange");

        }

        if (nValueIn < tx.GetValueOut())
            return state.DoS(100, error("CheckInputs(): %s value in (%s) < value out (%s)",
                                        tx.GetHash().ToString(), FormatMoney(nValueIn), FormatMoney(tx.GetValueOut())),
                             REJECT_INVALID, "bad-txns-in-belowout");

        // Tally transaction fees
        CAmount nTxFee = nValueIn - tx.GetValueOut();
        if (nTxFee < 0)
            return state.DoS(100, error("CheckInputs(): %s nTxFee < 0", tx.GetHash().ToString()),
                             REJECT_INVALID, "bad-txns-fee-negative");
        nFees += nTxFee;
        if (!MoneyRange(nFees))
            return state.DoS(100, error("CheckInputs(): nFees out of range"),
                             REJECT_INVALID, "bad-txns-fee-outofrange");
    return true;
}
}// namespace Consensus

bool CheckInputs(const CTransaction& tx, CValidationState &state, const CCoinsViewCache &inputs, bool fScriptChecks, unsigned int flags, bool cacheStore, std::vector<CScriptCheck> *pvChecks)
{
    const int nSpendHeight = GetSpendHeight(inputs);

    if (!tx.IsCoinBase())
    {
        if (!Consensus::CheckTxInputs(tx, state, inputs, nSpendHeight))
            return false;

        if (pvChecks)
            pvChecks->reserve(tx.vin.size());

        // The first loop above does all the inexpensive checks.
        // Only if ALL inputs pass do we perform expensive ECDSA signature checks.
        // Helps prevent CPU exhaustion attacks.

        // Skip ECDSA signature verification when connecting blocks
        // before the last block chain checkpoint. This is safe because block merkle hashes are
        // still computed and checked, and any change will be caught at the next checkpoint.
        if (fScriptChecks) {
            for (unsigned int i = 0; i < tx.vin.size(); i++) {
                const COutPoint &prevout = tx.vin[i].prevout;
                const CCoins* coins = inputs.AccessCoins(prevout.hash);
                assert(coins);

                // Verify signature
                CScriptCheck check(*coins, tx, i, flags, cacheStore);
                if (pvChecks) {
                    pvChecks->push_back(CScriptCheck());
                    check.swap(pvChecks->back());
                } else if (!check()) {
                    if (flags & STANDARD_NOT_MANDATORY_VERIFY_FLAGS) {
                        // Check whether the failure was caused by a
                        // non-mandatory script verification check, such as
                        // non-standard DER encodings or non-null dummy
                        // arguments; if so, don't trigger DoS protection to
                        // avoid splitting the network between upgraded and
                        // non-upgraded nodes.
                        CScriptCheck check(*coins, tx, i,
                                flags & ~STANDARD_NOT_MANDATORY_VERIFY_FLAGS, cacheStore);
                        if (check())
                            return state.Invalid(false, REJECT_NONSTANDARD, strprintf("non-mandatory-script-verify-flag (%s)", ScriptErrorString(check.GetScriptError())));
                    }
                    // Failures of other flags indicate a transaction that is
                    // invalid in new blocks, e.g. a invalid P2SH. We DoS ban
                    // such nodes as they are not following the protocol. That
                    // said during an upgrade careful thought should be taken
                    // as to the correct behavior - we may want to continue
                    // peering with non-upgraded nodes even after a soft-fork
                    // super-majority vote has passed.
                    return state.DoS(100,false, REJECT_INVALID, strprintf("mandatory-script-verify-flag-failed (%s)", ScriptErrorString(check.GetScriptError())));
                }
            }
        }
    }

    if (!CheckNameTransaction (tx, nSpendHeight, inputs, state, flags))
        return error ("CheckInputs: tx invalid for Namecoin");

    return true;
}

namespace {

bool UndoWriteToDisk(const CBlockUndo& blockundo, CDiskBlockPos& pos, const uint256& hashBlock, const CMessageHeader::MessageStartChars& messageStart)
{
    // Open history file to append
    CAutoFile fileout(OpenUndoFile(pos), SER_DISK, CLIENT_VERSION);
    if (fileout.IsNull())
        return error("%s: OpenUndoFile failed", __func__);

    // Write index header
    unsigned int nSize = fileout.GetSerializeSize(blockundo);
    fileout << FLATDATA(messageStart) << nSize;

    // Write undo data
    long fileOutPos = ftell(fileout.Get());
    if (fileOutPos < 0)
        return error("%s: ftell failed", __func__);
    pos.nPos = (unsigned int)fileOutPos;
    fileout << blockundo;

    // calculate & write checksum
    CHashWriter hasher(SER_GETHASH, PROTOCOL_VERSION);
    hasher << hashBlock;
    hasher << blockundo;
    fileout << hasher.GetHash();

    return true;
}

bool UndoReadFromDisk(CBlockUndo& blockundo, const CDiskBlockPos& pos, const uint256& hashBlock)
{
    // Open history file to read
    CAutoFile filein(OpenUndoFile(pos, true), SER_DISK, CLIENT_VERSION);
    if (filein.IsNull())
        return error("%s: OpenBlockFile failed", __func__);

    // Read block
    uint256 hashChecksum;
    try {
        filein >> blockundo;
        filein >> hashChecksum;
    }
    catch (const std::exception& e) {
        return error("%s: Deserialize or I/O error - %s", __func__, e.what());
    }

    // Verify checksum
    CHashWriter hasher(SER_GETHASH, PROTOCOL_VERSION);
    hasher << hashBlock;
    hasher << blockundo;
    if (hashChecksum != hasher.GetHash())
        return error("%s: Checksum mismatch", __func__);

    return true;
}

/** Abort with a message */
bool AbortNode(const std::string& strMessage, const std::string& userMessage="")
{
    strMiscWarning = strMessage;
    LogPrintf("*** %s\n", strMessage);
    uiInterface.ThreadSafeMessageBox(
        userMessage.empty() ? _("Error: A fatal internal error occured, see debug.log for details") : userMessage,
        "", CClientUIInterface::MSG_ERROR);
    StartShutdown();
    return false;
}

bool AbortNode(CValidationState& state, const std::string& strMessage, const std::string& userMessage="")
{
    AbortNode(strMessage, userMessage);
    return state.Error(strMessage);
}

} // anon namespace

/**
 * Apply the undo operation of a CTxInUndo to the given chain state.
 * @param undo The undo object.
 * @param view The coins view to which to apply the changes.
 * @param out The out point that corresponds to the tx input.
 * @return True on success.
 */
bool ApplyTxInUndo(const CTxInUndo& undo, CCoinsViewCache& view, const COutPoint& out)
{
    bool fClean = true;

    CCoinsModifier coins = view.ModifyCoins(out.hash);
    if (undo.nHeight != 0) {
        // undo data contains height: this is the last output of the prevout tx being spent
        if (!coins->IsPruned())
            fClean = fClean && error("%s: undo data overwriting existing transaction", __func__);
        coins->Clear();
        coins->fCoinBase = undo.fCoinBase;
        coins->nHeight = undo.nHeight;
        coins->nVersion = undo.nVersion;
    } else {
        if (coins->IsPruned())
            fClean = fClean && error("%s: undo data adding output to missing transaction", __func__);
    }
    if (coins->IsAvailable(out.n))
        fClean = fClean && error("%s: undo data overwriting existing output", __func__);
    if (coins->vout.size() < out.n+1)
        coins->vout.resize(out.n+1);
    coins->vout[out.n] = undo.txout;

    return fClean;
}

bool DisconnectBlock(CBlock& block, CValidationState& state, CBlockIndex* pindex, CCoinsViewCache& view, std::set<valtype>& unexpiredNames, bool* pfClean)
{
    assert(pindex->GetBlockHash() == view.GetBestBlock());

    if (pfClean)
        *pfClean = false;

    bool fClean = true;

    CBlockUndo blockUndo;
    CDiskBlockPos pos = pindex->GetUndoPos();
    if (pos.IsNull())
        return error("DisconnectBlock(): no undo data available");
    if (!UndoReadFromDisk(blockUndo, pos, pindex->pprev->GetBlockHash()))
        return error("DisconnectBlock(): failure reading undo data");

    if (blockUndo.vtxundo.size() + 1 != block.vtx.size())
        return error("DisconnectBlock(): block and undo data inconsistent");

    /* Undo name expirations.  We use nHeight+1 here in sync with
       the call to ExpireNames, because that's the height at which a
       possible name_update could be (thus it counts for spendability
       of the name).  This is done first to match the order
       in which names are expired when connecting blocks.  */
    if (!UnexpireNames (pindex->nHeight + 1, blockUndo, view, unexpiredNames))
      fClean = false;

    // undo transactions in reverse order
    for (int i = block.vtx.size() - 1; i >= 0; i--) {
        const CTransaction &tx = block.vtx[i];
        uint256 hash = tx.GetHash();

        // Check that all outputs are available and match the outputs in the block itself
        // exactly.
        {
        CCoinsModifier outs = view.ModifyCoins(hash);
        outs->ClearUnspendable();

        CCoins outsBlock(tx, pindex->nHeight);
        // The CCoins serialization does not serialize negative numbers.
        // No network rules currently depend on the version here, so an inconsistency is harmless
        // but it must be corrected before txout nversion ever influences a network rule.
        if (outsBlock.nVersion < 0)
            outs->nVersion = outsBlock.nVersion;
        if (*outs != outsBlock)
        {
            /* This may be due to a historic bug.  For them, some names
               are marked immediately as unspendable.  They fail this check
               when undoing, thus ignore them here.  */
            CChainParams::BugType type;
            if (!Params ().IsHistoricBug (tx.GetHash (), pindex->nHeight, type) || type != CChainParams::BUG_FULLY_IGNORE)
                fClean = fClean && error("DisconnectBlock(): added transaction mismatch? database corrupted");
        }

        // remove outputs
        outs->Clear();
        }

        // restore inputs
        if (i > 0) { // not coinbases
            const CTxUndo &txundo = blockUndo.vtxundo[i-1];
            if (txundo.vprevout.size() != tx.vin.size())
                return error("DisconnectBlock(): transaction and undo data inconsistent");
            for (unsigned int j = tx.vin.size(); j-- > 0;) {
                const COutPoint &out = tx.vin[j].prevout;
                const CTxInUndo &undo = txundo.vprevout[j];
                if (!ApplyTxInUndo(undo, view, out))
                    fClean = false;
            }
        }
    }

    // undo name operations in reverse order
    std::vector<CNameTxUndo>::const_reverse_iterator nameUndoIter;
    for (nameUndoIter = blockUndo.vnameundo.rbegin ();
         nameUndoIter != blockUndo.vnameundo.rend (); ++nameUndoIter)
      nameUndoIter->apply (view);

    // move best block pointer to prevout block
    view.SetBestBlock(pindex->pprev->GetBlockHash());

    if (pfClean) {
        *pfClean = fClean;
        return true;
    }

    return fClean;
}

void static FlushBlockFile(bool fFinalize = false)
{
    LOCK(cs_LastBlockFile);

    CDiskBlockPos posOld(nLastBlockFile, 0);

    FILE *fileOld = OpenBlockFile(posOld);
    if (fileOld) {
        if (fFinalize)
            TruncateFile(fileOld, vinfoBlockFile[nLastBlockFile].nSize);
        FileCommit(fileOld);
        fclose(fileOld);
    }

    fileOld = OpenUndoFile(posOld);
    if (fileOld) {
        if (fFinalize)
            TruncateFile(fileOld, vinfoBlockFile[nLastBlockFile].nUndoSize);
        FileCommit(fileOld);
        fclose(fileOld);
    }
}

bool FindUndoPos(CValidationState &state, int nFile, CDiskBlockPos &pos, unsigned int nAddSize);

static CCheckQueue<CScriptCheck> scriptcheckqueue(128);

void ThreadScriptCheck() {
    RenameThread("bitcoin-scriptch");
    scriptcheckqueue.Thread();
}

//
// Called periodically asynchronously; alerts if it smells like
// we're being fed a bad chain (blocks being generated much
// too slowly or too quickly).
//
void PartitionCheck(bool (*initialDownloadCheck)(), CCriticalSection& cs, const CBlockIndex *const &bestHeader,
                    int64_t nPowTargetSpacing)
{
    if (bestHeader == NULL || initialDownloadCheck()) return;

    static int64_t lastAlertTime = 0;
    int64_t now = GetAdjustedTime();
    if (lastAlertTime > now-60*60*24) return; // Alert at most once per day

    const int SPAN_HOURS=4;
    const int SPAN_SECONDS=SPAN_HOURS*60*60;
    int BLOCKS_EXPECTED = SPAN_SECONDS / nPowTargetSpacing;

    boost::math::poisson_distribution<double> poisson(BLOCKS_EXPECTED);

    std::string strWarning;
    int64_t startTime = GetAdjustedTime()-SPAN_SECONDS;

    LOCK(cs);
    const CBlockIndex* i = bestHeader;
    int nBlocks = 0;
    while (i->GetBlockTime() >= startTime) {
        ++nBlocks;
        i = i->pprev;
        if (i == NULL) return; // Ran out of chain, we must not be fully sync'ed
    }

    // How likely is it to find that many by chance?
    double p = boost::math::pdf(poisson, nBlocks);

    LogPrint("partitioncheck", "%s : Found %d blocks in the last %d hours\n", __func__, nBlocks, SPAN_HOURS);
    LogPrint("partitioncheck", "%s : likelihood: %g\n", __func__, p);

    // Aim for one false-positive about every fifty years of normal running:
    const int FIFTY_YEARS = 50*365*24*60*60;
    double alertThreshold = 1.0 / (FIFTY_YEARS / SPAN_SECONDS);

    if (p <= alertThreshold && nBlocks < BLOCKS_EXPECTED)
    {
        // Many fewer blocks than expected: alert!
        strWarning = strprintf(_("WARNING: check your network connection, %d blocks received in the last %d hours (%d expected)"),
                               nBlocks, SPAN_HOURS, BLOCKS_EXPECTED);
    }
    else if (p <= alertThreshold && nBlocks > BLOCKS_EXPECTED)
    {
        // Many more blocks than expected: alert!
        strWarning = strprintf(_("WARNING: abnormally high number of blocks generated, %d blocks received in the last %d hours (%d expected)"),
                               nBlocks, SPAN_HOURS, BLOCKS_EXPECTED);
    }
    if (!strWarning.empty())
    {
        strMiscWarning = strWarning;
        CAlert::Notify(strWarning, true);
        lastAlertTime = now;
    }
}

static int64_t nTimeVerify = 0;
static int64_t nTimeConnect = 0;
static int64_t nTimeIndex = 0;
static int64_t nTimeCallbacks = 0;
static int64_t nTimeTotal = 0;

bool ConnectBlock(const CBlock& block, CValidationState& state, CBlockIndex* pindex, CCoinsViewCache& view, std::set<valtype>& expiredNames, bool fJustCheck)
{
    const CChainParams& chainparams = Params();
    AssertLockHeld(cs_main);
    // Check it again in case a previous version let a bad block in
    if (!CheckBlock(block, state, !fJustCheck, !fJustCheck))
        return false;

    // verify that the view's current state corresponds to the previous block
    uint256 hashPrevBlock = pindex->pprev == NULL ? uint256() : pindex->pprev->GetBlockHash();
    assert(hashPrevBlock == view.GetBestBlock());

    // Special case for the genesis block, skipping connection of its transactions
    // (its coinbase is unspendable)
    if (block.GetHash() == chainparams.GetConsensus().hashGenesisBlock) {
        if (!fJustCheck)
            view.SetBestBlock(pindex->GetBlockHash());
        return true;
    }

    bool fScriptChecks = true;
    if (fCheckpointsEnabled) {
        CBlockIndex *pindexLastCheckpoint = Checkpoints::GetLastCheckpoint(chainparams.Checkpoints());
        if (pindexLastCheckpoint && pindexLastCheckpoint->GetAncestor(pindex->nHeight) == pindex) {
            // This block is an ancestor of a checkpoint: disable script checks
            fScriptChecks = false;
        }
    }

    // Do not allow blocks that contain transactions which 'overwrite' older transactions,
    // unless those are already completely spent.
    // If such overwrites are allowed, coinbases and transactions depending upon those
    // can be duplicated to remove the ability to spend the first instance -- even after
    // being sent to another address.
    // See BIP30 and http://r6.ca/blog/20120206T005236Z.html for more information.
    // This logic is not necessary for memory pool transactions, as AcceptToMemoryPool
    // already refuses previously-known transaction ids entirely.
    // FIXME: Enable strict check after appropriate fork.
    bool fEnforceBIP30 = (!pindex->phashBlock) || // Enforce on CreateNewBlock invocations which don't have a hash.
                          !(true);
    if (fEnforceBIP30) {
        BOOST_FOREACH(const CTransaction& tx, block.vtx) {
            const CCoins* coins = view.AccessCoins(tx.GetHash());
            if (coins && !coins->IsPruned())
                return state.DoS(100, error("ConnectBlock(): tried to overwrite transaction"),
                                 REJECT_INVALID, "bad-txns-BIP30");
        }
    }

    // Disable strict BIP16 checks until we do a softfork for it
    // FIXME: Enable strict check in the future.
    const bool fStrictPayToScriptHash = false;

    unsigned int flags = fStrictPayToScriptHash ? SCRIPT_VERIFY_P2SH : SCRIPT_VERIFY_NONE;

    // Start enforcing the DERSIG (BIP66) rules, for block.nVersion=3 blocks, when 75% of the network has upgraded:
    if (block.nVersion.GetBaseVersion() >= 3 && IsSuperMajority(3, pindex->pprev, chainparams.GetConsensus().nMajorityEnforceBlockUpgrade, chainparams.GetConsensus())) {
        flags |= SCRIPT_VERIFY_DERSIG;
    }

    CBlockUndo blockundo;

    CCheckQueueControl<CScriptCheck> control(fScriptChecks && nScriptCheckThreads ? &scriptcheckqueue : NULL);

    int64_t nTimeStart = GetTimeMicros();
    CAmount nFees = 0;
    int nInputs = 0;
    unsigned int nSigOps = 0;
    CDiskTxPos pos(pindex->GetBlockPos(), GetSizeOfCompactSize(block.vtx.size()));
    std::vector<std::pair<uint256, CDiskTxPos> > vPos;
    vPos.reserve(block.vtx.size());
    blockundo.vtxundo.reserve(block.vtx.size() - 1);
    for (unsigned int i = 0; i < block.vtx.size(); i++)
    {
        const CTransaction &tx = block.vtx[i];

        nInputs += tx.vin.size();
        nSigOps += GetLegacySigOpCount(tx);
        if (nSigOps > MAX_BLOCK_SIGOPS)
            return state.DoS(100, error("ConnectBlock(): too many sigops"),
                             REJECT_INVALID, "bad-blk-sigops");

        if (!tx.IsCoinBase())
        {
            if (!view.HaveInputs(tx))
                return state.DoS(100, error("ConnectBlock(): inputs missing/spent"),
                                 REJECT_INVALID, "bad-txns-inputs-missingorspent");

            if (fStrictPayToScriptHash)
            {
                // Add in sigops done by pay-to-script-hash inputs;
                // this is to prevent a "rogue miner" from creating
                // an incredibly-expensive-to-validate block.
                nSigOps += GetP2SHSigOpCount(tx, view);
                if (nSigOps > MAX_BLOCK_SIGOPS)
                    return state.DoS(100, error("ConnectBlock(): too many sigops"),
                                     REJECT_INVALID, "bad-blk-sigops");
            }

            nFees += view.GetValueIn(tx)-tx.GetValueOut();

            std::vector<CScriptCheck> vChecks;
            if (!CheckInputs(tx, state, view, fScriptChecks, flags, false, nScriptCheckThreads ? &vChecks : NULL))
                return false;
            control.Add(vChecks);
        }

        CTxUndo undoDummy;
        if (i > 0) {
            blockundo.vtxundo.push_back(CTxUndo());
        }
        UpdateCoins(tx, state, view, i == 0 ? undoDummy : blockundo.vtxundo.back(), pindex->nHeight);
        ApplyNameTransaction(tx, pindex->nHeight, view, blockundo);

        vPos.push_back(std::make_pair(tx.GetHash(), pos));
        pos.nTxOffset += ::GetSerializeSize(tx, SER_DISK, CLIENT_VERSION);
    }
    int64_t nTime1 = GetTimeMicros(); nTimeConnect += nTime1 - nTimeStart;
    LogPrint("bench", "      - Connect %u transactions: %.2fms (%.3fms/tx, %.3fms/txin) [%.2fs]\n", (unsigned)block.vtx.size(), 0.001 * (nTime1 - nTimeStart), 0.001 * (nTime1 - nTimeStart) / block.vtx.size(), nInputs <= 1 ? 0 : 0.001 * (nTime1 - nTimeStart) / (nInputs-1), nTimeConnect * 0.000001);

    CAmount blockReward = nFees + GetBlockSubsidy(pindex->nHeight, chainparams.GetConsensus());
    if (block.vtx[0].GetValueOut() > blockReward)
        return state.DoS(100,
                         error("ConnectBlock(): coinbase pays too much (actual=%d vs limit=%d)",
                               block.vtx[0].GetValueOut(), blockReward),
                               REJECT_INVALID, "bad-cb-amount");

    if (!control.Wait())
        return state.DoS(100, false);
    int64_t nTime2 = GetTimeMicros(); nTimeVerify += nTime2 - nTimeStart;
    LogPrint("bench", "    - Verify %u txins: %.2fms (%.3fms/txin) [%.2fs]\n", nInputs - 1, 0.001 * (nTime2 - nTimeStart), nInputs <= 1 ? 0 : 0.001 * (nTime2 - nTimeStart) / (nInputs-1), nTimeVerify * 0.000001);

    if (fJustCheck)
        return true;

    /* Remove expired names from the UTXO set.  They become permanently
       unspendable.  Note that we use nHeight+1 here because a possible
       spending transaction would be at least at that height.  This has
       to be done after checking the transactions themselves, because
       spending a name would still be valid in the current block.  */
    if (!ExpireNames(pindex->nHeight + 1, view, blockundo, expiredNames))
        return error("%s : ExpireNames failed", __func__);

    // Write undo information to disk
    if (pindex->GetUndoPos().IsNull() || !pindex->IsValid(BLOCK_VALID_SCRIPTS))
    {
        if (pindex->GetUndoPos().IsNull()) {
            CDiskBlockPos pos;
            if (!FindUndoPos(state, pindex->nFile, pos, ::GetSerializeSize(blockundo, SER_DISK, CLIENT_VERSION) + 40))
                return error("ConnectBlock(): FindUndoPos failed");
            if (!UndoWriteToDisk(blockundo, pos, pindex->pprev->GetBlockHash(), chainparams.MessageStart()))
                return AbortNode(state, "Failed to write undo data");

            // update nUndoPos in block index
            pindex->nUndoPos = pos.nPos;
            pindex->nStatus |= BLOCK_HAVE_UNDO;
        }

        pindex->RaiseValidity(BLOCK_VALID_SCRIPTS);
        setDirtyBlockIndex.insert(pindex);
    }

    if (fTxIndex)
        if (!pblocktree->WriteTxIndex(vPos))
            return AbortNode(state, "Failed to write transaction index");

    // add this block to the view's block chain
    view.SetBestBlock(pindex->GetBlockHash());

    int64_t nTime3 = GetTimeMicros(); nTimeIndex += nTime3 - nTime2;
    LogPrint("bench", "    - Index writing: %.2fms [%.2fs]\n", 0.001 * (nTime3 - nTime2), nTimeIndex * 0.000001);

    // Watch for changes to the previous coinbase transaction.
    static uint256 hashPrevBestCoinBase;
    GetMainSignals().UpdatedTransaction(hashPrevBestCoinBase);
    hashPrevBestCoinBase = block.vtx[0].GetHash();

    int64_t nTime4 = GetTimeMicros(); nTimeCallbacks += nTime4 - nTime3;
    LogPrint("bench", "    - Callbacks: %.2fms [%.2fs]\n", 0.001 * (nTime4 - nTime3), nTimeCallbacks * 0.000001);

    return true;
}

enum FlushStateMode {
    FLUSH_STATE_NONE,
    FLUSH_STATE_IF_NEEDED,
    FLUSH_STATE_PERIODIC,
    FLUSH_STATE_ALWAYS
};

/**
 * Update the on-disk chain state.
 * The caches and indexes are flushed depending on the mode we're called with
 * if they're too large, if it's been a while since the last write,
 * or always and in all cases if we're in prune mode and are deleting files.
 */
bool static FlushStateToDisk(CValidationState &state, FlushStateMode mode) {
    LOCK2(cs_main, cs_LastBlockFile);
    static int64_t nLastWrite = 0;
    static int64_t nLastFlush = 0;
    static int64_t nLastSetChain = 0;
    std::set<int> setFilesToPrune;
    bool fFlushForPrune = false;
    try {
    if (fPruneMode && fCheckForPruning) {
        FindFilesToPrune(setFilesToPrune);
        fCheckForPruning = false;
        if (!setFilesToPrune.empty()) {
            fFlushForPrune = true;
            if (!fHavePruned) {
                pblocktree->WriteFlag("prunedblockfiles", true);
                fHavePruned = true;
            }
        }
    }
    int64_t nNow = GetTimeMicros();
    // Avoid writing/flushing immediately after startup.
    if (nLastWrite == 0) {
        nLastWrite = nNow;
    }
    if (nLastFlush == 0) {
        nLastFlush = nNow;
    }
    if (nLastSetChain == 0) {
        nLastSetChain = nNow;
    }
    size_t cacheSize = pcoinsTip->DynamicMemoryUsage();
    // The cache is large and close to the limit, but we have time now (not in the middle of a block processing).
    bool fCacheLarge = mode == FLUSH_STATE_PERIODIC && cacheSize * (10.0/9) > nCoinCacheUsage;
    // The cache is over the limit, we have to write now.
    bool fCacheCritical = mode == FLUSH_STATE_IF_NEEDED && cacheSize > nCoinCacheUsage;
    // It's been a while since we wrote the block index to disk. Do this frequently, so we don't need to redownload after a crash.
    bool fPeriodicWrite = mode == FLUSH_STATE_PERIODIC && nNow > nLastWrite + (int64_t)DATABASE_WRITE_INTERVAL * 1000000;
    // It's been very long since we flushed the cache. Do this infrequently, to optimize cache usage.
    bool fPeriodicFlush = mode == FLUSH_STATE_PERIODIC && nNow > nLastFlush + (int64_t)DATABASE_FLUSH_INTERVAL * 1000000;
    // Combine all conditions that result in a full cache flush.
    bool fDoFullFlush = (mode == FLUSH_STATE_ALWAYS) || fCacheLarge || fCacheCritical || fPeriodicFlush || fFlushForPrune;
    // Write blocks and block index to disk.
    if (fDoFullFlush || fPeriodicWrite) {
        // Depend on nMinDiskSpace to ensure we can write block index
        if (!CheckDiskSpace(0))
            return state.Error("out of disk space");
        // First make sure all block and undo data is flushed to disk.
        FlushBlockFile();
        // Then update all block file information (which may refer to block and undo files).
        {
            std::vector<std::pair<int, const CBlockFileInfo*> > vFiles;
            vFiles.reserve(setDirtyFileInfo.size());
            for (set<int>::iterator it = setDirtyFileInfo.begin(); it != setDirtyFileInfo.end(); ) {
                vFiles.push_back(make_pair(*it, &vinfoBlockFile[*it]));
                setDirtyFileInfo.erase(it++);
            }
            std::vector<const CBlockIndex*> vBlocks;
            vBlocks.reserve(setDirtyBlockIndex.size());
            for (set<CBlockIndex*>::iterator it = setDirtyBlockIndex.begin(); it != setDirtyBlockIndex.end(); ) {
                vBlocks.push_back(*it);
                setDirtyBlockIndex.erase(it++);
            }
            if (!pblocktree->WriteBatchSync(vFiles, nLastBlockFile, vBlocks)) {
                return AbortNode(state, "Files to write to block index database");
            }
        }
        // Finally remove any pruned files
        if (fFlushForPrune)
            UnlinkPrunedFiles(setFilesToPrune);
        nLastWrite = nNow;
    }
    // Flush best chain related state. This can only be done if the blocks / block index write was also done.
    if (fDoFullFlush) {
        // Typical CCoins structures on disk are around 128 bytes in size.
        // Pushing a new one to the database can cause it to be written
        // twice (once in the log, and once in the tables). This is already
        // an overestimation, as most will delete an existing entry or
        // overwrite one. Still, use a conservative safety factor of 2.
        if (!CheckDiskSpace(128 * 2 * 2 * pcoinsTip->GetCacheSize()))
            return state.Error("out of disk space");
        // Flush the chainstate (which may refer to block index entries).
        if (!pcoinsTip->Flush())
            return AbortNode(state, "Failed to write to coin database");
        nLastFlush = nNow;
    }
    if ((mode == FLUSH_STATE_ALWAYS || mode == FLUSH_STATE_PERIODIC) && nNow > nLastSetChain + (int64_t)DATABASE_WRITE_INTERVAL * 1000000) {
        // Update best block in wallet (so we can detect restored wallets).
        GetMainSignals().SetBestChain(chainActive.GetLocator());
        nLastSetChain = nNow;
    }
    } catch (const std::runtime_error& e) {
        return AbortNode(state, std::string("System error while flushing: ") + e.what());
    }
    return true;
}

void FlushStateToDisk() {
    CValidationState state;
    FlushStateToDisk(state, FLUSH_STATE_ALWAYS);
}

void PruneAndFlush() {
    CValidationState state;
    fCheckForPruning = true;
    FlushStateToDisk(state, FLUSH_STATE_NONE);
}

/** Update chainActive and related internal data structures. */
void static UpdateTip(CBlockIndex *pindexNew) {
    const CChainParams& chainParams = Params();
    chainActive.SetTip(pindexNew);

    // New best block
    nTimeBestReceived = GetTime();
    mempool.AddTransactionsUpdated(1);

    LogPrintf("%s: new best=%s  height=%d  log2_work=%.8g  tx=%lu  date=%s progress=%f  cache=%.1fMiB(%utx)\n", __func__,
      chainActive.Tip()->GetBlockHash().ToString(), chainActive.Height(), log(chainActive.Tip()->nChainWork.getdouble())/log(2.0), (unsigned long)chainActive.Tip()->nChainTx,
      DateTimeStrFormat("%Y-%m-%d %H:%M:%S", chainActive.Tip()->GetBlockTime()),
      Checkpoints::GuessVerificationProgress(chainParams.Checkpoints(), chainActive.Tip()), pcoinsTip->DynamicMemoryUsage() * (1.0 / (1<<20)), pcoinsTip->GetCacheSize());

    cvBlockChange.notify_all();

    // Check the version of the last 100 blocks to see if we need to upgrade:
    static bool fWarned = false;
    if (!IsInitialBlockDownload() && !fWarned)
    {
        int nUpgraded = 0;
        const CBlockIndex* pindex = chainActive.Tip();
        for (int i = 0; i < 100 && pindex != NULL; i++)
        {
            if (pindex->nVersion.GetBaseVersion() > CBlock::CURRENT_VERSION)
                ++nUpgraded;
            pindex = pindex->pprev;
        }
        if (nUpgraded > 0)
            LogPrintf("%s: %d of last 100 blocks above version %d\n", __func__, nUpgraded, (int)CBlock::CURRENT_VERSION);
        if (nUpgraded > 100/2)
        {
            // strMiscWarning is read by GetWarnings(), called by Qt and the JSON-RPC code to warn the user:
            strMiscWarning = _("Warning: This version is obsolete; upgrade required!");
            CAlert::Notify(strMiscWarning, true);
            fWarned = true;
        }
    }
}

/** Disconnect chainActive's tip. */
bool static DisconnectTip(CValidationState &state) {
    CBlockIndex *pindexDelete = chainActive.Tip();
    assert(pindexDelete);
    mempool.check(pcoinsTip);
    CheckNameDB (true);
    // Read block from disk.
    CBlock block;
    if (!ReadBlockFromDisk(block, pindexDelete))
        return AbortNode(state, "Failed to read block");
    // Apply the block atomically to the chain state.
    std::set<valtype> unexpiredNames;
    int64_t nStart = GetTimeMicros();
    {
        CCoinsViewCache view(pcoinsTip);
        if (!DisconnectBlock(block, state, pindexDelete, view, unexpiredNames))
            return error("DisconnectTip(): DisconnectBlock %s failed", pindexDelete->GetBlockHash().ToString());
        assert(view.Flush());
    }
    LogPrint("bench", "- Disconnect block: %.2fms\n", (GetTimeMicros() - nStart) * 0.001);
    // Write the chain state to disk, if necessary.
    if (!FlushStateToDisk(state, FLUSH_STATE_IF_NEEDED))
        return false;
    // Resurrect mempool transactions from the disconnected block.
    BOOST_FOREACH(const CTransaction &tx, block.vtx) {
        // ignore validation errors in resurrected transactions
        list<CTransaction> removed;
        CValidationState stateDummy;
        if (tx.IsCoinBase() || !AcceptToMemoryPool(mempool, stateDummy, tx, false, NULL))
            mempool.remove(tx, removed, true);
    }
    mempool.removeCoinbaseSpends(pcoinsTip, pindexDelete->nHeight);
    // Fix the pool for conflicts due to unexpired names.
    list<CTransaction> txConflicted;
    mempool.removeUnexpireConflicts(unexpiredNames, txConflicted);
    mempool.check(pcoinsTip);
    // Update chainActive and related variables.
    UpdateTip(pindexDelete->pprev);
    CheckNameDB (true);
    // Tell wallet about transactions that went from mempool
    // to conflicted:
    BOOST_FOREACH(const CTransaction &tx, txConflicted) {
        SyncWithWallets(tx, NULL);
    }
    // Let wallets know transactions went from 1-confirmed to
    // 0-confirmed or conflicted:
    BOOST_FOREACH(const CTransaction &tx, block.vtx) {
        SyncWithWallets(tx, NULL);
    }
    return true;
}

static int64_t nTimeReadFromDisk = 0;
static int64_t nTimeConnectTotal = 0;
static int64_t nTimeFlush = 0;
static int64_t nTimeChainState = 0;
static int64_t nTimePostConnect = 0;

/**
 * Connect a new block to chainActive. pblock is either NULL or a pointer to a CBlock
 * corresponding to pindexNew, to bypass loading it again from disk.
 */
bool static ConnectTip(CValidationState &state, CBlockIndex *pindexNew, CBlock *pblock) {
    assert(pindexNew->pprev == chainActive.Tip());
    mempool.check(pcoinsTip);
    CheckNameDB (true);
    // Read block from disk.
    int64_t nTime1 = GetTimeMicros();
    CBlock block;
    if (!pblock) {
        if (!ReadBlockFromDisk(block, pindexNew))
            return AbortNode(state, "Failed to read block");
        pblock = &block;
    }
    // Apply the block atomically to the chain state.
    std::set<valtype> expiredNames;
    int64_t nTime2 = GetTimeMicros(); nTimeReadFromDisk += nTime2 - nTime1;
    int64_t nTime3;
    LogPrint("bench", "  - Load block from disk: %.2fms [%.2fs]\n", (nTime2 - nTime1) * 0.001, nTimeReadFromDisk * 0.000001);
    {
        CCoinsViewCache view(pcoinsTip);
        CInv inv(MSG_BLOCK, pindexNew->GetBlockHash());
        bool rv = ConnectBlock(*pblock, state, pindexNew, view, expiredNames);
        GetMainSignals().BlockChecked(*pblock, state);
        if (!rv) {
            if (state.IsInvalid())
                InvalidBlockFound(pindexNew, state);
            return error("ConnectTip(): ConnectBlock %s failed", pindexNew->GetBlockHash().ToString());
        }
        mapBlockSource.erase(inv.hash);
        nTime3 = GetTimeMicros(); nTimeConnectTotal += nTime3 - nTime2;
        LogPrint("bench", "  - Connect total: %.2fms [%.2fs]\n", (nTime3 - nTime2) * 0.001, nTimeConnectTotal * 0.000001);
        assert(view.Flush());
    }
    int64_t nTime4 = GetTimeMicros(); nTimeFlush += nTime4 - nTime3;
    LogPrint("bench", "  - Flush: %.2fms [%.2fs]\n", (nTime4 - nTime3) * 0.001, nTimeFlush * 0.000001);
    // Write the chain state to disk, if necessary.
    if (!FlushStateToDisk(state, FLUSH_STATE_IF_NEEDED))
        return false;
    int64_t nTime5 = GetTimeMicros(); nTimeChainState += nTime5 - nTime4;
    LogPrint("bench", "  - Writing chainstate: %.2fms [%.2fs]\n", (nTime5 - nTime4) * 0.001, nTimeChainState * 0.000001);
    // Remove conflicting transactions from the mempool.
    list<CTransaction> txConflicted;
    mempool.removeForBlock(pblock->vtx, pindexNew->nHeight, txConflicted, !IsInitialBlockDownload());
    mempool.removeExpireConflicts(expiredNames, txConflicted);
    mempool.check(pcoinsTip);
    // Update chainActive & related variables.
    UpdateTip(pindexNew);
    CheckNameDB (false);
    // Tell wallet about transactions that went from mempool
    // to conflicted:
    BOOST_FOREACH(const CTransaction &tx, txConflicted) {
        SyncWithWallets(tx, NULL);
    }
    // ... and about transactions that got confirmed:
    BOOST_FOREACH(const CTransaction &tx, pblock->vtx) {
        SyncWithWallets(tx, pblock);
    }

    int64_t nTime6 = GetTimeMicros(); nTimePostConnect += nTime6 - nTime5; nTimeTotal += nTime6 - nTime1;
    LogPrint("bench", "  - Connect postprocess: %.2fms [%.2fs]\n", (nTime6 - nTime5) * 0.001, nTimePostConnect * 0.000001);
    LogPrint("bench", "- Connect block: %.2fms [%.2fs]\n", (nTime6 - nTime1) * 0.001, nTimeTotal * 0.000001);
    return true;
}

/**
 * Return the tip of the chain with the most work in it, that isn't
 * known to be invalid (it's however far from certain to be valid).
 */
static CBlockIndex* FindMostWorkChain() {
    do {
        CBlockIndex *pindexNew = NULL;

        // Find the best candidate header.
        {
            std::set<CBlockIndex*, CBlockIndexWorkComparator>::reverse_iterator it = setBlockIndexCandidates.rbegin();
            if (it == setBlockIndexCandidates.rend())
                return NULL;
            pindexNew = *it;
        }

        // Check whether all blocks on the path between the currently active chain and the candidate are valid.
        // Just going until the active chain is an optimization, as we know all blocks in it are valid already.
        CBlockIndex *pindexTest = pindexNew;
        bool fInvalidAncestor = false;
        while (pindexTest && !chainActive.Contains(pindexTest)) {
            assert(pindexTest->nChainTx || pindexTest->nHeight == 0);

            // Pruned nodes may have entries in setBlockIndexCandidates for
            // which block files have been deleted.  Remove those as candidates
            // for the most work chain if we come across them; we can't switch
            // to a chain unless we have all the non-active-chain parent blocks.
            bool fFailedChain = pindexTest->nStatus & BLOCK_FAILED_MASK;
            bool fMissingData = !(pindexTest->nStatus & BLOCK_HAVE_DATA);
            if (fFailedChain || fMissingData) {
                // Candidate chain is not usable (either invalid or missing data)
                if (fFailedChain && (pindexBestInvalid == NULL || pindexNew->nChainWork > pindexBestInvalid->nChainWork))
                    pindexBestInvalid = pindexNew;
                CBlockIndex *pindexFailed = pindexNew;
                // Remove the entire chain from the set.
                while (pindexTest != pindexFailed) {
                    if (fFailedChain) {
                        pindexFailed->nStatus |= BLOCK_FAILED_CHILD;
                    } else if (fMissingData) {
                        // If we're missing data, then add back to mapBlocksUnlinked,
                        // so that if the block arrives in the future we can try adding
                        // to setBlockIndexCandidates again.
                        mapBlocksUnlinked.insert(std::make_pair(pindexFailed->pprev, pindexFailed));
                    }
                    setBlockIndexCandidates.erase(pindexFailed);
                    pindexFailed = pindexFailed->pprev;
                }
                setBlockIndexCandidates.erase(pindexTest);
                fInvalidAncestor = true;
                break;
            }
            pindexTest = pindexTest->pprev;
        }
        if (!fInvalidAncestor)
            return pindexNew;
    } while(true);
}

/** Delete all entries in setBlockIndexCandidates that are worse than the current tip. */
static void PruneBlockIndexCandidates() {
    // Note that we can't delete the current block itself, as we may need to return to it later in case a
    // reorganization to a better block fails.
    std::set<CBlockIndex*, CBlockIndexWorkComparator>::iterator it = setBlockIndexCandidates.begin();
    while (it != setBlockIndexCandidates.end() && setBlockIndexCandidates.value_comp()(*it, chainActive.Tip())) {
        setBlockIndexCandidates.erase(it++);
    }
    // Either the current tip or a successor of it we're working towards is left in setBlockIndexCandidates.
    assert(!setBlockIndexCandidates.empty());
}

/**
 * Try to make some progress towards making pindexMostWork the active block.
 * pblock is either NULL or a pointer to a CBlock corresponding to pindexMostWork.
 */
static bool ActivateBestChainStep(CValidationState &state, CBlockIndex *pindexMostWork, CBlock *pblock) {
    AssertLockHeld(cs_main);
    bool fInvalidFound = false;
    const CBlockIndex *pindexOldTip = chainActive.Tip();
    const CBlockIndex *pindexFork = chainActive.FindFork(pindexMostWork);

    // Disconnect active blocks which are no longer in the best chain.
    while (chainActive.Tip() && chainActive.Tip() != pindexFork) {
        if (!DisconnectTip(state))
            return false;
    }

    // Build list of new blocks to connect.
    std::vector<CBlockIndex*> vpindexToConnect;
    bool fContinue = true;
    int nHeight = pindexFork ? pindexFork->nHeight : -1;
    while (fContinue && nHeight != pindexMostWork->nHeight) {
    // Don't iterate the entire list of potential improvements toward the best tip, as we likely only need
    // a few blocks along the way.
    int nTargetHeight = std::min(nHeight + 32, pindexMostWork->nHeight);
    vpindexToConnect.clear();
    vpindexToConnect.reserve(nTargetHeight - nHeight);
    CBlockIndex *pindexIter = pindexMostWork->GetAncestor(nTargetHeight);
    while (pindexIter && pindexIter->nHeight != nHeight) {
        vpindexToConnect.push_back(pindexIter);
        pindexIter = pindexIter->pprev;
    }
    nHeight = nTargetHeight;

    // Connect new blocks.
    BOOST_REVERSE_FOREACH(CBlockIndex *pindexConnect, vpindexToConnect) {
        if (!ConnectTip(state, pindexConnect, pindexConnect == pindexMostWork ? pblock : NULL)) {
            if (state.IsInvalid()) {
                // The block violates a consensus rule.
                if (!state.CorruptionPossible())
                    InvalidChainFound(vpindexToConnect.back());
                state = CValidationState();
                fInvalidFound = true;
                fContinue = false;
                break;
            } else {
                // A system error occurred (disk space, database error, ...).
                return false;
            }
        } else {
            PruneBlockIndexCandidates();
            if (!pindexOldTip || chainActive.Tip()->nChainWork > pindexOldTip->nChainWork) {
                // We're in a better position than we were. Return temporarily to release the lock.
                fContinue = false;
                break;
            }
        }
    }
    }

    // Callbacks/notifications for a new best chain.
    if (fInvalidFound)
        CheckForkWarningConditionsOnNewFork(vpindexToConnect.back());
    else
        CheckForkWarningConditions();

    return true;
}

/**
 * Make the best chain active, in multiple steps. The result is either failure
 * or an activated best chain. pblock is either NULL or a pointer to a block
 * that is already loaded (to avoid loading it again from disk).
 */
bool ActivateBestChain(CValidationState &state, CBlock *pblock) {
    CBlockIndex *pindexNewTip = NULL;
    CBlockIndex *pindexMostWork = NULL;
    const CChainParams& chainParams = Params();
    do {
        boost::this_thread::interruption_point();

        bool fInitialDownload;
        {
            LOCK(cs_main);
            pindexMostWork = FindMostWorkChain();

            // Whether we have anything to do at all.
            if (pindexMostWork == NULL || pindexMostWork == chainActive.Tip())
                return true;

            if (!ActivateBestChainStep(state, pindexMostWork, pblock && pblock->GetHash() == pindexMostWork->GetBlockHash() ? pblock : NULL))
                return false;

            pindexNewTip = chainActive.Tip();
            fInitialDownload = IsInitialBlockDownload();
        }
        // When we reach this point, we switched to a new tip (stored in pindexNewTip).

        // Notifications/callbacks that can run without cs_main
        if (!fInitialDownload) {
            uint256 hashNewTip = pindexNewTip->GetBlockHash();
            // Relay inventory, but don't relay old inventory during initial block download.
            int nBlockEstimate = 0;
            if (fCheckpointsEnabled)
                nBlockEstimate = Checkpoints::GetTotalBlocksEstimate(chainParams.Checkpoints());
            // Don't relay blocks if pruning -- could cause a peer to try to download, resulting
            // in a stalled download if the block file is pruned before the request.
            if (nLocalServices & NODE_NETWORK) {
                LOCK(cs_vNodes);
                BOOST_FOREACH(CNode* pnode, vNodes)
                    if (chainActive.Height() > (pnode->nStartingHeight != -1 ? pnode->nStartingHeight - 2000 : nBlockEstimate))
                        pnode->PushInventory(CInv(MSG_BLOCK, hashNewTip));
            }
            // Notify external listeners about the new tip.
            uiInterface.NotifyBlockTip(hashNewTip);
        }
    } while(pindexMostWork != chainActive.Tip());
    CheckBlockIndex();

    // Write changes periodically to disk, after relay.
    if (!FlushStateToDisk(state, FLUSH_STATE_PERIODIC)) {
        return false;
    }

    return true;
}

bool InvalidateBlock(CValidationState& state, CBlockIndex *pindex) {
    AssertLockHeld(cs_main);

    // Mark the block itself as invalid.
    pindex->nStatus |= BLOCK_FAILED_VALID;
    setDirtyBlockIndex.insert(pindex);
    setBlockIndexCandidates.erase(pindex);

    while (chainActive.Contains(pindex)) {
        CBlockIndex *pindexWalk = chainActive.Tip();
        pindexWalk->nStatus |= BLOCK_FAILED_CHILD;
        setDirtyBlockIndex.insert(pindexWalk);
        setBlockIndexCandidates.erase(pindexWalk);
        // ActivateBestChain considers blocks already in chainActive
        // unconditionally valid already, so force disconnect away from it.
        if (!DisconnectTip(state)) {
            return false;
        }
    }

    // The resulting new best tip may not be in setBlockIndexCandidates anymore, so
    // add it again.
    BlockMap::iterator it = mapBlockIndex.begin();
    while (it != mapBlockIndex.end()) {
        if (it->second->IsValid(BLOCK_VALID_TRANSACTIONS) && it->second->nChainTx && !setBlockIndexCandidates.value_comp()(it->second, chainActive.Tip())) {
            setBlockIndexCandidates.insert(it->second);
        }
        it++;
    }

    InvalidChainFound(pindex);
    return true;
}

bool ReconsiderBlock(CValidationState& state, CBlockIndex *pindex) {
    AssertLockHeld(cs_main);

    int nHeight = pindex->nHeight;

    // Remove the invalidity flag from this block and all its descendants.
    BlockMap::iterator it = mapBlockIndex.begin();
    while (it != mapBlockIndex.end()) {
        if (!it->second->IsValid() && it->second->GetAncestor(nHeight) == pindex) {
            it->second->nStatus &= ~BLOCK_FAILED_MASK;
            setDirtyBlockIndex.insert(it->second);
            if (it->second->IsValid(BLOCK_VALID_TRANSACTIONS) && it->second->nChainTx && setBlockIndexCandidates.value_comp()(chainActive.Tip(), it->second)) {
                setBlockIndexCandidates.insert(it->second);
            }
            if (it->second == pindexBestInvalid) {
                // Reset invalid block marker if it was pointing to one of those.
                pindexBestInvalid = NULL;
            }
        }
        it++;
    }

    // Remove the invalidity flag from all ancestors too.
    while (pindex != NULL) {
        if (pindex->nStatus & BLOCK_FAILED_MASK) {
            pindex->nStatus &= ~BLOCK_FAILED_MASK;
            setDirtyBlockIndex.insert(pindex);
        }
        pindex = pindex->pprev;
    }
    return true;
}

CBlockIndex* AddToBlockIndex(const CBlockHeader& block)
{
    // Check for duplicate
    uint256 hash = block.GetHash();
    BlockMap::iterator it = mapBlockIndex.find(hash);
    if (it != mapBlockIndex.end())
        return it->second;

    // Construct new block index object
    CBlockIndex* pindexNew = new CBlockIndex(block);
    assert(pindexNew);
    // We assign the sequence id to blocks only when the full data is available,
    // to avoid miners withholding blocks but broadcasting headers, to get a
    // competitive advantage.
    pindexNew->nSequenceId = 0;
    BlockMap::iterator mi = mapBlockIndex.insert(make_pair(hash, pindexNew)).first;
    pindexNew->phashBlock = &((*mi).first);
    BlockMap::iterator miPrev = mapBlockIndex.find(block.hashPrevBlock);
    if (miPrev != mapBlockIndex.end())
    {
        pindexNew->pprev = (*miPrev).second;
        pindexNew->nHeight = pindexNew->pprev->nHeight + 1;
        pindexNew->BuildSkip();
    }
    pindexNew->nChainWork = (pindexNew->pprev ? pindexNew->pprev->nChainWork : 0) + GetBlockProof(*pindexNew);
    pindexNew->RaiseValidity(BLOCK_VALID_TREE);
    if (pindexBestHeader == NULL || pindexBestHeader->nChainWork < pindexNew->nChainWork)
        pindexBestHeader = pindexNew;

    setDirtyBlockIndex.insert(pindexNew);

    return pindexNew;
}

/** Mark a block as having its data received and checked (up to BLOCK_VALID_TRANSACTIONS). */
bool ReceivedBlockTransactions(const CBlock &block, CValidationState& state, CBlockIndex *pindexNew, const CDiskBlockPos& pos)
{
    pindexNew->nTx = block.vtx.size();
    pindexNew->nChainTx = 0;
    pindexNew->nFile = pos.nFile;
    pindexNew->nDataPos = pos.nPos;
    pindexNew->nUndoPos = 0;
    pindexNew->nStatus |= BLOCK_HAVE_DATA;
    pindexNew->RaiseValidity(BLOCK_VALID_TRANSACTIONS);
    setDirtyBlockIndex.insert(pindexNew);

    if (pindexNew->pprev == NULL || pindexNew->pprev->nChainTx) {
        // If pindexNew is the genesis block or all parents are BLOCK_VALID_TRANSACTIONS.
        deque<CBlockIndex*> queue;
        queue.push_back(pindexNew);

        // Recursively process any descendant blocks that now may be eligible to be connected.
        while (!queue.empty()) {
            CBlockIndex *pindex = queue.front();
            queue.pop_front();
            pindex->nChainTx = (pindex->pprev ? pindex->pprev->nChainTx : 0) + pindex->nTx;
            {
                LOCK(cs_nBlockSequenceId);
                pindex->nSequenceId = nBlockSequenceId++;
            }
            if (chainActive.Tip() == NULL || !setBlockIndexCandidates.value_comp()(pindex, chainActive.Tip())) {
                setBlockIndexCandidates.insert(pindex);
            }
            std::pair<std::multimap<CBlockIndex*, CBlockIndex*>::iterator, std::multimap<CBlockIndex*, CBlockIndex*>::iterator> range = mapBlocksUnlinked.equal_range(pindex);
            while (range.first != range.second) {
                std::multimap<CBlockIndex*, CBlockIndex*>::iterator it = range.first;
                queue.push_back(it->second);
                range.first++;
                mapBlocksUnlinked.erase(it);
            }
        }
    } else {
        if (pindexNew->pprev && pindexNew->pprev->IsValid(BLOCK_VALID_TREE)) {
            mapBlocksUnlinked.insert(std::make_pair(pindexNew->pprev, pindexNew));
        }
    }

    return true;
}

bool FindBlockPos(CValidationState &state, CDiskBlockPos &pos, unsigned int nAddSize, unsigned int nHeight, uint64_t nTime, bool fKnown = false)
{
    LOCK(cs_LastBlockFile);

    unsigned int nFile = fKnown ? pos.nFile : nLastBlockFile;
    if (vinfoBlockFile.size() <= nFile) {
        vinfoBlockFile.resize(nFile + 1);
    }

    if (!fKnown) {
        while (vinfoBlockFile[nFile].nSize + nAddSize >= MAX_BLOCKFILE_SIZE) {
            LogPrintf("Leaving block file %i: %s\n", nFile, vinfoBlockFile[nFile].ToString());
            FlushBlockFile(true);
            nFile++;
            if (vinfoBlockFile.size() <= nFile) {
                vinfoBlockFile.resize(nFile + 1);
            }
        }
        pos.nFile = nFile;
        pos.nPos = vinfoBlockFile[nFile].nSize;
    }

    nLastBlockFile = nFile;
    vinfoBlockFile[nFile].AddBlock(nHeight, nTime);
    if (fKnown)
        vinfoBlockFile[nFile].nSize = std::max(pos.nPos + nAddSize, vinfoBlockFile[nFile].nSize);
    else
        vinfoBlockFile[nFile].nSize += nAddSize;

    if (!fKnown) {
        unsigned int nOldChunks = (pos.nPos + BLOCKFILE_CHUNK_SIZE - 1) / BLOCKFILE_CHUNK_SIZE;
        unsigned int nNewChunks = (vinfoBlockFile[nFile].nSize + BLOCKFILE_CHUNK_SIZE - 1) / BLOCKFILE_CHUNK_SIZE;
        if (nNewChunks > nOldChunks) {
            if (fPruneMode)
                fCheckForPruning = true;
            if (CheckDiskSpace(nNewChunks * BLOCKFILE_CHUNK_SIZE - pos.nPos)) {
                FILE *file = OpenBlockFile(pos);
                if (file) {
                    LogPrintf("Pre-allocating up to position 0x%x in blk%05u.dat\n", nNewChunks * BLOCKFILE_CHUNK_SIZE, pos.nFile);
                    AllocateFileRange(file, pos.nPos, nNewChunks * BLOCKFILE_CHUNK_SIZE - pos.nPos);
                    fclose(file);
                }
            }
            else
                return state.Error("out of disk space");
        }
    }

    setDirtyFileInfo.insert(nFile);
    return true;
}

bool FindUndoPos(CValidationState &state, int nFile, CDiskBlockPos &pos, unsigned int nAddSize)
{
    pos.nFile = nFile;

    LOCK(cs_LastBlockFile);

    unsigned int nNewSize;
    pos.nPos = vinfoBlockFile[nFile].nUndoSize;
    nNewSize = vinfoBlockFile[nFile].nUndoSize += nAddSize;
    setDirtyFileInfo.insert(nFile);

    unsigned int nOldChunks = (pos.nPos + UNDOFILE_CHUNK_SIZE - 1) / UNDOFILE_CHUNK_SIZE;
    unsigned int nNewChunks = (nNewSize + UNDOFILE_CHUNK_SIZE - 1) / UNDOFILE_CHUNK_SIZE;
    if (nNewChunks > nOldChunks) {
        if (fPruneMode)
            fCheckForPruning = true;
        if (CheckDiskSpace(nNewChunks * UNDOFILE_CHUNK_SIZE - pos.nPos)) {
            FILE *file = OpenUndoFile(pos);
            if (file) {
                LogPrintf("Pre-allocating up to position 0x%x in rev%05u.dat\n", nNewChunks * UNDOFILE_CHUNK_SIZE, pos.nFile);
                AllocateFileRange(file, pos.nPos, nNewChunks * UNDOFILE_CHUNK_SIZE - pos.nPos);
                fclose(file);
            }
        }
        else
            return state.Error("out of disk space");
    }

    return true;
}

/* Temporary check that blocks are compatible with BDB's 10,000 lock limit.
   This is based on Bitcoin's commit 8c222dca4f961ad13ec64d690134a40d09b20813.
   Each "object" touched in the DB may cause two locks (one read and one
   write lock).  Objects are transaction IDs and names.  Thus, count the
   total number of transaction IDs (tx themselves plus all distinct inputs).
   In addition, each Namecoin transaction could touch at most one name,
   so add them as well.  */
bool CheckDbLockLimit(const CBlock& block, const CTransaction* extraTx)
{
    std::vector<CTransaction> vtx = block.vtx;
    if (extraTx)
        vtx.push_back(*extraTx);

    set<uint256> setTxIds;
    unsigned nNames = 0;
    BOOST_FOREACH(const CTransaction& tx, vtx)
    {
        setTxIds.insert(tx.GetHash());
        if (tx.IsNamecoin())
            ++nNames;

        BOOST_FOREACH(const CTxIn& txIn, tx.vin)
            setTxIds.insert(txIn.prevout.hash);
    }

    const unsigned nTotalIds = setTxIds.size() + nNames;

    if (nTotalIds > 4500)
        return error("%s : %u locks estimated, that is too much for BDB",
                     __func__, nTotalIds);

    if (fDebug)
        LogPrintf ("%s : need %u locks\n", __func__, nTotalIds);
    
    return true;
}

bool CheckBlockHeader(const CBlockHeader& block, CValidationState& state, bool fCheckPOW)
{
    // Check proof of work matches claimed amount
    if (fCheckPOW && !CheckProofOfWork(block, Params().GetConsensus()))
        return state.DoS(50, error("CheckBlockHeader(): proof of work failed"),
                         REJECT_INVALID, "high-hash");

    // Check timestamp
    if (block.GetBlockTime() > GetAdjustedTime() + 2 * 60 * 60)
        return state.Invalid(error("CheckBlockHeader(): block timestamp too far in the future"),
                             REJECT_INVALID, "time-too-new");

    return true;
}

bool CheckBlock(const CBlock& block, CValidationState& state, bool fCheckPOW, bool fCheckMerkleRoot)
{
    // These are checks that are independent of context.

    // Check that the header is valid (particularly PoW).  This is mostly
    // redundant with the call in AcceptBlockHeader.
    if (!CheckBlockHeader(block, state, fCheckPOW))
        return false;

    // Check the merkle root.
    if (fCheckMerkleRoot) {
        bool mutated;
        uint256 hashMerkleRoot2 = block.BuildMerkleTree(&mutated);
        if (block.hashMerkleRoot != hashMerkleRoot2)
            return state.DoS(100, error("CheckBlock(): hashMerkleRoot mismatch"),
                             REJECT_INVALID, "bad-txnmrklroot", true);

        // Check for merkle tree malleability (CVE-2012-2459): repeating sequences
        // of transactions in a block without affecting the merkle root of a block,
        // while still invalidating it.
        if (mutated)
            return state.DoS(100, error("CheckBlock(): duplicate transaction"),
                             REJECT_INVALID, "bad-txns-duplicate", true);
    }

    // All potential-corruption validation must be done before we do any
    // transaction validation, as otherwise we may mark the header as invalid
    // because we receive the wrong transactions for it.

    // Size limits
    if (block.vtx.empty() || block.vtx.size() > MAX_BLOCK_SIZE || ::GetSerializeSize(block, SER_NETWORK, PROTOCOL_VERSION) > MAX_BLOCK_SIZE)
        return state.DoS(100, error("CheckBlock(): size limits failed"),
                         REJECT_INVALID, "bad-blk-length");

    // Enforce the temporary DB lock limit.
    // TODO: Remove with a hardfork in the future.
    if (!CheckDbLockLimit(block))
        return state.DoS(100, error("%s : DB lock limit failed", __func__),
                         REJECT_INVALID, "bad-db-locks");

    // First transaction must be coinbase, the rest must not be
    if (block.vtx.empty() || !block.vtx[0].IsCoinBase())
        return state.DoS(100, error("CheckBlock(): first tx is not coinbase"),
                         REJECT_INVALID, "bad-cb-missing");
    for (unsigned int i = 1; i < block.vtx.size(); i++)
        if (block.vtx[i].IsCoinBase())
            return state.DoS(100, error("CheckBlock(): more than one coinbase"),
                             REJECT_INVALID, "bad-cb-multiple");

    // Check transactions
    BOOST_FOREACH(const CTransaction& tx, block.vtx)
        if (!CheckTransaction(tx, state))
            return error("CheckBlock(): CheckTransaction failed");

    unsigned int nSigOps = 0;
    BOOST_FOREACH(const CTransaction& tx, block.vtx)
    {
        nSigOps += GetLegacySigOpCount(tx);
    }
    if (nSigOps > MAX_BLOCK_SIGOPS)
        return state.DoS(100, error("CheckBlock(): out-of-bounds SigOpCount"),
                         REJECT_INVALID, "bad-blk-sigops", true);

    return true;
}

static bool CheckIndexAgainstCheckpoint(const CBlockIndex* pindexPrev, CValidationState& state, const CChainParams& chainparams, const uint256& hash)
{
    if (*pindexPrev->phashBlock == chainparams.GetConsensus().hashGenesisBlock)
        return true;

    int nHeight = pindexPrev->nHeight+1;
    // Don't accept any forks from the main chain prior to last checkpoint
    CBlockIndex* pcheckpoint = Checkpoints::GetLastCheckpoint(chainparams.Checkpoints());
    if (pcheckpoint && nHeight < pcheckpoint->nHeight)
        return state.DoS(100, error("%s: forked chain older than last checkpoint (height %d)", __func__, nHeight));

    return true;
}

bool ContextualCheckBlockHeader(const CBlockHeader& block, CValidationState& state, CBlockIndex * const pindexPrev)
{
    const Consensus::Params& consensusParams = Params().GetConsensus();

    // Disallow legacy blocks after merge-mining start.
    const int nHeight = pindexPrev->nHeight+1;
    if (!Params().GetConsensus().AllowLegacyBlocks(nHeight)
        && block.nVersion.IsLegacy())
        return state.DoS(100, error("%s : legacy block after auxpow start",
                                    __func__),
                         REJECT_INVALID, "late-legacy-block");

    // Check proof of work
    if (block.nBits != GetNextWorkRequired(pindexPrev, &block, consensusParams))
        return state.DoS(100, error("%s: incorrect proof of work", __func__),
                         REJECT_INVALID, "bad-diffbits");

    // Check timestamp against prev
    if (block.GetBlockTime() <= pindexPrev->GetMedianTimePast())
        return state.Invalid(error("%s: block's timestamp is too early", __func__),
                             REJECT_INVALID, "time-too-old");

    // Reject block.nVersion=1 blocks when 95% (75% on testnet) of the network has upgraded:
    if (block.nVersion.GetBaseVersion() < 2 && IsSuperMajority(2, pindexPrev, consensusParams.nMajorityRejectBlockOutdated, consensusParams))
        return state.Invalid(error("%s: rejected nVersion=1 block", __func__),
                             REJECT_OBSOLETE, "bad-version");

    // Reject block.nVersion=2 blocks when 95% (75% on testnet) of the network has upgraded:
    if (block.nVersion.GetBaseVersion() < 3 && IsSuperMajority(3, pindexPrev, consensusParams.nMajorityRejectBlockOutdated, consensusParams))
        return state.Invalid(error("%s : rejected nVersion=2 block", __func__),
                             REJECT_OBSOLETE, "bad-version");

    return true;
}

bool ContextualCheckBlock(const CBlock& block, CValidationState& state, CBlockIndex * const pindexPrev)
{
    const int nHeight = pindexPrev == NULL ? 0 : pindexPrev->nHeight + 1;
    const Consensus::Params& consensusParams = Params().GetConsensus();

    // Check that all transactions are finalized
    BOOST_FOREACH(const CTransaction& tx, block.vtx)
        if (!IsFinalTx(tx, nHeight, block.GetBlockTime())) {
            return state.DoS(10, error("%s: contains a non-final transaction", __func__), REJECT_INVALID, "bad-txns-nonfinal");
        }

    // Enforce block.nVersion=2 rule that the coinbase starts with serialized block height
    // if 750 of the last 1,000 blocks are version 2 or greater (51/100 if testnet):
    if (block.nVersion.GetBaseVersion() >= 2 && IsSuperMajority(2, pindexPrev, consensusParams.nMajorityEnforceBlockUpgrade, consensusParams))
    {
        CScript expect = CScript() << nHeight;
        if (block.vtx[0].vin[0].scriptSig.size() < expect.size() ||
            !std::equal(expect.begin(), expect.end(), block.vtx[0].vin[0].scriptSig.begin())) {
            return state.DoS(100, error("%s: block height mismatch in coinbase", __func__), REJECT_INVALID, "bad-cb-height");
        }
    }

    return true;
}

bool AcceptBlockHeader(const CBlockHeader& block, CValidationState& state, CBlockIndex** ppindex)
{
    const CChainParams& chainparams = Params();
    AssertLockHeld(cs_main);
    // Check for duplicate
    uint256 hash = block.GetHash();
    BlockMap::iterator miSelf = mapBlockIndex.find(hash);
    CBlockIndex *pindex = NULL;
    if (hash != chainparams.GetConsensus().hashGenesisBlock) {

        if (miSelf != mapBlockIndex.end()) {
            // Block header is already known.
            pindex = miSelf->second;
            if (ppindex)
                *ppindex = pindex;
            if (pindex->nStatus & BLOCK_FAILED_MASK)
                return state.Invalid(error("%s: block is marked invalid", __func__), 0, "duplicate");
            return true;
        }

        if (!CheckBlockHeader(block, state))
            return false;

        // Get prev block index
        CBlockIndex* pindexPrev = NULL;
        BlockMap::iterator mi = mapBlockIndex.find(block.hashPrevBlock);
        if (mi == mapBlockIndex.end())
            return state.DoS(10, error("%s: prev block not found", __func__), 0, "bad-prevblk");
        pindexPrev = (*mi).second;
        if (pindexPrev->nStatus & BLOCK_FAILED_MASK)
            return state.DoS(100, error("%s: prev block invalid", __func__), REJECT_INVALID, "bad-prevblk");

        assert(pindexPrev);
        if (fCheckpointsEnabled && !CheckIndexAgainstCheckpoint(pindexPrev, state, chainparams, hash))
            return error("%s: CheckIndexAgainstCheckpoint(): %s", __func__, state.GetRejectReason().c_str());

        if (!ContextualCheckBlockHeader(block, state, pindexPrev))
            return false;
    }
    if (pindex == NULL)
        pindex = AddToBlockIndex(block);

    if (ppindex)
        *ppindex = pindex;

    return true;
}

bool AcceptBlock(CBlock& block, CValidationState& state, CBlockIndex** ppindex, bool fRequested, CDiskBlockPos* dbp)
{
    const CChainParams& chainparams = Params();
    AssertLockHeld(cs_main);

    CBlockIndex *&pindex = *ppindex;

    if (!AcceptBlockHeader(block, state, &pindex))
        return false;

    // Try to process all requested blocks that we don't have, but only
    // process an unrequested block if it's new and has enough work to
    // advance our tip.
    bool fAlreadyHave = pindex->nStatus & BLOCK_HAVE_DATA;
    bool fHasMoreWork = (chainActive.Tip() ? pindex->nChainWork > chainActive.Tip()->nChainWork : true);

    // TODO: deal better with return value and error conditions for duplicate
    // and unrequested blocks.
    if (fAlreadyHave) return true;
    if (!fRequested) {  // If we didn't ask for it:
        if (pindex->nTx != 0) return true;  // This is a previously-processed block that was pruned
        if (!fHasMoreWork) return true;     // Don't process less-work chains
    }

    if ((!CheckBlock(block, state)) || !ContextualCheckBlock(block, state, pindex->pprev)) {
        if (state.IsInvalid() && !state.CorruptionPossible()) {
            pindex->nStatus |= BLOCK_FAILED_VALID;
            setDirtyBlockIndex.insert(pindex);
        }
        return false;
    }

    int nHeight = pindex->nHeight;

    // Write block to history file
    try {
        unsigned int nBlockSize = ::GetSerializeSize(block, SER_DISK, CLIENT_VERSION);
        CDiskBlockPos blockPos;
        if (dbp != NULL)
            blockPos = *dbp;
        if (!FindBlockPos(state, blockPos, nBlockSize+8, nHeight, block.GetBlockTime(), dbp != NULL))
            return error("AcceptBlock(): FindBlockPos failed");
        if (dbp == NULL)
            if (!WriteBlockToDisk(block, blockPos, chainparams.MessageStart()))
                AbortNode(state, "Failed to write block");
        if (!ReceivedBlockTransactions(block, state, pindex, blockPos))
            return error("AcceptBlock(): ReceivedBlockTransactions failed");
    } catch (const std::runtime_error& e) {
        return AbortNode(state, std::string("System error: ") + e.what());
    }

    if (fCheckForPruning)
        FlushStateToDisk(state, FLUSH_STATE_NONE); // we just allocated more disk space for block files

    return true;
}

static bool IsSuperMajority(int minVersion, const CBlockIndex* pstart, unsigned nRequired, const Consensus::Params& consensusParams)
{
    unsigned int nFound = 0;
    for (int i = 0; i < consensusParams.nMajorityWindow && nFound < nRequired && pstart != NULL; i++)
    {
        if (pstart->nVersion.GetBaseVersion() >= minVersion)
            ++nFound;
        pstart = pstart->pprev;
    }
    return (nFound >= nRequired);
}


bool ProcessNewBlock(CValidationState &state, CNode* pfrom, CBlock* pblock, bool fForceProcessing, CDiskBlockPos *dbp)
{
    // Preliminary checks
    bool checked = CheckBlock(*pblock, state);

    {
        LOCK(cs_main);
        bool fRequested = MarkBlockAsReceived(pblock->GetHash());
        fRequested |= fForceProcessing;
        if (!checked) {
            return error("%s: CheckBlock FAILED", __func__);
        }

        // Store to disk
        CBlockIndex *pindex = NULL;
        bool ret = AcceptBlock(*pblock, state, &pindex, fRequested, dbp);
        if (pindex && pfrom) {
            mapBlockSource[pindex->GetBlockHash()] = pfrom->GetId();
        }
        CheckBlockIndex();
        if (!ret)
            return error("%s: AcceptBlock FAILED", __func__);
    }

    if (!ActivateBestChain(state, pblock))
        return error("%s: ActivateBestChain failed", __func__);

    return true;
}

bool TestBlockValidity(CValidationState &state, const CBlock& block, CBlockIndex * const pindexPrev, bool fCheckPOW, bool fCheckMerkleRoot)
{
    const CChainParams& chainparams = Params();
    AssertLockHeld(cs_main);
    assert(pindexPrev && pindexPrev == chainActive.Tip());
    if (fCheckpointsEnabled && !CheckIndexAgainstCheckpoint(pindexPrev, state, chainparams, block.GetHash()))
        return error("%s: CheckIndexAgainstCheckpoint(): %s", __func__, state.GetRejectReason().c_str());

    std::set<valtype> namesDummy;
    CCoinsViewCache viewNew(pcoinsTip);
    CBlockIndex indexDummy(block);
    indexDummy.pprev = pindexPrev;
    indexDummy.nHeight = pindexPrev->nHeight + 1;

    // NOTE: CheckBlockHeader is called by CheckBlock
    if (!ContextualCheckBlockHeader(block, state, pindexPrev))
        return false;
    if (!CheckBlock(block, state, fCheckPOW, fCheckMerkleRoot))
        return false;
    if (!ContextualCheckBlock(block, state, pindexPrev))
        return false;
    if (!ConnectBlock(block, state, &indexDummy, viewNew, namesDummy, true))
        return false;
    assert(state.IsValid());

    return true;
}

/**
 * BLOCK PRUNING CODE
 */

/* Calculate the amount of disk space the block & undo files currently use */
uint64_t CalculateCurrentUsage()
{
    uint64_t retval = 0;
    BOOST_FOREACH(const CBlockFileInfo &file, vinfoBlockFile) {
        retval += file.nSize + file.nUndoSize;
    }
    return retval;
}

/* Prune a block file (modify associated database entries)*/
void PruneOneBlockFile(const int fileNumber)
{
    for (BlockMap::iterator it = mapBlockIndex.begin(); it != mapBlockIndex.end(); ++it) {
        CBlockIndex* pindex = it->second;
        if (pindex->nFile == fileNumber) {
            pindex->nStatus &= ~BLOCK_HAVE_DATA;
            pindex->nStatus &= ~BLOCK_HAVE_UNDO;
            pindex->nFile = 0;
            pindex->nDataPos = 0;
            pindex->nUndoPos = 0;
            setDirtyBlockIndex.insert(pindex);

            // Prune from mapBlocksUnlinked -- any block we prune would have
            // to be downloaded again in order to consider its chain, at which
            // point it would be considered as a candidate for
            // mapBlocksUnlinked or setBlockIndexCandidates.
            std::pair<std::multimap<CBlockIndex*, CBlockIndex*>::iterator, std::multimap<CBlockIndex*, CBlockIndex*>::iterator> range = mapBlocksUnlinked.equal_range(pindex->pprev);
            while (range.first != range.second) {
                std::multimap<CBlockIndex *, CBlockIndex *>::iterator it = range.first;
                range.first++;
                if (it->second == pindex) {
                    mapBlocksUnlinked.erase(it);
                }
            }
        }
    }

    vinfoBlockFile[fileNumber].SetNull();
    setDirtyFileInfo.insert(fileNumber);
}


void UnlinkPrunedFiles(std::set<int>& setFilesToPrune)
{
    for (set<int>::iterator it = setFilesToPrune.begin(); it != setFilesToPrune.end(); ++it) {
        CDiskBlockPos pos(*it, 0);
        boost::filesystem::remove(GetBlockPosFilename(pos, "blk"));
        boost::filesystem::remove(GetBlockPosFilename(pos, "rev"));
        LogPrintf("Prune: %s deleted blk/rev (%05u)\n", __func__, *it);
    }
}

/* Calculate the block/rev files that should be deleted to remain under target*/
void FindFilesToPrune(std::set<int>& setFilesToPrune)
{
    LOCK2(cs_main, cs_LastBlockFile);
    if (chainActive.Tip() == NULL || nPruneTarget == 0) {
        return;
    }
    if (chainActive.Tip()->nHeight <= Params().PruneAfterHeight()) {
        return;
    }

    unsigned int nLastBlockWeCanPrune = chainActive.Tip()->nHeight - MIN_BLOCKS_TO_KEEP;
    uint64_t nCurrentUsage = CalculateCurrentUsage();
    // We don't check to prune until after we've allocated new space for files
    // So we should leave a buffer under our target to account for another allocation
    // before the next pruning.
    uint64_t nBuffer = BLOCKFILE_CHUNK_SIZE + UNDOFILE_CHUNK_SIZE;
    uint64_t nBytesToPrune;
    int count=0;

    if (nCurrentUsage + nBuffer >= nPruneTarget) {
        for (int fileNumber = 0; fileNumber < nLastBlockFile; fileNumber++) {
            nBytesToPrune = vinfoBlockFile[fileNumber].nSize + vinfoBlockFile[fileNumber].nUndoSize;

            if (vinfoBlockFile[fileNumber].nSize == 0)
                continue;

            if (nCurrentUsage + nBuffer < nPruneTarget)  // are we below our target?
                break;

            // don't prune files that could have a block within MIN_BLOCKS_TO_KEEP of the main chain's tip but keep scanning
            if (vinfoBlockFile[fileNumber].nHeightLast > nLastBlockWeCanPrune)
                continue;

            PruneOneBlockFile(fileNumber);
            // Queue up the files for removal
            setFilesToPrune.insert(fileNumber);
            nCurrentUsage -= nBytesToPrune;
            count++;
        }
    }

    LogPrint("prune", "Prune: target=%dMiB actual=%dMiB diff=%dMiB max_prune_height=%d removed %d blk/rev pairs\n",
           nPruneTarget/1024/1024, nCurrentUsage/1024/1024,
           ((int64_t)nPruneTarget - (int64_t)nCurrentUsage)/1024/1024,
           nLastBlockWeCanPrune, count);
}

bool CheckDiskSpace(uint64_t nAdditionalBytes)
{
    uint64_t nFreeBytesAvailable = boost::filesystem::space(GetDataDir()).available;

    // Check for nMinDiskSpace bytes (currently 50MB)
    if (nFreeBytesAvailable < nMinDiskSpace + nAdditionalBytes)
        return AbortNode("Disk space is low!", _("Error: Disk space is low!"));

    return true;
}

FILE* OpenDiskFile(const CDiskBlockPos &pos, const char *prefix, bool fReadOnly)
{
    if (pos.IsNull())
        return NULL;
    boost::filesystem::path path = GetBlockPosFilename(pos, prefix);
    boost::filesystem::create_directories(path.parent_path());
    FILE* file = fopen(path.string().c_str(), "rb+");
    if (!file && !fReadOnly)
        file = fopen(path.string().c_str(), "wb+");
    if (!file) {
        LogPrintf("Unable to open file %s\n", path.string());
        return NULL;
    }
    if (pos.nPos) {
        if (fseek(file, pos.nPos, SEEK_SET)) {
            LogPrintf("Unable to seek to position %u of %s\n", pos.nPos, path.string());
            fclose(file);
            return NULL;
        }
    }
    return file;
}

FILE* OpenBlockFile(const CDiskBlockPos &pos, bool fReadOnly) {
    return OpenDiskFile(pos, "blk", fReadOnly);
}

FILE* OpenUndoFile(const CDiskBlockPos &pos, bool fReadOnly) {
    return OpenDiskFile(pos, "rev", fReadOnly);
}

boost::filesystem::path GetBlockPosFilename(const CDiskBlockPos &pos, const char *prefix)
{
    return GetDataDir() / "blocks" / strprintf("%s%05u.dat", prefix, pos.nFile);
}

CBlockIndex * InsertBlockIndex(uint256 hash)
{
    if (hash.IsNull())
        return NULL;

    // Return existing
    BlockMap::iterator mi = mapBlockIndex.find(hash);
    if (mi != mapBlockIndex.end())
        return (*mi).second;

    // Create new
    CBlockIndex* pindexNew = new CBlockIndex();
    if (!pindexNew)
        throw runtime_error("LoadBlockIndex(): new CBlockIndex failed");
    mi = mapBlockIndex.insert(make_pair(hash, pindexNew)).first;
    pindexNew->phashBlock = &((*mi).first);

    return pindexNew;
}

bool static LoadBlockIndexDB()
{
    const CChainParams& chainparams = Params();
    if (!pblocktree->LoadBlockIndexGuts())
        return false;

    boost::this_thread::interruption_point();

    // Calculate nChainWork
    vector<pair<int, CBlockIndex*> > vSortedByHeight;
    vSortedByHeight.reserve(mapBlockIndex.size());
    BOOST_FOREACH(const PAIRTYPE(uint256, CBlockIndex*)& item, mapBlockIndex)
    {
        CBlockIndex* pindex = item.second;
        vSortedByHeight.push_back(make_pair(pindex->nHeight, pindex));
    }
    sort(vSortedByHeight.begin(), vSortedByHeight.end());
    BOOST_FOREACH(const PAIRTYPE(int, CBlockIndex*)& item, vSortedByHeight)
    {
        CBlockIndex* pindex = item.second;
        pindex->nChainWork = (pindex->pprev ? pindex->pprev->nChainWork : 0) + GetBlockProof(*pindex);
        // We can link the chain of blocks for which we've received transactions at some point.
        // Pruned nodes may have deleted the block.
        if (pindex->nTx > 0) {
            if (pindex->pprev) {
                if (pindex->pprev->nChainTx) {
                    pindex->nChainTx = pindex->pprev->nChainTx + pindex->nTx;
                } else {
                    pindex->nChainTx = 0;
                    mapBlocksUnlinked.insert(std::make_pair(pindex->pprev, pindex));
                }
            } else {
                pindex->nChainTx = pindex->nTx;
            }
        }
        if (pindex->IsValid(BLOCK_VALID_TRANSACTIONS) && (pindex->nChainTx || pindex->pprev == NULL))
            setBlockIndexCandidates.insert(pindex);
        if (pindex->nStatus & BLOCK_FAILED_MASK && (!pindexBestInvalid || pindex->nChainWork > pindexBestInvalid->nChainWork))
            pindexBestInvalid = pindex;
        if (pindex->pprev)
            pindex->BuildSkip();
        if (pindex->IsValid(BLOCK_VALID_TREE) && (pindexBestHeader == NULL || CBlockIndexWorkComparator()(pindexBestHeader, pindex)))
            pindexBestHeader = pindex;
    }

    // Load block file info
    pblocktree->ReadLastBlockFile(nLastBlockFile);
    vinfoBlockFile.resize(nLastBlockFile + 1);
    LogPrintf("%s: last block file = %i\n", __func__, nLastBlockFile);
    for (int nFile = 0; nFile <= nLastBlockFile; nFile++) {
        pblocktree->ReadBlockFileInfo(nFile, vinfoBlockFile[nFile]);
    }
    LogPrintf("%s: last block file info: %s\n", __func__, vinfoBlockFile[nLastBlockFile].ToString());
    for (int nFile = nLastBlockFile + 1; true; nFile++) {
        CBlockFileInfo info;
        if (pblocktree->ReadBlockFileInfo(nFile, info)) {
            vinfoBlockFile.push_back(info);
        } else {
            break;
        }
    }

    // Check presence of blk files
    LogPrintf("Checking all blk files are present...\n");
    set<int> setBlkDataFiles;
    BOOST_FOREACH(const PAIRTYPE(uint256, CBlockIndex*)& item, mapBlockIndex)
    {
        CBlockIndex* pindex = item.second;
        if (pindex->nStatus & BLOCK_HAVE_DATA) {
            setBlkDataFiles.insert(pindex->nFile);
        }
    }
    for (std::set<int>::iterator it = setBlkDataFiles.begin(); it != setBlkDataFiles.end(); it++)
    {
        CDiskBlockPos pos(*it, 0);
        if (CAutoFile(OpenBlockFile(pos, true), SER_DISK, CLIENT_VERSION).IsNull()) {
            return false;
        }
    }

    // Check whether we have ever pruned block & undo files
    pblocktree->ReadFlag("prunedblockfiles", fHavePruned);
    if (fHavePruned)
        LogPrintf("LoadBlockIndexDB(): Block files have previously been pruned\n");

    // Check whether we need to continue reindexing
    bool fReindexing = false;
    pblocktree->ReadReindexing(fReindexing);
    fReindex |= fReindexing;

    // Check whether we have a transaction index
    pblocktree->ReadFlag("txindex", fTxIndex);
    LogPrintf("%s: transaction index %s\n", __func__, fTxIndex ? "enabled" : "disabled");

    // Check whether we have the name history
    pblocktree->ReadFlag("namehistory", fNameHistory);
    LogPrintf("LoadBlockIndexDB(): name history %s\n", fNameHistory ? "enabled" : "disabled");

    // Load pointer to end of best chain
    BlockMap::iterator it = mapBlockIndex.find(pcoinsTip->GetBestBlock());
    if (it == mapBlockIndex.end())
        return true;
    chainActive.SetTip(it->second);

    PruneBlockIndexCandidates();

    LogPrintf("%s: hashBestChain=%s height=%d date=%s progress=%f\n", __func__,
        chainActive.Tip()->GetBlockHash().ToString(), chainActive.Height(),
        DateTimeStrFormat("%Y-%m-%d %H:%M:%S", chainActive.Tip()->GetBlockTime()),
        Checkpoints::GuessVerificationProgress(chainparams.Checkpoints(), chainActive.Tip()));

    return true;
}

CVerifyDB::CVerifyDB()
{
    uiInterface.ShowProgress(_("Verifying blocks..."), 0);
}

CVerifyDB::~CVerifyDB()
{
    uiInterface.ShowProgress("", 100);
}

bool CVerifyDB::VerifyDB(CCoinsView *coinsview, int nCheckLevel, int nCheckDepth)
{
    LOCK(cs_main);
    if (chainActive.Tip() == NULL || chainActive.Tip()->pprev == NULL)
        return true;

    // Verify blocks in the best chain
    if (nCheckDepth <= 0)
        nCheckDepth = 1000000000; // suffices until the year 19000
    if (nCheckDepth > chainActive.Height())
        nCheckDepth = chainActive.Height();
    nCheckLevel = std::max(0, std::min(4, nCheckLevel));
    LogPrintf("Verifying last %i blocks at level %i\n", nCheckDepth, nCheckLevel);
    CCoinsViewCache coins(coinsview);
    std::set<valtype> dummyNames;
    CBlockIndex* pindexState = chainActive.Tip();
    CBlockIndex* pindexFailure = NULL;
    int nGoodTransactions = 0;
    CValidationState state;
    for (CBlockIndex* pindex = chainActive.Tip(); pindex && pindex->pprev; pindex = pindex->pprev)
    {
        boost::this_thread::interruption_point();
        uiInterface.ShowProgress(_("Verifying blocks..."), std::max(1, std::min(99, (int)(((double)(chainActive.Height() - pindex->nHeight)) / (double)nCheckDepth * (nCheckLevel >= 4 ? 50 : 100)))));
        if (pindex->nHeight < chainActive.Height()-nCheckDepth)
            break;
        CBlock block;
        // check level 0: read from disk
        if (!ReadBlockFromDisk(block, pindex))
            return error("VerifyDB(): *** ReadBlockFromDisk failed at %d, hash=%s", pindex->nHeight, pindex->GetBlockHash().ToString());
        // check level 1: verify block validity
        if (nCheckLevel >= 1 && !CheckBlock(block, state))
            return error("VerifyDB(): *** found bad block at %d, hash=%s\n", pindex->nHeight, pindex->GetBlockHash().ToString());
        // check level 2: verify undo validity
        if (nCheckLevel >= 2 && pindex) {
            CBlockUndo undo;
            CDiskBlockPos pos = pindex->GetUndoPos();
            if (!pos.IsNull()) {
                if (!UndoReadFromDisk(undo, pos, pindex->pprev->GetBlockHash()))
                    return error("VerifyDB(): *** found bad undo data at %d, hash=%s\n", pindex->nHeight, pindex->GetBlockHash().ToString());
            }
        }
        // check level 3: check for inconsistencies during memory-only disconnect of tip blocks
        if (nCheckLevel >= 3 && pindex == pindexState && (coins.DynamicMemoryUsage() + pcoinsTip->DynamicMemoryUsage()) <= nCoinCacheUsage) {
            bool fClean = true;
            if (!DisconnectBlock(block, state, pindex, coins, dummyNames, &fClean))
                return error("VerifyDB(): *** irrecoverable inconsistency in block data at %d, hash=%s", pindex->nHeight, pindex->GetBlockHash().ToString());
            pindexState = pindex->pprev;
            if (!fClean) {
                nGoodTransactions = 0;
                pindexFailure = pindex;
            } else
                nGoodTransactions += block.vtx.size();
        }
        if (ShutdownRequested())
            return true;
    }
    if (pindexFailure)
        return error("VerifyDB(): *** coin database inconsistencies found (last %i blocks, %i good transactions before that)\n", chainActive.Height() - pindexFailure->nHeight + 1, nGoodTransactions);

    // check level 4: try reconnecting blocks
    if (nCheckLevel >= 4) {
        CBlockIndex *pindex = pindexState;
        while (pindex != chainActive.Tip()) {
            boost::this_thread::interruption_point();
            uiInterface.ShowProgress(_("Verifying blocks..."), std::max(1, std::min(99, 100 - (int)(((double)(chainActive.Height() - pindex->nHeight)) / (double)nCheckDepth * 50))));
            pindex = chainActive.Next(pindex);
            CBlock block;
            if (!ReadBlockFromDisk(block, pindex))
                return error("VerifyDB(): *** ReadBlockFromDisk failed at %d, hash=%s", pindex->nHeight, pindex->GetBlockHash().ToString());
            if (!ConnectBlock(block, state, pindex, coins, dummyNames))
                return error("VerifyDB(): *** found unconnectable block at %d, hash=%s", pindex->nHeight, pindex->GetBlockHash().ToString());
        }
    }

    LogPrintf("No coin database inconsistencies in last %i blocks (%i transactions)\n", chainActive.Height() - pindexState->nHeight, nGoodTransactions);

    return true;
}

void UnloadBlockIndex()
{
    LOCK(cs_main);
    setBlockIndexCandidates.clear();
    chainActive.SetTip(NULL);
    pindexBestInvalid = NULL;
    pindexBestHeader = NULL;
    mempool.clear();
    mapOrphanTransactions.clear();
    mapOrphanTransactionsByPrev.clear();
    nSyncStarted = 0;
    mapBlocksUnlinked.clear();
    vinfoBlockFile.clear();
    nLastBlockFile = 0;
    nBlockSequenceId = 1;
    mapBlockSource.clear();
    mapBlocksInFlight.clear();
    nQueuedValidatedHeaders = 0;
    nPreferredDownload = 0;
    setDirtyBlockIndex.clear();
    setDirtyFileInfo.clear();
    mapNodeState.clear();

    BOOST_FOREACH(BlockMap::value_type& entry, mapBlockIndex) {
        delete entry.second;
    }
    mapBlockIndex.clear();
    fHavePruned = false;
}

bool LoadBlockIndex()
{
    // Load block index from databases
    if (!fReindex && !LoadBlockIndexDB())
        return false;
    return true;
}


bool InitBlockIndex() {
    const CChainParams& chainparams = Params();
    LOCK(cs_main);
    // Check whether we're already initialized
    if (chainActive.Genesis() != NULL)
        return true;

    // Use the provided setting for -txindex in the new database
    fTxIndex = GetBoolArg("-txindex", false);
    pblocktree->WriteFlag("txindex", fTxIndex);
    fNameHistory = GetBoolArg("-namehistory", false);
    pblocktree->WriteFlag("namehistory", fNameHistory);
    LogPrintf("Initializing databases...\n");

    // Only add the genesis block if not reindexing (in which case we reuse the one already on disk)
    if (!fReindex) {
        try {
            CBlock &block = const_cast<CBlock&>(Params().GenesisBlock());
            // Start new block file
            unsigned int nBlockSize = ::GetSerializeSize(block, SER_DISK, CLIENT_VERSION);
            CDiskBlockPos blockPos;
            CValidationState state;
            if (!FindBlockPos(state, blockPos, nBlockSize+8, 0, block.GetBlockTime()))
                return error("LoadBlockIndex(): FindBlockPos failed");
            if (!WriteBlockToDisk(block, blockPos, chainparams.MessageStart()))
                return error("LoadBlockIndex(): writing genesis block to disk failed");
            CBlockIndex *pindex = AddToBlockIndex(block);
            if (!ReceivedBlockTransactions(block, state, pindex, blockPos))
                return error("LoadBlockIndex(): genesis block not accepted");
            if (!ActivateBestChain(state, &block))
                return error("LoadBlockIndex(): genesis block cannot be activated");
            // Force a chainstate write so that when we VerifyDB in a moment, it doesn't check stale data
            return FlushStateToDisk(state, FLUSH_STATE_ALWAYS);
        } catch (const std::runtime_error& e) {
            return error("LoadBlockIndex(): failed to initialize block database: %s", e.what());
        }
    }

    return true;
}



bool LoadExternalBlockFile(FILE* fileIn, CDiskBlockPos *dbp)
{
    const CChainParams& chainparams = Params();
    // Map of disk positions for blocks with unknown parent (only used for reindex)
    static std::multimap<uint256, CDiskBlockPos> mapBlocksUnknownParent;
    int64_t nStart = GetTimeMillis();

    int nLoaded = 0;
    try {
        // This takes over fileIn and calls fclose() on it in the CBufferedFile destructor
        CBufferedFile blkdat(fileIn, 2*MAX_BLOCK_SIZE, MAX_BLOCK_SIZE+8, SER_DISK, CLIENT_VERSION);
        uint64_t nRewind = blkdat.GetPos();
        while (!blkdat.eof()) {
            boost::this_thread::interruption_point();

            blkdat.SetPos(nRewind);
            nRewind++; // start one byte further next time, in case of failure
            blkdat.SetLimit(); // remove former limit
            unsigned int nSize = 0;
            try {
                // locate a header
                unsigned char buf[MESSAGE_START_SIZE];
                blkdat.FindByte(Params().MessageStart()[0]);
                nRewind = blkdat.GetPos()+1;
                blkdat >> FLATDATA(buf);
                if (memcmp(buf, Params().MessageStart(), MESSAGE_START_SIZE))
                    continue;
                // read size
                blkdat >> nSize;
                if (nSize < 80 || nSize > MAX_BLOCK_SIZE)
                    continue;
            } catch (const std::exception&) {
                // no valid block header found; don't complain
                break;
            }
            try {
                // read block
                uint64_t nBlockPos = blkdat.GetPos();
                if (dbp)
                    dbp->nPos = nBlockPos;
                blkdat.SetLimit(nBlockPos + nSize);
                blkdat.SetPos(nBlockPos);
                CBlock block;
                blkdat >> block;
                nRewind = blkdat.GetPos();

                // detect out of order blocks, and store them for later
                uint256 hash = block.GetHash();
                if (hash != chainparams.GetConsensus().hashGenesisBlock && mapBlockIndex.find(block.hashPrevBlock) == mapBlockIndex.end()) {
                    LogPrint("reindex", "%s: Out of order block %s, parent %s not known\n", __func__, hash.ToString(),
                            block.hashPrevBlock.ToString());
                    if (dbp)
                        mapBlocksUnknownParent.insert(std::make_pair(block.hashPrevBlock, *dbp));
                    continue;
                }

                // process in case the block isn't known yet
                if (mapBlockIndex.count(hash) == 0 || (mapBlockIndex[hash]->nStatus & BLOCK_HAVE_DATA) == 0) {
                    CValidationState state;
                    if (ProcessNewBlock(state, NULL, &block, true, dbp))
                        nLoaded++;
                    if (state.IsError())
                        break;
                } else if (hash != chainparams.GetConsensus().hashGenesisBlock && mapBlockIndex[hash]->nHeight % 1000 == 0) {
                    LogPrintf("Block Import: already had block %s at height %d\n", hash.ToString(), mapBlockIndex[hash]->nHeight);
                }

                // Recursively process earlier encountered successors of this block
                deque<uint256> queue;
                queue.push_back(hash);
                while (!queue.empty()) {
                    uint256 head = queue.front();
                    queue.pop_front();
                    std::pair<std::multimap<uint256, CDiskBlockPos>::iterator, std::multimap<uint256, CDiskBlockPos>::iterator> range = mapBlocksUnknownParent.equal_range(head);
                    while (range.first != range.second) {
                        std::multimap<uint256, CDiskBlockPos>::iterator it = range.first;
                        if (ReadBlockFromDisk(block, it->second))
                        {
                            LogPrintf("%s: Processing out of order child %s of %s\n", __func__, block.GetHash().ToString(),
                                    head.ToString());
                            CValidationState dummy;
                            if (ProcessNewBlock(dummy, NULL, &block, true, &it->second))
                            {
                                nLoaded++;
                                queue.push_back(block.GetHash());
                            }
                        }
                        range.first++;
                        mapBlocksUnknownParent.erase(it);
                    }
                }
            } catch (const std::exception& e) {
                LogPrintf("%s: Deserialize or I/O error - %s", __func__, e.what());
            }
        }
    } catch (const std::runtime_error& e) {
        AbortNode(std::string("System error: ") + e.what());
    }
    if (nLoaded > 0)
        LogPrintf("Loaded %i blocks from external file in %dms\n", nLoaded, GetTimeMillis() - nStart);
    return nLoaded > 0;
}

void static CheckBlockIndex()
{
    const Consensus::Params& consensusParams = Params().GetConsensus();
    if (!fCheckBlockIndex) {
        return;
    }

    LOCK(cs_main);

    // During a reindex, we read the genesis block and call CheckBlockIndex before ActivateBestChain,
    // so we have the genesis block in mapBlockIndex but no active chain.  (A few of the tests when
    // iterating the block tree require that chainActive has been initialized.)
    if (chainActive.Height() < 0) {
        assert(mapBlockIndex.size() <= 1);
        return;
    }

    // Build forward-pointing map of the entire block tree.
    std::multimap<CBlockIndex*,CBlockIndex*> forward;
    for (BlockMap::iterator it = mapBlockIndex.begin(); it != mapBlockIndex.end(); it++) {
        forward.insert(std::make_pair(it->second->pprev, it->second));
    }

    assert(forward.size() == mapBlockIndex.size());

    std::pair<std::multimap<CBlockIndex*,CBlockIndex*>::iterator,std::multimap<CBlockIndex*,CBlockIndex*>::iterator> rangeGenesis = forward.equal_range(NULL);
    CBlockIndex *pindex = rangeGenesis.first->second;
    rangeGenesis.first++;
    assert(rangeGenesis.first == rangeGenesis.second); // There is only one index entry with parent NULL.

    // Iterate over the entire block tree, using depth-first search.
    // Along the way, remember whether there are blocks on the path from genesis
    // block being explored which are the first to have certain properties.
    size_t nNodes = 0;
    int nHeight = 0;
    CBlockIndex* pindexFirstInvalid = NULL; // Oldest ancestor of pindex which is invalid.
    CBlockIndex* pindexFirstMissing = NULL; // Oldest ancestor of pindex which does not have BLOCK_HAVE_DATA.
    CBlockIndex* pindexFirstNeverProcessed = NULL; // Oldest ancestor of pindex for which nTx == 0.
    CBlockIndex* pindexFirstNotTreeValid = NULL; // Oldest ancestor of pindex which does not have BLOCK_VALID_TREE (regardless of being valid or not).
    CBlockIndex* pindexFirstNotTransactionsValid = NULL; // Oldest ancestor of pindex which does not have BLOCK_VALID_TRANSACTIONS (regardless of being valid or not).
    CBlockIndex* pindexFirstNotChainValid = NULL; // Oldest ancestor of pindex which does not have BLOCK_VALID_CHAIN (regardless of being valid or not).
    CBlockIndex* pindexFirstNotScriptsValid = NULL; // Oldest ancestor of pindex which does not have BLOCK_VALID_SCRIPTS (regardless of being valid or not).
    while (pindex != NULL) {
        nNodes++;
        if (pindexFirstInvalid == NULL && pindex->nStatus & BLOCK_FAILED_VALID) pindexFirstInvalid = pindex;
        if (pindexFirstMissing == NULL && !(pindex->nStatus & BLOCK_HAVE_DATA)) pindexFirstMissing = pindex;
        if (pindexFirstNeverProcessed == NULL && pindex->nTx == 0) pindexFirstNeverProcessed = pindex;
        if (pindex->pprev != NULL && pindexFirstNotTreeValid == NULL && (pindex->nStatus & BLOCK_VALID_MASK) < BLOCK_VALID_TREE) pindexFirstNotTreeValid = pindex;
        if (pindex->pprev != NULL && pindexFirstNotTransactionsValid == NULL && (pindex->nStatus & BLOCK_VALID_MASK) < BLOCK_VALID_TRANSACTIONS) pindexFirstNotTransactionsValid = pindex;
        if (pindex->pprev != NULL && pindexFirstNotChainValid == NULL && (pindex->nStatus & BLOCK_VALID_MASK) < BLOCK_VALID_CHAIN) pindexFirstNotChainValid = pindex;
        if (pindex->pprev != NULL && pindexFirstNotScriptsValid == NULL && (pindex->nStatus & BLOCK_VALID_MASK) < BLOCK_VALID_SCRIPTS) pindexFirstNotScriptsValid = pindex;

        // Begin: actual consistency checks.
        if (pindex->pprev == NULL) {
            // Genesis block checks.
            assert(pindex->GetBlockHash() == consensusParams.hashGenesisBlock); // Genesis block's hash must match.
            assert(pindex == chainActive.Genesis()); // The current active chain's genesis block must be this block.
        }
        if (pindex->nChainTx == 0) assert(pindex->nSequenceId == 0);  // nSequenceId can't be set for blocks that aren't linked
        // VALID_TRANSACTIONS is equivalent to nTx > 0 for all nodes (whether or not pruning has occurred).
        // HAVE_DATA is only equivalent to nTx > 0 (or VALID_TRANSACTIONS) if no pruning has occurred.
        if (!fHavePruned) {
            // If we've never pruned, then HAVE_DATA should be equivalent to nTx > 0
            assert(!(pindex->nStatus & BLOCK_HAVE_DATA) == (pindex->nTx == 0));
            assert(pindexFirstMissing == pindexFirstNeverProcessed);
        } else {
            // If we have pruned, then we can only say that HAVE_DATA implies nTx > 0
            if (pindex->nStatus & BLOCK_HAVE_DATA) assert(pindex->nTx > 0);
        }
        if (pindex->nStatus & BLOCK_HAVE_UNDO) assert(pindex->nStatus & BLOCK_HAVE_DATA);
        assert(((pindex->nStatus & BLOCK_VALID_MASK) >= BLOCK_VALID_TRANSACTIONS) == (pindex->nTx > 0)); // This is pruning-independent.
        // All parents having had data (at some point) is equivalent to all parents being VALID_TRANSACTIONS, which is equivalent to nChainTx being set.
        assert((pindexFirstNeverProcessed != NULL) == (pindex->nChainTx == 0)); // nChainTx != 0 is used to signal that all parent blocks have been processed (but may have been pruned).
        assert((pindexFirstNotTransactionsValid != NULL) == (pindex->nChainTx == 0));
        assert(pindex->nHeight == nHeight); // nHeight must be consistent.
        assert(pindex->pprev == NULL || pindex->nChainWork >= pindex->pprev->nChainWork); // For every block except the genesis block, the chainwork must be larger than the parent's.
        assert(nHeight < 2 || (pindex->pskip && (pindex->pskip->nHeight < nHeight))); // The pskip pointer must point back for all but the first 2 blocks.
        assert(pindexFirstNotTreeValid == NULL); // All mapBlockIndex entries must at least be TREE valid
        if ((pindex->nStatus & BLOCK_VALID_MASK) >= BLOCK_VALID_TREE) assert(pindexFirstNotTreeValid == NULL); // TREE valid implies all parents are TREE valid
        if ((pindex->nStatus & BLOCK_VALID_MASK) >= BLOCK_VALID_CHAIN) assert(pindexFirstNotChainValid == NULL); // CHAIN valid implies all parents are CHAIN valid
        if ((pindex->nStatus & BLOCK_VALID_MASK) >= BLOCK_VALID_SCRIPTS) assert(pindexFirstNotScriptsValid == NULL); // SCRIPTS valid implies all parents are SCRIPTS valid
        if (pindexFirstInvalid == NULL) {
            // Checks for not-invalid blocks.
            assert((pindex->nStatus & BLOCK_FAILED_MASK) == 0); // The failed mask cannot be set for blocks without invalid parents.
        }
        if (!CBlockIndexWorkComparator()(pindex, chainActive.Tip()) && pindexFirstNeverProcessed == NULL) {
            if (pindexFirstInvalid == NULL) {
                // If this block sorts at least as good as the current tip and
                // is valid and we have all data for its parents, it must be in
                // setBlockIndexCandidates.  chainActive.Tip() must also be there
                // even if some data has been pruned.
                if (pindexFirstMissing == NULL || pindex == chainActive.Tip()) {
                    assert(setBlockIndexCandidates.count(pindex));
                }
                // If some parent is missing, then it could be that this block was in
                // setBlockIndexCandidates but had to be removed because of the missing data.
                // In this case it must be in mapBlocksUnlinked -- see test below.
            }
        } else { // If this block sorts worse than the current tip or some ancestor's block has never been seen, it cannot be in setBlockIndexCandidates.
            assert(setBlockIndexCandidates.count(pindex) == 0);
        }
        // Check whether this block is in mapBlocksUnlinked.
        std::pair<std::multimap<CBlockIndex*,CBlockIndex*>::iterator,std::multimap<CBlockIndex*,CBlockIndex*>::iterator> rangeUnlinked = mapBlocksUnlinked.equal_range(pindex->pprev);
        bool foundInUnlinked = false;
        while (rangeUnlinked.first != rangeUnlinked.second) {
            assert(rangeUnlinked.first->first == pindex->pprev);
            if (rangeUnlinked.first->second == pindex) {
                foundInUnlinked = true;
                break;
            }
            rangeUnlinked.first++;
        }
        if (pindex->pprev && (pindex->nStatus & BLOCK_HAVE_DATA) && pindexFirstNeverProcessed != NULL && pindexFirstInvalid == NULL) {
            // If this block has block data available, some parent was never received, and has no invalid parents, it must be in mapBlocksUnlinked.
            assert(foundInUnlinked);
        }
        if (!(pindex->nStatus & BLOCK_HAVE_DATA)) assert(!foundInUnlinked); // Can't be in mapBlocksUnlinked if we don't HAVE_DATA
        if (pindexFirstMissing == NULL) assert(!foundInUnlinked); // We aren't missing data for any parent -- cannot be in mapBlocksUnlinked.
        if (pindex->pprev && (pindex->nStatus & BLOCK_HAVE_DATA) && pindexFirstNeverProcessed == NULL && pindexFirstMissing != NULL) {
            // We HAVE_DATA for this block, have received data for all parents at some point, but we're currently missing data for some parent.
            assert(fHavePruned); // We must have pruned.
            // This block may have entered mapBlocksUnlinked if:
            //  - it has a descendant that at some point had more work than the
            //    tip, and
            //  - we tried switching to that descendant but were missing
            //    data for some intermediate block between chainActive and the
            //    tip.
            // So if this block is itself better than chainActive.Tip() and it wasn't in
            // setBlockIndexCandidates, then it must be in mapBlocksUnlinked.
            if (!CBlockIndexWorkComparator()(pindex, chainActive.Tip()) && setBlockIndexCandidates.count(pindex) == 0) {
                if (pindexFirstInvalid == NULL) {
                    assert(foundInUnlinked);
                }
            }
        }
        // assert(pindex->GetBlockHash() == pindex->GetBlockHeader().GetHash()); // Perhaps too slow
        // End: actual consistency checks.

        // Try descending into the first subnode.
        std::pair<std::multimap<CBlockIndex*,CBlockIndex*>::iterator,std::multimap<CBlockIndex*,CBlockIndex*>::iterator> range = forward.equal_range(pindex);
        if (range.first != range.second) {
            // A subnode was found.
            pindex = range.first->second;
            nHeight++;
            continue;
        }
        // This is a leaf node.
        // Move upwards until we reach a node of which we have not yet visited the last child.
        while (pindex) {
            // We are going to either move to a parent or a sibling of pindex.
            // If pindex was the first with a certain property, unset the corresponding variable.
            if (pindex == pindexFirstInvalid) pindexFirstInvalid = NULL;
            if (pindex == pindexFirstMissing) pindexFirstMissing = NULL;
            if (pindex == pindexFirstNeverProcessed) pindexFirstNeverProcessed = NULL;
            if (pindex == pindexFirstNotTreeValid) pindexFirstNotTreeValid = NULL;
            if (pindex == pindexFirstNotTransactionsValid) pindexFirstNotTransactionsValid = NULL;
            if (pindex == pindexFirstNotChainValid) pindexFirstNotChainValid = NULL;
            if (pindex == pindexFirstNotScriptsValid) pindexFirstNotScriptsValid = NULL;
            // Find our parent.
            CBlockIndex* pindexPar = pindex->pprev;
            // Find which child we just visited.
            std::pair<std::multimap<CBlockIndex*,CBlockIndex*>::iterator,std::multimap<CBlockIndex*,CBlockIndex*>::iterator> rangePar = forward.equal_range(pindexPar);
            while (rangePar.first->second != pindex) {
                assert(rangePar.first != rangePar.second); // Our parent must have at least the node we're coming from as child.
                rangePar.first++;
            }
            // Proceed to the next one.
            rangePar.first++;
            if (rangePar.first != rangePar.second) {
                // Move to the sibling.
                pindex = rangePar.first->second;
                break;
            } else {
                // Move up further.
                pindex = pindexPar;
                nHeight--;
                continue;
            }
        }
    }

    // Check that we actually traversed the entire map.
    assert(nNodes == forward.size());
}

//////////////////////////////////////////////////////////////////////////////
//
// CAlert
//

std::string GetWarnings(const std::string& strFor)
{
    int nPriority = 0;
    string strStatusBar;
    string strRPC;

    if (!CLIENT_VERSION_IS_RELEASE)
        strStatusBar = _("This is a pre-release test build - use at your own risk - do not use for mining or merchant applications");

    if (GetBoolArg("-testsafemode", false))
        strStatusBar = strRPC = "testsafemode enabled";

    // Misc warnings like out of disk space and clock is wrong
    if (strMiscWarning != "")
    {
        nPriority = 1000;
        strStatusBar = strMiscWarning;
    }

    if (fLargeWorkForkFound)
    {
        nPriority = 2000;
        strStatusBar = strRPC = _("Warning: The network does not appear to fully agree! Some miners appear to be experiencing issues.");
    }
    else if (fLargeWorkInvalidChainFound)
    {
        nPriority = 2000;
        strStatusBar = strRPC = _("Warning: We do not appear to fully agree with our peers! You may need to upgrade, or other nodes may need to upgrade.");
    }

    // Alerts
    {
        LOCK(cs_mapAlerts);
        BOOST_FOREACH(PAIRTYPE(const uint256, CAlert)& item, mapAlerts)
        {
            const CAlert& alert = item.second;
            if (alert.AppliesToMe() && alert.nPriority > nPriority)
            {
                nPriority = alert.nPriority;
                strStatusBar = alert.strStatusBar;
            }
        }
    }

    if (strFor == "statusbar")
        return strStatusBar;
    else if (strFor == "rpc")
        return strRPC;
    assert(!"GetWarnings(): invalid parameter");
    return "error";
}








//////////////////////////////////////////////////////////////////////////////
//
// Messages
//


bool static AlreadyHave(const CInv& inv)
{
    switch (inv.type)
    {
    case MSG_TX:
        {
            bool txInMap = false;
            txInMap = mempool.exists(inv.hash);
            return txInMap || mapOrphanTransactions.count(inv.hash) ||
                pcoinsTip->HaveCoins(inv.hash);
        }
    case MSG_BLOCK:
        return mapBlockIndex.count(inv.hash);
    }
    // Don't know what it is, just say we already got one
    return true;
}

void static ProcessGetData(CNode* pfrom)
{
    std::deque<CInv>::iterator it = pfrom->vRecvGetData.begin();

    vector<CInv> vNotFound;

    LOCK(cs_main);

    while (it != pfrom->vRecvGetData.end()) {
        // Don't bother if send buffer is too full to respond anyway
        if (pfrom->nSendSize >= SendBufferSize())
            break;

        const CInv &inv = *it;
        {
            boost::this_thread::interruption_point();
            it++;

            if (inv.type == MSG_BLOCK || inv.type == MSG_FILTERED_BLOCK)
            {
                bool send = false;
                BlockMap::iterator mi = mapBlockIndex.find(inv.hash);
                if (mi != mapBlockIndex.end())
                {
                    if (chainActive.Contains(mi->second)) {
                        send = true;
                    } else {
                        static const int nOneMonth = 30 * 24 * 60 * 60;
                        // To prevent fingerprinting attacks, only send blocks outside of the active
                        // chain if they are valid, and no more than a month older (both in time, and in
                        // best equivalent proof of work) than the best header chain we know about.
                        send = mi->second->IsValid(BLOCK_VALID_SCRIPTS) && (pindexBestHeader != NULL) &&
                            (pindexBestHeader->GetBlockTime() - mi->second->GetBlockTime() < nOneMonth) &&
                            (GetBlockProofEquivalentTime(*pindexBestHeader, *mi->second, *pindexBestHeader, Params().GetConsensus()) < nOneMonth);
                        if (!send) {
                            LogPrintf("%s: ignoring request from peer=%i for old block that isn't in the main chain\n", __func__, pfrom->GetId());
                        }
                    }
                }
                // Pruned nodes may have deleted the block, so check whether
                // it's available before trying to send.
                if (send && (mi->second->nStatus & BLOCK_HAVE_DATA))
                {
                    // Send block from disk
                    CBlock block;
                    if (!ReadBlockFromDisk(block, (*mi).second))
                        assert(!"cannot load block from disk");
                    if (inv.type == MSG_BLOCK)
                        pfrom->PushMessage("block", block);
                    else // MSG_FILTERED_BLOCK)
                    {
                        LOCK(pfrom->cs_filter);
                        if (pfrom->pfilter)
                        {
                            CMerkleBlock merkleBlock(block, *pfrom->pfilter);
                            pfrom->PushMessage("merkleblock", merkleBlock);
                            // CMerkleBlock just contains hashes, so also push any transactions in the block the client did not see
                            // This avoids hurting performance by pointlessly requiring a round-trip
                            // Note that there is currently no way for a node to request any single transactions we didn't send here -
                            // they must either disconnect and retry or request the full block.
                            // Thus, the protocol spec specified allows for us to provide duplicate txn here,
                            // however we MUST always provide at least what the remote peer needs
                            typedef std::pair<unsigned int, uint256> PairType;
                            BOOST_FOREACH(PairType& pair, merkleBlock.vMatchedTxn)
                                if (!pfrom->setInventoryKnown.count(CInv(MSG_TX, pair.second)))
                                    pfrom->PushMessage("tx", block.vtx[pair.first]);
                        }
                        // else
                            // no response
                    }

                    // Trigger the peer node to send a getblocks request for the next batch of inventory
                    if (inv.hash == pfrom->hashContinue)
                    {
                        // Bypass PushInventory, this must send even if redundant,
                        // and we want it right after the last block so they don't
                        // wait for other stuff first.
                        vector<CInv> vInv;
                        vInv.push_back(CInv(MSG_BLOCK, chainActive.Tip()->GetBlockHash()));
                        pfrom->PushMessage("inv", vInv);
                        pfrom->hashContinue.SetNull();
                    }
                }
            }
            else if (inv.IsKnownType())
            {
                // Send stream from relay memory
                bool pushed = false;
                {
                    LOCK(cs_mapRelay);
                    map<CInv, CDataStream>::iterator mi = mapRelay.find(inv);
                    if (mi != mapRelay.end()) {
                        pfrom->PushMessage(inv.GetCommand(), (*mi).second);
                        pushed = true;
                    }
                }
                if (!pushed && inv.type == MSG_TX) {
                    CTransaction tx;
                    if (mempool.lookup(inv.hash, tx)) {
                        CDataStream ss(SER_NETWORK, PROTOCOL_VERSION);
                        ss.reserve(1000);
                        ss << tx;
                        pfrom->PushMessage("tx", ss);
                        pushed = true;
                    }
                }
                if (!pushed) {
                    vNotFound.push_back(inv);
                }
            }

            // Track requests for our stuff.
            GetMainSignals().Inventory(inv.hash);

            if (inv.type == MSG_BLOCK || inv.type == MSG_FILTERED_BLOCK)
                break;
        }
    }

    pfrom->vRecvGetData.erase(pfrom->vRecvGetData.begin(), it);

    if (!vNotFound.empty()) {
        // Let the peer know that we didn't find what it asked for, so it doesn't
        // have to wait around forever. Currently only SPV clients actually care
        // about this message: it's needed when they are recursively walking the
        // dependencies of relevant unconfirmed transactions. SPV clients want to
        // do that because they want to know about (and store and rebroadcast and
        // risk analyze) the dependencies of transactions relevant to them, without
        // having to download the entire memory pool.
        pfrom->PushMessage("notfound", vNotFound);
    }
}

bool static ProcessMessage(CNode* pfrom, string strCommand, CDataStream& vRecv, int64_t nTimeReceived)
{
    const CChainParams& chainparams = Params();
    RandAddSeedPerfmon();
    LogPrint("net", "received: %s (%u bytes) peer=%d\n", SanitizeString(strCommand), vRecv.size(), pfrom->id);
    if (mapArgs.count("-dropmessagestest") && GetRand(atoi(mapArgs["-dropmessagestest"])) == 0)
    {
        LogPrintf("dropmessagestest DROPPING RECV MESSAGE\n");
        return true;
    }




    if (strCommand == "version")
    {
        // Each connection can only send one version message
        if (pfrom->nVersion != 0)
        {
            pfrom->PushMessage("reject", strCommand, REJECT_DUPLICATE, string("Duplicate version message"));
            Misbehaving(pfrom->GetId(), 1);
            return false;
        }

        int64_t nTime;
        CAddress addrMe;
        CAddress addrFrom;
        uint64_t nNonce = 1;
        vRecv >> pfrom->nVersion >> pfrom->nServices >> nTime >> addrMe;
        if (pfrom->nVersion < MIN_PEER_PROTO_VERSION)
        {
            // disconnect from peers older than this proto version
            LogPrintf("peer=%d using obsolete version %i; disconnecting\n", pfrom->id, pfrom->nVersion);
            pfrom->PushMessage("reject", strCommand, REJECT_OBSOLETE,
                               strprintf("Version must be %d or greater", MIN_PEER_PROTO_VERSION));
            pfrom->fDisconnect = true;
            return false;
        }

        if (pfrom->nVersion == 10300)
            pfrom->nVersion = 300;
        if (!vRecv.empty())
            vRecv >> addrFrom >> nNonce;
        if (!vRecv.empty()) {
            vRecv >> LIMITED_STRING(pfrom->strSubVer, 256);
            pfrom->cleanSubVer = SanitizeString(pfrom->strSubVer);
        }
        if (!vRecv.empty())
            vRecv >> pfrom->nStartingHeight;
        if (!vRecv.empty())
            vRecv >> pfrom->fRelayTxes; // set to true after we get the first filter* message
        else
            pfrom->fRelayTxes = true;

        // Disconnect if we connected to ourself
        if (nNonce == nLocalHostNonce && nNonce > 1)
        {
            LogPrintf("connected to self at %s, disconnecting\n", pfrom->addr.ToString());
            pfrom->fDisconnect = true;
            return true;
        }

        pfrom->addrLocal = addrMe;
        if (pfrom->fInbound && addrMe.IsRoutable())
        {
            SeenLocal(addrMe);
        }

        // Be shy and don't send version until we hear
        if (pfrom->fInbound)
            pfrom->PushVersion();

        pfrom->fClient = !(pfrom->nServices & NODE_NETWORK);

        // Potentially mark this peer as a preferred download peer.
        UpdatePreferredDownload(pfrom, State(pfrom->GetId()));

        // Change version
        pfrom->PushMessage("verack");
        pfrom->ssSend.SetVersion(min(pfrom->nVersion, PROTOCOL_VERSION));

        if (!pfrom->fInbound)
        {
            // Advertise our address
            if (fListen && !IsInitialBlockDownload())
            {
                CAddress addr = GetLocalAddress(&pfrom->addr);
                if (addr.IsRoutable())
                {
                    pfrom->PushAddress(addr);
                } else if (IsPeerAddrLocalGood(pfrom)) {
                    addr.SetIP(pfrom->addrLocal);
                    pfrom->PushAddress(addr);
                }
            }

            // Get recent addresses
            if (pfrom->fOneShot || pfrom->nVersion >= CADDR_TIME_VERSION || addrman.size() < 1000)
            {
                pfrom->PushMessage("getaddr");
                pfrom->fGetAddr = true;
            }
            addrman.Good(pfrom->addr);
        } else {
            if (((CNetAddr)pfrom->addr) == (CNetAddr)addrFrom)
            {
                addrman.Add(addrFrom, addrFrom);
                addrman.Good(addrFrom);
            }
        }

        // Relay alerts
        {
            LOCK(cs_mapAlerts);
            BOOST_FOREACH(PAIRTYPE(const uint256, CAlert)& item, mapAlerts)
                item.second.RelayTo(pfrom);
        }

        pfrom->fSuccessfullyConnected = true;

        string remoteAddr;
        if (fLogIPs)
            remoteAddr = ", peeraddr=" + pfrom->addr.ToString();

        LogPrintf("receive version message: %s: version %d, blocks=%d, us=%s, peer=%d%s\n",
                  pfrom->cleanSubVer, pfrom->nVersion,
                  pfrom->nStartingHeight, addrMe.ToString(), pfrom->id,
                  remoteAddr);

        int64_t nTimeOffset = nTime - GetTime();
        pfrom->nTimeOffset = nTimeOffset;
        AddTimeData(pfrom->addr, nTimeOffset);
    }


    else if (pfrom->nVersion == 0)
    {
        // Must have a version message before anything else
        Misbehaving(pfrom->GetId(), 1);
        return false;
    }


    else if (strCommand == "verack")
    {
        pfrom->SetRecvVersion(min(pfrom->nVersion, PROTOCOL_VERSION));

        // Mark this node as currently connected, so we update its timestamp later.
        if (pfrom->fNetworkNode) {
            LOCK(cs_main);
            State(pfrom->GetId())->fCurrentlyConnected = true;
        }
    }


    else if (strCommand == "addr")
    {
        vector<CAddress> vAddr;
        vRecv >> vAddr;

        // Don't want addr from older versions unless seeding
        if (pfrom->nVersion < CADDR_TIME_VERSION && addrman.size() > 1000)
            return true;
        if (vAddr.size() > 1000)
        {
            Misbehaving(pfrom->GetId(), 20);
            return error("message addr size() = %u", vAddr.size());
        }

        // Store the new addresses
        vector<CAddress> vAddrOk;
        int64_t nNow = GetAdjustedTime();
        int64_t nSince = nNow - 10 * 60;
        BOOST_FOREACH(CAddress& addr, vAddr)
        {
            boost::this_thread::interruption_point();

            if (addr.nTime <= 100000000 || addr.nTime > nNow + 10 * 60)
                addr.nTime = nNow - 5 * 24 * 60 * 60;
            pfrom->AddAddressKnown(addr);
            bool fReachable = IsReachable(addr);
            if (addr.nTime > nSince && !pfrom->fGetAddr && vAddr.size() <= 10 && addr.IsRoutable())
            {
                // Relay to a limited number of other nodes
                {
                    LOCK(cs_vNodes);
                    // Use deterministic randomness to send to the same nodes for 24 hours
                    // at a time so the addrKnowns of the chosen nodes prevent repeats
                    static uint256 hashSalt;
                    if (hashSalt.IsNull())
                        hashSalt = GetRandHash();
                    uint64_t hashAddr = addr.GetHash();
                    uint256 hashRand = ArithToUint256(UintToArith256(hashSalt) ^ (hashAddr<<32) ^ ((GetTime()+hashAddr)/(24*60*60)));
                    hashRand = Hash(BEGIN(hashRand), END(hashRand));
                    multimap<uint256, CNode*> mapMix;
                    BOOST_FOREACH(CNode* pnode, vNodes)
                    {
                        if (pnode->nVersion < CADDR_TIME_VERSION)
                            continue;
                        unsigned int nPointer;
                        memcpy(&nPointer, &pnode, sizeof(nPointer));
                        uint256 hashKey = ArithToUint256(UintToArith256(hashRand) ^ nPointer);
                        hashKey = Hash(BEGIN(hashKey), END(hashKey));
                        mapMix.insert(make_pair(hashKey, pnode));
                    }
                    int nRelayNodes = fReachable ? 2 : 1; // limited relaying of addresses outside our network(s)
                    for (multimap<uint256, CNode*>::iterator mi = mapMix.begin(); mi != mapMix.end() && nRelayNodes-- > 0; ++mi)
                        ((*mi).second)->PushAddress(addr);
                }
            }
            // Do not store addresses outside our network
            if (fReachable)
                vAddrOk.push_back(addr);
        }
        addrman.Add(vAddrOk, pfrom->addr, 2 * 60 * 60);
        if (vAddr.size() < 1000)
            pfrom->fGetAddr = false;
        if (pfrom->fOneShot)
            pfrom->fDisconnect = true;
    }


    else if (strCommand == "inv")
    {
        vector<CInv> vInv;
        vRecv >> vInv;
        if (vInv.size() > MAX_INV_SZ)
        {
            Misbehaving(pfrom->GetId(), 20);
            return error("message inv size() = %u", vInv.size());
        }

        LOCK(cs_main);

        std::vector<CInv> vToFetch;

        for (unsigned int nInv = 0; nInv < vInv.size(); nInv++)
        {
            const CInv &inv = vInv[nInv];

            boost::this_thread::interruption_point();
            pfrom->AddInventoryKnown(inv);

            bool fAlreadyHave = AlreadyHave(inv);
            LogPrint("net", "got inv: %s  %s peer=%d\n", inv.ToString(), fAlreadyHave ? "have" : "new", pfrom->id);

            if (!fAlreadyHave && !fImporting && !fReindex && inv.type != MSG_BLOCK)
                pfrom->AskFor(inv);

            if (inv.type == MSG_BLOCK) {
                UpdateBlockAvailability(pfrom->GetId(), inv.hash);
                if (!fAlreadyHave && !fImporting && !fReindex && !mapBlocksInFlight.count(inv.hash)) {
                    // First request the headers preceding the announced block. In the normal fully-synced
                    // case where a new block is announced that succeeds the current tip (no reorganization),
                    // there are no such headers.
                    // Secondly, and only when we are close to being synced, we request the announced block directly,
                    // to avoid an extra round-trip. Note that we must *first* ask for the headers, so by the
                    // time the block arrives, the header chain leading up to it is already validated. Not
                    // doing this will result in the received block being rejected as an orphan in case it is
                    // not a direct successor.
                    pfrom->PushMessage("getheaders", chainActive.GetLocator(pindexBestHeader), inv.hash);
                    CNodeState *nodestate = State(pfrom->GetId());
                    if (chainActive.Tip()->GetBlockTime() > GetAdjustedTime() - chainparams.GetConsensus().nPowTargetSpacing * 20 &&
                        nodestate->nBlocksInFlight < MAX_BLOCKS_IN_TRANSIT_PER_PEER) {
                        vToFetch.push_back(inv);
                        // Mark block as in flight already, even though the actual "getdata" message only goes out
                        // later (within the same cs_main lock, though).
                        MarkBlockAsInFlight(pfrom->GetId(), inv.hash, chainparams.GetConsensus());
                    }
                    LogPrint("net", "getheaders (%d) %s to peer=%d\n", pindexBestHeader->nHeight, inv.hash.ToString(), pfrom->id);
                }
            }

            // Track requests for our stuff
            GetMainSignals().Inventory(inv.hash);

            if (pfrom->nSendSize > (SendBufferSize() * 2)) {
                Misbehaving(pfrom->GetId(), 50);
                return error("send buffer size() = %u", pfrom->nSendSize);
            }
        }

        if (!vToFetch.empty())
            pfrom->PushMessage("getdata", vToFetch);
    }


    else if (strCommand == "getdata")
    {
        vector<CInv> vInv;
        vRecv >> vInv;
        if (vInv.size() > MAX_INV_SZ)
        {
            Misbehaving(pfrom->GetId(), 20);
            return error("message getdata size() = %u", vInv.size());
        }

        if (fDebug || (vInv.size() != 1))
            LogPrint("net", "received getdata (%u invsz) peer=%d\n", vInv.size(), pfrom->id);

        if ((fDebug && vInv.size() > 0) || (vInv.size() == 1))
            LogPrint("net", "received getdata for: %s peer=%d\n", vInv[0].ToString(), pfrom->id);

        pfrom->vRecvGetData.insert(pfrom->vRecvGetData.end(), vInv.begin(), vInv.end());
        ProcessGetData(pfrom);
    }


    else if (strCommand == "getblocks")
    {
        CBlockLocator locator;
        uint256 hashStop;
        vRecv >> locator >> hashStop;

        LOCK(cs_main);

        // Find the last block the caller has in the main chain
        CBlockIndex* pindex = FindForkInGlobalIndex(chainActive, locator);

        // Send the rest of the chain
        if (pindex)
            pindex = chainActive.Next(pindex);
        int nLimit = 500;
        LogPrint("net", "getblocks %d to %s limit %d from peer=%d\n", (pindex ? pindex->nHeight : -1), hashStop.IsNull() ? "end" : hashStop.ToString(), nLimit, pfrom->id);
        for (; pindex; pindex = chainActive.Next(pindex))
        {
            if (pindex->GetBlockHash() == hashStop)
            {
                LogPrint("net", "  getblocks stopping at %d %s\n", pindex->nHeight, pindex->GetBlockHash().ToString());
                break;
            }
            pfrom->PushInventory(CInv(MSG_BLOCK, pindex->GetBlockHash()));
            if (--nLimit <= 0)
            {
                // When this block is requested, we'll send an inv that'll
                // trigger the peer to getblocks the next batch of inventory.
                LogPrint("net", "  getblocks stopping at limit %d %s\n", pindex->nHeight, pindex->GetBlockHash().ToString());
                pfrom->hashContinue = pindex->GetBlockHash();
                break;
            }
        }
    }


    else if (strCommand == "getheaders")
    {
        CBlockLocator locator;
        uint256 hashStop;
        vRecv >> locator >> hashStop;

        LOCK(cs_main);

        if (IsInitialBlockDownload())
            return true;

        CBlockIndex* pindex = NULL;
        if (locator.IsNull())
        {
            // If locator is null, return the hashStop block
            BlockMap::iterator mi = mapBlockIndex.find(hashStop);
            if (mi == mapBlockIndex.end())
                return true;
            pindex = (*mi).second;
        }
        else
        {
            // Find the last block the caller has in the main chain
            pindex = FindForkInGlobalIndex(chainActive, locator);
            if (pindex)
                pindex = chainActive.Next(pindex);
        }

        // we must use CBlocks, as CBlockHeaders won't include the 0x00 nTx count at the end
        vector<CBlock> vHeaders;
        int nLimit = MAX_HEADERS_RESULTS;
        LogPrint("net", "getheaders %d to %s from peer=%d\n", (pindex ? pindex->nHeight : -1), hashStop.ToString(), pfrom->id);
        for (; pindex; pindex = chainActive.Next(pindex))
        {
            vHeaders.push_back(pindex->GetBlockHeader());
            if (--nLimit <= 0 || pindex->GetBlockHash() == hashStop)
                break;
        }
        pfrom->PushMessage("headers", vHeaders);
    }


    else if (strCommand == "tx")
    {
        vector<uint256> vWorkQueue;
        vector<uint256> vEraseQueue;
        CTransaction tx;
        vRecv >> tx;

        CInv inv(MSG_TX, tx.GetHash());
        pfrom->AddInventoryKnown(inv);

        LOCK(cs_main);

        bool fMissingInputs = false;
        CValidationState state;

        mapAlreadyAskedFor.erase(inv);

        if (AcceptToMemoryPool(mempool, state, tx, true, &fMissingInputs))
        {
            mempool.check(pcoinsTip);
            RelayTransaction(tx);
            vWorkQueue.push_back(inv.hash);

            LogPrint("mempool", "AcceptToMemoryPool: peer=%d %s: accepted %s (poolsz %u)\n",
                pfrom->id, pfrom->cleanSubVer,
                tx.GetHash().ToString(),
                mempool.mapTx.size());

            // Recursively process any orphan transactions that depended on this one
            set<NodeId> setMisbehaving;
            for (unsigned int i = 0; i < vWorkQueue.size(); i++)
            {
                map<uint256, set<uint256> >::iterator itByPrev = mapOrphanTransactionsByPrev.find(vWorkQueue[i]);
                if (itByPrev == mapOrphanTransactionsByPrev.end())
                    continue;
                for (set<uint256>::iterator mi = itByPrev->second.begin();
                     mi != itByPrev->second.end();
                     ++mi)
                {
                    const uint256& orphanHash = *mi;
                    const CTransaction& orphanTx = mapOrphanTransactions[orphanHash].tx;
                    NodeId fromPeer = mapOrphanTransactions[orphanHash].fromPeer;
                    bool fMissingInputs2 = false;
                    // Use a dummy CValidationState so someone can't setup nodes to counter-DoS based on orphan
                    // resolution (that is, feeding people an invalid transaction based on LegitTxX in order to get
                    // anyone relaying LegitTxX banned)
                    CValidationState stateDummy;


                    if (setMisbehaving.count(fromPeer))
                        continue;
                    if (AcceptToMemoryPool(mempool, stateDummy, orphanTx, true, &fMissingInputs2))
                    {
                        LogPrint("mempool", "   accepted orphan tx %s\n", orphanHash.ToString());
                        RelayTransaction(orphanTx);
                        vWorkQueue.push_back(orphanHash);
                        vEraseQueue.push_back(orphanHash);
                    }
                    else if (!fMissingInputs2)
                    {
                        int nDos = 0;
                        if (stateDummy.IsInvalid(nDos) && nDos > 0)
                        {
                            // Punish peer that gave us an invalid orphan tx
                            Misbehaving(fromPeer, nDos);
                            setMisbehaving.insert(fromPeer);
                            LogPrint("mempool", "   invalid orphan tx %s\n", orphanHash.ToString());
                        }
                        // Has inputs but not accepted to mempool
                        // Probably non-standard or insufficient fee/priority
                        LogPrint("mempool", "   removed orphan tx %s\n", orphanHash.ToString());
                        vEraseQueue.push_back(orphanHash);
                    }
                    mempool.check(pcoinsTip);
                }
            }

            BOOST_FOREACH(uint256 hash, vEraseQueue)
                EraseOrphanTx(hash);
        }
        else if (fMissingInputs)
        {
            AddOrphanTx(tx, pfrom->GetId());

            // DoS prevention: do not allow mapOrphanTransactions to grow unbounded
            unsigned int nMaxOrphanTx = (unsigned int)std::max((int64_t)0, GetArg("-maxorphantx", DEFAULT_MAX_ORPHAN_TRANSACTIONS));
            unsigned int nEvicted = LimitOrphanTxSize(nMaxOrphanTx);
            if (nEvicted > 0)
                LogPrint("mempool", "mapOrphan overflow, removed %u tx\n", nEvicted);
        } else if (pfrom->fWhitelisted) {
            // Always relay transactions received from whitelisted peers, even
            // if they are already in the mempool (allowing the node to function
            // as a gateway for nodes hidden behind it).
            RelayTransaction(tx);
        }
        int nDoS = 0;
        if (state.IsInvalid(nDoS))
        {
            LogPrint("mempool", "%s from peer=%d %s was not accepted into the memory pool: %s\n", tx.GetHash().ToString(),
                pfrom->id, pfrom->cleanSubVer,
                state.GetRejectReason());
            pfrom->PushMessage("reject", strCommand, state.GetRejectCode(),
                               state.GetRejectReason().substr(0, MAX_REJECT_MESSAGE_LENGTH), inv.hash);
            if (nDoS > 0)
                Misbehaving(pfrom->GetId(), nDoS);
        }
    }


    else if (strCommand == "headers" && !fImporting && !fReindex) // Ignore headers received while importing
    {
        std::vector<CBlockHeader> headers;

        // Bypass the normal CBlock deserialization, as we don't want to risk deserializing 2000 full blocks.
        unsigned int nCount = ReadCompactSize(vRecv);
        if (nCount > MAX_HEADERS_RESULTS) {
            Misbehaving(pfrom->GetId(), 20);
            return error("headers message size = %u", nCount);
        }
        headers.resize(nCount);
        for (unsigned int n = 0; n < nCount; n++) {
            vRecv >> headers[n];
            ReadCompactSize(vRecv); // ignore tx count; assume it is 0.
        }

        LOCK(cs_main);

        if (nCount == 0) {
            // Nothing interesting. Stop asking this peers for more headers.
            return true;
        }

        CBlockIndex *pindexLast = NULL;
        BOOST_FOREACH(const CBlockHeader& header, headers) {
            CValidationState state;
            if (pindexLast != NULL && header.hashPrevBlock != pindexLast->GetBlockHash()) {
                Misbehaving(pfrom->GetId(), 20);
                return error("non-continuous headers sequence");
            }
            if (!AcceptBlockHeader(header, state, &pindexLast)) {
                int nDoS;
                if (state.IsInvalid(nDoS)) {
                    if (nDoS > 0)
                        Misbehaving(pfrom->GetId(), nDoS);
                    return error("invalid header received");
                }
            }
        }

        if (pindexLast)
            UpdateBlockAvailability(pfrom->GetId(), pindexLast->GetBlockHash());

        if (nCount == MAX_HEADERS_RESULTS && pindexLast) {
            // Headers message had its maximum size; the peer may have more headers.
            // TODO: optimize: if pindexLast is an ancestor of chainActive.Tip or pindexBestHeader, continue
            // from there instead.
            LogPrint("net", "more getheaders (%d) to end to peer=%d (startheight:%d)\n", pindexLast->nHeight, pfrom->id, pfrom->nStartingHeight);
            pfrom->PushMessage("getheaders", chainActive.GetLocator(pindexLast), uint256());
        }

        CheckBlockIndex();
    }

    else if (strCommand == "block" && !fImporting && !fReindex) // Ignore blocks received while importing
    {
        CBlock block;
        vRecv >> block;

        CInv inv(MSG_BLOCK, block.GetHash());
        LogPrint("net", "received block %s peer=%d\n", inv.hash.ToString(), pfrom->id);

        pfrom->AddInventoryKnown(inv);

        CValidationState state;
        // Process all blocks from whitelisted peers, even if not requested.
        ProcessNewBlock(state, pfrom, &block, pfrom->fWhitelisted, NULL);
        int nDoS;
        if (state.IsInvalid(nDoS)) {
            pfrom->PushMessage("reject", strCommand, state.GetRejectCode(),
                               state.GetRejectReason().substr(0, MAX_REJECT_MESSAGE_LENGTH), inv.hash);
            if (nDoS > 0) {
                LOCK(cs_main);
                Misbehaving(pfrom->GetId(), nDoS);
            }
        }

    }


    // This asymmetric behavior for inbound and outbound connections was introduced
    // to prevent a fingerprinting attack: an attacker can send specific fake addresses
    // to users' AddrMan and later request them by sending getaddr messages.
    // Making nodes which are behind NAT and can only make outgoing connections ignore
    // the getaddr message mitigates the attack.
    else if ((strCommand == "getaddr") && (pfrom->fInbound))
    {
        pfrom->vAddrToSend.clear();
        vector<CAddress> vAddr = addrman.GetAddr();
        BOOST_FOREACH(const CAddress &addr, vAddr)
            pfrom->PushAddress(addr);
    }


    else if (strCommand == "mempool")
    {
        LOCK2(cs_main, pfrom->cs_filter);

        std::vector<uint256> vtxid;
        mempool.queryHashes(vtxid);
        vector<CInv> vInv;
        BOOST_FOREACH(uint256& hash, vtxid) {
            CInv inv(MSG_TX, hash);
            CTransaction tx;
            bool fInMemPool = mempool.lookup(hash, tx);
            if (!fInMemPool) continue; // another thread removed since queryHashes, maybe...
            if ((pfrom->pfilter && pfrom->pfilter->IsRelevantAndUpdate(tx)) ||
               (!pfrom->pfilter))
                vInv.push_back(inv);
            if (vInv.size() == MAX_INV_SZ) {
                pfrom->PushMessage("inv", vInv);
                vInv.clear();
            }
        }
        if (vInv.size() > 0)
            pfrom->PushMessage("inv", vInv);
    }


    else if (strCommand == "ping")
    {
        if (pfrom->nVersion > BIP0031_VERSION)
        {
            uint64_t nonce = 0;
            vRecv >> nonce;
            // Echo the message back with the nonce. This allows for two useful features:
            //
            // 1) A remote node can quickly check if the connection is operational
            // 2) Remote nodes can measure the latency of the network thread. If this node
            //    is overloaded it won't respond to pings quickly and the remote node can
            //    avoid sending us more work, like chain download requests.
            //
            // The nonce stops the remote getting confused between different pings: without
            // it, if the remote node sends a ping once per second and this node takes 5
            // seconds to respond to each, the 5th ping the remote sends would appear to
            // return very quickly.
            pfrom->PushMessage("pong", nonce);
        }
    }


    else if (strCommand == "pong")
    {
        int64_t pingUsecEnd = nTimeReceived;
        uint64_t nonce = 0;
        size_t nAvail = vRecv.in_avail();
        bool bPingFinished = false;
        std::string sProblem;

        if (nAvail >= sizeof(nonce)) {
            vRecv >> nonce;

            // Only process pong message if there is an outstanding ping (old ping without nonce should never pong)
            if (pfrom->nPingNonceSent != 0) {
                if (nonce == pfrom->nPingNonceSent) {
                    // Matching pong received, this ping is no longer outstanding
                    bPingFinished = true;
                    int64_t pingUsecTime = pingUsecEnd - pfrom->nPingUsecStart;
                    if (pingUsecTime > 0) {
                        // Successful ping time measurement, replace previous
                        pfrom->nPingUsecTime = pingUsecTime;
                    } else {
                        // This should never happen
                        sProblem = "Timing mishap";
                    }
                } else {
                    // Nonce mismatches are normal when pings are overlapping
                    sProblem = "Nonce mismatch";
                    if (nonce == 0) {
                        // This is most likely a bug in another implementation somewhere; cancel this ping
                        bPingFinished = true;
                        sProblem = "Nonce zero";
                    }
                }
            } else {
                sProblem = "Unsolicited pong without ping";
            }
        } else {
            // This is most likely a bug in another implementation somewhere; cancel this ping
            bPingFinished = true;
            sProblem = "Short payload";
        }

        if (!(sProblem.empty())) {
            LogPrint("net", "pong peer=%d %s: %s, %x expected, %x received, %u bytes\n",
                pfrom->id,
                pfrom->cleanSubVer,
                sProblem,
                pfrom->nPingNonceSent,
                nonce,
                nAvail);
        }
        if (bPingFinished) {
            pfrom->nPingNonceSent = 0;
        }
    }


    else if (fAlerts && strCommand == "alert")
    {
        CAlert alert;
        vRecv >> alert;

        uint256 alertHash = alert.GetHash();
        if (pfrom->setKnown.count(alertHash) == 0)
        {
            if (alert.ProcessAlert(Params().AlertKey()))
            {
                // Relay
                pfrom->setKnown.insert(alertHash);
                {
                    LOCK(cs_vNodes);
                    BOOST_FOREACH(CNode* pnode, vNodes)
                        alert.RelayTo(pnode);
                }
            }
            else {
                // Small DoS penalty so peers that send us lots of
                // duplicate/expired/invalid-signature/whatever alerts
                // eventually get banned.
                // This isn't a Misbehaving(100) (immediate ban) because the
                // peer might be an older or different implementation with
                // a different signature key, etc.
                Misbehaving(pfrom->GetId(), 10);
            }
        }
    }


    else if (strCommand == "filterload")
    {
        CBloomFilter filter;
        vRecv >> filter;

        if (!filter.IsWithinSizeConstraints())
            // There is no excuse for sending a too-large filter
            Misbehaving(pfrom->GetId(), 100);
        else
        {
            LOCK(pfrom->cs_filter);
            delete pfrom->pfilter;
            pfrom->pfilter = new CBloomFilter(filter);
            pfrom->pfilter->UpdateEmptyFull();
        }
        pfrom->fRelayTxes = true;
    }


    else if (strCommand == "filteradd")
    {
        vector<unsigned char> vData;
        vRecv >> vData;

        // Nodes must NEVER send a data item > 520 bytes (the max size for a script data object,
        // and thus, the maximum size any matched object can have) in a filteradd message
        if (vData.size() > MAX_SCRIPT_ELEMENT_SIZE)
        {
            Misbehaving(pfrom->GetId(), 100);
        } else {
            LOCK(pfrom->cs_filter);
            if (pfrom->pfilter)
                pfrom->pfilter->insert(vData);
            else
                Misbehaving(pfrom->GetId(), 100);
        }
    }


    else if (strCommand == "filterclear")
    {
        LOCK(pfrom->cs_filter);
        delete pfrom->pfilter;
        pfrom->pfilter = new CBloomFilter();
        pfrom->fRelayTxes = true;
    }


    else if (strCommand == "reject")
    {
        if (fDebug) {
            try {
                string strMsg; unsigned char ccode; string strReason;
                vRecv >> LIMITED_STRING(strMsg, CMessageHeader::COMMAND_SIZE) >> ccode >> LIMITED_STRING(strReason, MAX_REJECT_MESSAGE_LENGTH);

                ostringstream ss;
                ss << strMsg << " code " << itostr(ccode) << ": " << strReason;

                if (strMsg == "block" || strMsg == "tx")
                {
                    uint256 hash;
                    vRecv >> hash;
                    ss << ": hash " << hash.ToString();
                }
                LogPrint("net", "Reject %s\n", SanitizeString(ss.str()));
            } catch (const std::ios_base::failure&) {
                // Avoid feedback loops by preventing reject messages from triggering a new reject message.
                LogPrint("net", "Unparseable reject message received\n");
            }
        }
    }

    else
    {
        // Ignore unknown commands for extensibility
        LogPrint("net", "Unknown command \"%s\" from peer=%d\n", SanitizeString(strCommand), pfrom->id);
    }



    return true;
}

// requires LOCK(cs_vRecvMsg)
bool ProcessMessages(CNode* pfrom)
{
    //if (fDebug)
    //    LogPrintf("%s(%u messages)\n", __func__, pfrom->vRecvMsg.size());

    //
    // Message format
    //  (4) message start
    //  (12) command
    //  (4) size
    //  (4) checksum
    //  (x) data
    //
    bool fOk = true;

    if (!pfrom->vRecvGetData.empty())
        ProcessGetData(pfrom);

    // this maintains the order of responses
    if (!pfrom->vRecvGetData.empty()) return fOk;

    std::deque<CNetMessage>::iterator it = pfrom->vRecvMsg.begin();
    while (!pfrom->fDisconnect && it != pfrom->vRecvMsg.end()) {
        // Don't bother if send buffer is too full to respond anyway
        if (pfrom->nSendSize >= SendBufferSize())
            break;

        // get next message
        CNetMessage& msg = *it;

        //if (fDebug)
        //    LogPrintf("%s(message %u msgsz, %u bytes, complete:%s)\n", __func__,
        //            msg.hdr.nMessageSize, msg.vRecv.size(),
        //            msg.complete() ? "Y" : "N");

        // end, if an incomplete message is found
        if (!msg.complete())
            break;

        // at this point, any failure means we can delete the current message
        it++;

        // Scan for message start
        if (memcmp(msg.hdr.pchMessageStart, Params().MessageStart(), MESSAGE_START_SIZE) != 0) {
            LogPrintf("PROCESSMESSAGE: INVALID MESSAGESTART %s peer=%d\n", SanitizeString(msg.hdr.GetCommand()), pfrom->id);
            fOk = false;
            break;
        }

        // Read header
        CMessageHeader& hdr = msg.hdr;
        if (!hdr.IsValid(Params().MessageStart()))
        {
            LogPrintf("PROCESSMESSAGE: ERRORS IN HEADER %s peer=%d\n", SanitizeString(hdr.GetCommand()), pfrom->id);
            continue;
        }
        string strCommand = hdr.GetCommand();

        // Message size
        unsigned int nMessageSize = hdr.nMessageSize;

        // Checksum
        CDataStream& vRecv = msg.vRecv;
        uint256 hash = Hash(vRecv.begin(), vRecv.begin() + nMessageSize);
        unsigned int nChecksum = ReadLE32((unsigned char*)&hash);
        if (nChecksum != hdr.nChecksum)
        {
            LogPrintf("%s(%s, %u bytes): CHECKSUM ERROR nChecksum=%08x hdr.nChecksum=%08x\n", __func__,
               SanitizeString(strCommand), nMessageSize, nChecksum, hdr.nChecksum);
            continue;
        }

        // Process message
        bool fRet = false;
        try
        {
            fRet = ProcessMessage(pfrom, strCommand, vRecv, msg.nTime);
            boost::this_thread::interruption_point();
        }
        catch (const std::ios_base::failure& e)
        {
            pfrom->PushMessage("reject", strCommand, REJECT_MALFORMED, string("error parsing message"));
            if (strstr(e.what(), "end of data"))
            {
                // Allow exceptions from under-length message on vRecv
                LogPrintf("%s(%s, %u bytes): Exception '%s' caught, normally caused by a message being shorter than its stated length\n", __func__, SanitizeString(strCommand), nMessageSize, e.what());
            }
            else if (strstr(e.what(), "size too large"))
            {
                // Allow exceptions from over-long size
                LogPrintf("%s(%s, %u bytes): Exception '%s' caught\n", __func__, SanitizeString(strCommand), nMessageSize, e.what());
            }
            else
            {
                PrintExceptionContinue(&e, "ProcessMessages()");
            }
        }
        catch (const boost::thread_interrupted&) {
            throw;
        }
        catch (const std::exception& e) {
            PrintExceptionContinue(&e, "ProcessMessages()");
        } catch (...) {
            PrintExceptionContinue(NULL, "ProcessMessages()");
        }

        if (!fRet)
            LogPrintf("%s(%s, %u bytes) FAILED peer=%d\n", __func__, SanitizeString(strCommand), nMessageSize, pfrom->id);

        break;
    }

    // In case the connection got shut down, its receive buffer was wiped
    if (!pfrom->fDisconnect)
        pfrom->vRecvMsg.erase(pfrom->vRecvMsg.begin(), it);

    return fOk;
}


bool SendMessages(CNode* pto, bool fSendTrickle)
{
    const Consensus::Params& consensusParams = Params().GetConsensus();
    {
        // Don't send anything until we get its version message
        if (pto->nVersion == 0)
            return true;

        //
        // Message: ping
        //
        bool pingSend = false;
        if (pto->fPingQueued) {
            // RPC ping request by user
            pingSend = true;
        }
        if (pto->nPingNonceSent == 0 && pto->nPingUsecStart + PING_INTERVAL * 1000000 < GetTimeMicros()) {
            // Ping automatically sent as a latency probe & keepalive.
            pingSend = true;
        }
        if (pingSend) {
            uint64_t nonce = 0;
            while (nonce == 0) {
                GetRandBytes((unsigned char*)&nonce, sizeof(nonce));
            }
            pto->fPingQueued = false;
            pto->nPingUsecStart = GetTimeMicros();
            if (pto->nVersion > BIP0031_VERSION) {
                pto->nPingNonceSent = nonce;
                pto->PushMessage("ping", nonce);
            } else {
                // Peer is too old to support ping command with nonce, pong will never arrive.
                pto->nPingNonceSent = 0;
                pto->PushMessage("ping");
            }
        }

        TRY_LOCK(cs_main, lockMain); // Acquire cs_main for IsInitialBlockDownload() and CNodeState()
        if (!lockMain)
            return true;

        // Address refresh broadcast
        static int64_t nLastRebroadcast;
        if (!IsInitialBlockDownload() && (GetTime() - nLastRebroadcast > 24 * 60 * 60))
        {
            LOCK(cs_vNodes);
            BOOST_FOREACH(CNode* pnode, vNodes)
            {
                // Periodically clear addrKnown to allow refresh broadcasts
                if (nLastRebroadcast)
                    pnode->addrKnown.clear();

                // Rebroadcast our address
                AdvertizeLocal(pnode);
            }
            if (!vNodes.empty())
                nLastRebroadcast = GetTime();
        }

        //
        // Message: addr
        //
        if (fSendTrickle)
        {
            vector<CAddress> vAddr;
            vAddr.reserve(pto->vAddrToSend.size());
            BOOST_FOREACH(const CAddress& addr, pto->vAddrToSend)
            {
                if (!pto->addrKnown.contains(addr.GetKey()))
                {
                    pto->addrKnown.insert(addr.GetKey());
                    vAddr.push_back(addr);
                    // receiver rejects addr messages larger than 1000
                    if (vAddr.size() >= 1000)
                    {
                        pto->PushMessage("addr", vAddr);
                        vAddr.clear();
                    }
                }
            }
            pto->vAddrToSend.clear();
            if (!vAddr.empty())
                pto->PushMessage("addr", vAddr);
        }

        CNodeState &state = *State(pto->GetId());
        if (state.fShouldBan) {
            if (pto->fWhitelisted)
                LogPrintf("Warning: not punishing whitelisted peer %s!\n", pto->addr.ToString());
            else {
                pto->fDisconnect = true;
                if (pto->addr.IsLocal())
                    LogPrintf("Warning: not banning local peer %s!\n", pto->addr.ToString());
                else
                {
                    CNode::Ban(pto->addr, BanReasonNodeMisbehaving);
                }
            }
            state.fShouldBan = false;
        }

        BOOST_FOREACH(const CBlockReject& reject, state.rejects)
            pto->PushMessage("reject", (string)"block", reject.chRejectCode, reject.strRejectReason, reject.hashBlock);
        state.rejects.clear();

        // Start block sync
        if (pindexBestHeader == NULL)
            pindexBestHeader = chainActive.Tip();
        bool fFetch = state.fPreferredDownload || (nPreferredDownload == 0 && !pto->fClient && !pto->fOneShot); // Download if this is a nice peer, or we have no nice peers and this one might do.
        if (!state.fSyncStarted && !pto->fClient && !fImporting && !fReindex) {
            // Only actively request headers from a single peer, unless we're close to today.
            if ((nSyncStarted == 0 && fFetch) || pindexBestHeader->GetBlockTime() > GetAdjustedTime() - 24 * 60 * 60) {
                state.fSyncStarted = true;
                nSyncStarted++;
                CBlockIndex *pindexStart = pindexBestHeader->pprev ? pindexBestHeader->pprev : pindexBestHeader;
                LogPrint("net", "initial getheaders (%d) to peer=%d (startheight:%d)\n", pindexStart->nHeight, pto->id, pto->nStartingHeight);
                pto->PushMessage("getheaders", chainActive.GetLocator(pindexStart), uint256());
            }
        }

        // Resend wallet transactions that haven't gotten in a block yet
        // Except during reindex, importing and IBD, when old wallet
        // transactions become unconfirmed and spams other nodes.
        if (!fReindex && !fImporting && !IsInitialBlockDownload())
        {
            GetMainSignals().Broadcast(nTimeBestReceived);
        }

        //
        // Message: inventory
        //
        vector<CInv> vInv;
        vector<CInv> vInvWait;
        {
            LOCK(pto->cs_inventory);
            vInv.reserve(pto->vInventoryToSend.size());
            vInvWait.reserve(pto->vInventoryToSend.size());
            BOOST_FOREACH(const CInv& inv, pto->vInventoryToSend)
            {
                if (pto->setInventoryKnown.count(inv))
                    continue;

                // trickle out tx inv to protect privacy
                if (inv.type == MSG_TX && !fSendTrickle)
                {
                    // 1/4 of tx invs blast to all immediately
                    static uint256 hashSalt;
                    if (hashSalt.IsNull())
                        hashSalt = GetRandHash();
                    uint256 hashRand = ArithToUint256(UintToArith256(inv.hash) ^ UintToArith256(hashSalt));
                    hashRand = Hash(BEGIN(hashRand), END(hashRand));
                    bool fTrickleWait = ((UintToArith256(hashRand) & 3) != 0);

                    if (fTrickleWait)
                    {
                        vInvWait.push_back(inv);
                        continue;
                    }
                }

                // returns true if wasn't already contained in the set
                if (pto->setInventoryKnown.insert(inv).second)
                {
                    vInv.push_back(inv);
                    if (vInv.size() >= 1000)
                    {
                        pto->PushMessage("inv", vInv);
                        vInv.clear();
                    }
                }
            }
            pto->vInventoryToSend = vInvWait;
        }
        if (!vInv.empty())
            pto->PushMessage("inv", vInv);

        // Detect whether we're stalling
        int64_t nNow = GetTimeMicros();
        if (!pto->fDisconnect && state.nStallingSince && state.nStallingSince < nNow - 1000000 * BLOCK_STALLING_TIMEOUT) {
            // Stalling only triggers when the block download window cannot move. During normal steady state,
            // the download window should be much larger than the to-be-downloaded set of blocks, so disconnection
            // should only happen during initial block download.
            LogPrintf("Peer=%d is stalling block download, disconnecting\n", pto->id);
            pto->fDisconnect = true;
        }
        // In case there is a block that has been in flight from this peer for (2 + 0.5 * N) times the block interval
        // (with N the number of validated blocks that were in flight at the time it was requested), disconnect due to
        // timeout. We compensate for in-flight blocks to prevent killing off peers due to our own downstream link
        // being saturated. We only count validated in-flight blocks so peers can't advertise non-existing block hashes
        // to unreasonably increase our timeout.
        // We also compare the block download timeout originally calculated against the time at which we'd disconnect
        // if we assumed the block were being requested now (ignoring blocks we've requested from this peer, since we're
        // only looking at this peer's oldest request).  This way a large queue in the past doesn't result in a
        // permanently large window for this block to be delivered (ie if the number of blocks in flight is decreasing
        // more quickly than once every 5 minutes, then we'll shorten the download window for this block).
        if (!pto->fDisconnect && state.vBlocksInFlight.size() > 0) {
            QueuedBlock &queuedBlock = state.vBlocksInFlight.front();
            int64_t nTimeoutIfRequestedNow = GetBlockTimeout(nNow, nQueuedValidatedHeaders - state.nBlocksInFlightValidHeaders, consensusParams);
            if (queuedBlock.nTimeDisconnect > nTimeoutIfRequestedNow) {
                LogPrint("net", "Reducing block download timeout for peer=%d block=%s, orig=%d new=%d\n", pto->id, queuedBlock.hash.ToString(), queuedBlock.nTimeDisconnect, nTimeoutIfRequestedNow);
                queuedBlock.nTimeDisconnect = nTimeoutIfRequestedNow;
            }
            if (queuedBlock.nTimeDisconnect < nNow) {
                LogPrintf("Timeout downloading block %s from peer=%d, disconnecting\n", queuedBlock.hash.ToString(), pto->id);
                pto->fDisconnect = true;
            }
        }

        //
        // Message: getdata (blocks)
        //
        vector<CInv> vGetData;
        if (!pto->fDisconnect && !pto->fClient && (fFetch || !IsInitialBlockDownload()) && state.nBlocksInFlight < MAX_BLOCKS_IN_TRANSIT_PER_PEER) {
            vector<CBlockIndex*> vToDownload;
            NodeId staller = -1;
            FindNextBlocksToDownload(pto->GetId(), MAX_BLOCKS_IN_TRANSIT_PER_PEER - state.nBlocksInFlight, vToDownload, staller);
            BOOST_FOREACH(CBlockIndex *pindex, vToDownload) {
                vGetData.push_back(CInv(MSG_BLOCK, pindex->GetBlockHash()));
                MarkBlockAsInFlight(pto->GetId(), pindex->GetBlockHash(), consensusParams, pindex);
                LogPrint("net", "Requesting block %s (%d) peer=%d\n", pindex->GetBlockHash().ToString(),
                    pindex->nHeight, pto->id);
            }
            if (state.nBlocksInFlight == 0 && staller != -1) {
                if (State(staller)->nStallingSince == 0) {
                    State(staller)->nStallingSince = nNow;
                    LogPrint("net", "Stall started peer=%d\n", staller);
                }
            }
        }

        //
        // Message: getdata (non-blocks)
        //
        while (!pto->fDisconnect && !pto->mapAskFor.empty() && (*pto->mapAskFor.begin()).first <= nNow)
        {
            const CInv& inv = (*pto->mapAskFor.begin()).second;
            if (!AlreadyHave(inv))
            {
                if (fDebug)
                    LogPrint("net", "Requesting %s peer=%d\n", inv.ToString(), pto->id);
                vGetData.push_back(inv);
                if (vGetData.size() >= 1000)
                {
                    pto->PushMessage("getdata", vGetData);
                    vGetData.clear();
                }
            }
            pto->mapAskFor.erase(pto->mapAskFor.begin());
        }
        if (!vGetData.empty())
            pto->PushMessage("getdata", vGetData);

    }
    return true;
}

 std::string CBlockFileInfo::ToString() const {
     return strprintf("CBlockFileInfo(blocks=%u, size=%u, heights=%u...%u, time=%s...%s)", nBlocks, nSize, nHeightFirst, nHeightLast, DateTimeStrFormat("%Y-%m-%d", nTimeFirst), DateTimeStrFormat("%Y-%m-%d", nTimeLast));
 }



class CMainCleanup
{
public:
    CMainCleanup() {}
    ~CMainCleanup() {
        // block headers
        BlockMap::iterator it1 = mapBlockIndex.begin();
        for (; it1 != mapBlockIndex.end(); it1++)
            delete (*it1).second;
        mapBlockIndex.clear();

        // orphan transactions
        mapOrphanTransactions.clear();
        mapOrphanTransactionsByPrev.clear();
    }
} instance_of_cmaincleanup;<|MERGE_RESOLUTION|>--- conflicted
+++ resolved
@@ -608,80 +608,6 @@
     return nEvicted;
 }
 
-<<<<<<< HEAD
-
-
-
-
-
-
-bool IsStandardTx(const CTransaction& tx, string& reason)
-{
-    if (!tx.IsNamecoin()
-        && (tx.nVersion > CTransaction::CURRENT_VERSION || tx.nVersion < 1)) {
-        reason = "version";
-        return false;
-    }
-
-    // Extremely large transactions with lots of inputs can cost the network
-    // almost as much to process as they cost the sender in fees, because
-    // computing signature hashes is O(ninputs*txsize). Limiting transactions
-    // to MAX_STANDARD_TX_SIZE mitigates CPU exhaustion attacks.
-    unsigned int sz = tx.GetSerializeSize(SER_NETWORK, CTransaction::CURRENT_VERSION);
-    if (sz >= MAX_STANDARD_TX_SIZE) {
-        reason = "tx-size";
-        return false;
-    }
-
-    BOOST_FOREACH(const CTxIn& txin, tx.vin)
-    {
-        // Biggest 'standard' txin is a 15-of-15 P2SH multisig with compressed
-        // keys. (remember the 520 byte limit on redeemScript size) That works
-        // out to a (15*(33+1))+3=513 byte redeemScript, 513+1+15*(73+1)+3=1627
-        // bytes of scriptSig, which we round off to 1650 bytes for some minor
-        // future-proofing. That's also enough to spend a 20-of-20
-        // CHECKMULTISIG scriptPubKey, though such a scriptPubKey is not
-        // considered standard)
-        if (txin.scriptSig.size() > 1650) {
-            reason = "scriptsig-size";
-            return false;
-        }
-        if (!txin.scriptSig.IsPushOnly()) {
-            reason = "scriptsig-not-pushonly";
-            return false;
-        }
-    }
-
-    unsigned int nDataOut = 0;
-    txnouttype whichType;
-    BOOST_FOREACH(const CTxOut& txout, tx.vout) {
-        if (!::IsStandard(txout.scriptPubKey, whichType)) {
-            reason = "scriptpubkey";
-            return false;
-        }
-
-        if (whichType == TX_NULL_DATA)
-            nDataOut++;
-        else if ((whichType == TX_MULTISIG) && (!fIsBareMultisigStd)) {
-            reason = "bare-multisig";
-            return false;
-        } else if (txout.IsDust(::minRelayTxFee)) {
-            reason = "dust";
-            return false;
-        }
-    }
-
-    // only one OP_RETURN txout is permitted
-    if (nDataOut > 1) {
-        reason = "multi-op-return";
-        return false;
-    }
-
-    return true;
-}
-
-=======
->>>>>>> 90230c1a
 bool IsFinalTx(const CTransaction &tx, int nBlockHeight, int64_t nBlockTime)
 {
     if (tx.nLockTime == 0)

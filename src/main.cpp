// Copyright (c) 2009-2010 Satoshi Nakamoto
// Copyright (c) 2009-2015 The Bitcoin Core developers
// Distributed under the MIT software license, see the accompanying
// file COPYING or http://www.opensource.org/licenses/mit-license.php.

#include "main.h"

#include "addrman.h"
#include "alert.h"
#include "arith_uint256.h"
#include "auxpow.h"
#include "chainparams.h"
#include "checkpoints.h"
#include "checkqueue.h"
#include "consensus/consensus.h"
#include "consensus/merkle.h"
#include "consensus/validation.h"
#include "hash.h"
#include "init.h"
#include "merkleblock.h"
#include "net.h"
#include "policy/policy.h"
#include "pow.h"
#include "primitives/block.h"
#include "primitives/transaction.h"
#include "script/script.h"
#include "script/sigcache.h"
#include "script/standard.h"
#include "tinyformat.h"
#include "txdb.h"
#include "txmempool.h"
#include "ui_interface.h"
#include "undo.h"
#include "util.h"
#include "utilmoneystr.h"
#include "utilstrencodings.h"
#include "validationinterface.h"

#include <sstream>

#include <boost/algorithm/string/replace.hpp>
#include <boost/filesystem.hpp>
#include <boost/filesystem/fstream.hpp>
#include <boost/math/distributions/poisson.hpp>
#include <boost/thread.hpp>

using namespace std;

#if defined(NDEBUG)
# error "Bitcoin cannot be compiled without assertions."
#endif

/**
 * Global state
 */

CCriticalSection cs_main;

BlockMap mapBlockIndex;
CChain chainActive;
CBlockIndex *pindexBestHeader = NULL;
int64_t nTimeBestReceived = 0;
CWaitableCriticalSection csBestBlock;
CConditionVariable cvBlockChange;
int nScriptCheckThreads = 0;
bool fImporting = false;
bool fReindex = false;
bool fTxIndex = false;
bool fHavePruned = false;
bool fPruneMode = false;
bool fIsBareMultisigStd = DEFAULT_PERMIT_BAREMULTISIG;
bool fRequireStandard = true;
unsigned int nBytesPerSigOp = DEFAULT_BYTES_PER_SIGOP;
bool fCheckBlockIndex = false;
bool fCheckpointsEnabled = DEFAULT_CHECKPOINTS_ENABLED;
size_t nCoinCacheUsage = 5000 * 300;
uint64_t nPruneTarget = 0;
bool fAlerts = DEFAULT_ALERTS;
int64_t nMaxTipAge = DEFAULT_MAX_TIP_AGE;
bool fEnableReplacement = DEFAULT_ENABLE_REPLACEMENT;

CFeeRate minRelayTxFee = CFeeRate(DEFAULT_MIN_RELAY_TX_FEE);
CAmount maxTxFee = DEFAULT_TRANSACTION_MAXFEE;

CTxMemPool mempool(::minRelayTxFee);

struct COrphanTx {
    CTransaction tx;
    NodeId fromPeer;
};
map<uint256, COrphanTx> mapOrphanTransactions GUARDED_BY(cs_main);
map<uint256, set<uint256> > mapOrphanTransactionsByPrev GUARDED_BY(cs_main);
void EraseOrphansFor(NodeId peer) EXCLUSIVE_LOCKS_REQUIRED(cs_main);

/**
 * Returns true if there are nRequired or more blocks of minVersion or above
 * in the last Consensus::Params::nMajorityWindow blocks, starting at pstart and going backwards.
 */
static bool IsSuperMajority(int minVersion, const CBlockIndex* pstart, unsigned nRequired, const Consensus::Params& consensusParams);
static void CheckBlockIndex(const Consensus::Params& consensusParams);

/** Constant stuff for coinbase transactions we create: */
CScript COINBASE_FLAGS;

const string strMessageMagic = "Bitcoin Signed Message:\n";

// Internal stuff
namespace {

    struct CBlockIndexWorkComparator
    {
        bool operator()(CBlockIndex *pa, CBlockIndex *pb) const {
            // First sort by most total work, ...
            if (pa->nChainWork > pb->nChainWork) return false;
            if (pa->nChainWork < pb->nChainWork) return true;

            // ... then by earliest time received, ...
            if (pa->nSequenceId < pb->nSequenceId) return false;
            if (pa->nSequenceId > pb->nSequenceId) return true;

            // Use pointer address as tie breaker (should only happen with blocks
            // loaded from disk, as those all have id 0).
            if (pa < pb) return false;
            if (pa > pb) return true;

            // Identical blocks.
            return false;
        }
    };

    CBlockIndex *pindexBestInvalid;

    /**
     * The set of all CBlockIndex entries with BLOCK_VALID_TRANSACTIONS (for itself and all ancestors) and
     * as good as our current tip or better. Entries may be failed, though, and pruning nodes may be
     * missing the data for the block.
     */
    set<CBlockIndex*, CBlockIndexWorkComparator> setBlockIndexCandidates;
    /** Number of nodes with fSyncStarted. */
    int nSyncStarted = 0;
    /** All pairs A->B, where A (or one of its ancestors) misses transactions, but B has transactions.
     * Pruned nodes may have entries where B is missing data.
     */
    multimap<CBlockIndex*, CBlockIndex*> mapBlocksUnlinked;

    CCriticalSection cs_LastBlockFile;
    std::vector<CBlockFileInfo> vinfoBlockFile;
    int nLastBlockFile = 0;
    /** Global flag to indicate we should check to see if there are
     *  block/undo files that should be deleted.  Set on startup
     *  or if we allocate more file space when we're in prune mode
     */
    bool fCheckForPruning = false;

    /**
     * Every received block is assigned a unique and increasing identifier, so we
     * know which one to give priority in case of a fork.
     */
    CCriticalSection cs_nBlockSequenceId;
    /** Blocks loaded from disk are assigned id 0, so start the counter at 1. */
    uint32_t nBlockSequenceId = 1;

    /**
     * Sources of received blocks, saved to be able to send them reject
     * messages or ban them when processing happens afterwards. Protected by
     * cs_main.
     */
    map<uint256, NodeId> mapBlockSource;

    /**
     * Filter for transactions that were recently rejected by
     * AcceptToMemoryPool. These are not rerequested until the chain tip
     * changes, at which point the entire filter is reset. Protected by
     * cs_main.
     *
     * Without this filter we'd be re-requesting txs from each of our peers,
     * increasing bandwidth consumption considerably. For instance, with 100
     * peers, half of which relay a tx we don't accept, that might be a 50x
     * bandwidth increase. A flooding attacker attempting to roll-over the
     * filter using minimum-sized, 60byte, transactions might manage to send
     * 1000/sec if we have fast peers, so we pick 120,000 to give our peers a
     * two minute window to send invs to us.
     *
     * Decreasing the false positive rate is fairly cheap, so we pick one in a
     * million to make it highly unlikely for users to have issues with this
     * filter.
     *
     * Memory used: 1.3 MB
     */
    boost::scoped_ptr<CRollingBloomFilter> recentRejects;
    uint256 hashRecentRejectsChainTip;

    /** Blocks that are in flight, and that are in the queue to be downloaded. Protected by cs_main. */
    struct QueuedBlock {
        uint256 hash;
        CBlockIndex *pindex;  //! Optional.
        int64_t nTime;  //! Time of "getdata" request in microseconds.
        bool fValidatedHeaders;  //! Whether this block has validated headers at the time of request.
        int64_t nTimeDisconnect; //! The timeout for this block request (for disconnecting a slow peer)
    };
    map<uint256, pair<NodeId, list<QueuedBlock>::iterator> > mapBlocksInFlight;

    /** Number of blocks in flight with validated headers. */
    int nQueuedValidatedHeaders = 0;

    /** Number of preferable block download peers. */
    int nPreferredDownload = 0;

    /** Dirty block index entries. */
    set<CBlockIndex*> setDirtyBlockIndex;

    /** Dirty block file entries. */
    set<int> setDirtyFileInfo;
} // anon namespace

//////////////////////////////////////////////////////////////////////////////
//
// Registration of network node signals.
//

namespace {

struct CBlockReject {
    unsigned char chRejectCode;
    string strRejectReason;
    uint256 hashBlock;
};

/**
 * Maintain validation-specific state about nodes, protected by cs_main, instead
 * by CNode's own locks. This simplifies asynchronous operation, where
 * processing of incoming data is done after the ProcessMessage call returns,
 * and we're no longer holding the node's locks.
 */
struct CNodeState {
    //! The peer's address
    CService address;
    //! Whether we have a fully established connection.
    bool fCurrentlyConnected;
    //! Accumulated misbehaviour score for this peer.
    int nMisbehavior;
    //! Whether this peer should be disconnected and banned (unless whitelisted).
    bool fShouldBan;
    //! String name of this peer (debugging/logging purposes).
    std::string name;
    //! List of asynchronously-determined block rejections to notify this peer about.
    std::vector<CBlockReject> rejects;
    //! The best known block we know this peer has announced.
    CBlockIndex *pindexBestKnownBlock;
    //! The hash of the last unknown block this peer has announced.
    uint256 hashLastUnknownBlock;
    //! The last full block we both have.
    CBlockIndex *pindexLastCommonBlock;
    //! The best header we have sent our peer.
    CBlockIndex *pindexBestHeaderSent;
    //! Whether we've started headers synchronization with this peer.
    bool fSyncStarted;
    //! Since when we're stalling block download progress (in microseconds), or 0.
    int64_t nStallingSince;
    list<QueuedBlock> vBlocksInFlight;
    int nBlocksInFlight;
    int nBlocksInFlightValidHeaders;
    //! Whether we consider this a preferred download peer.
    bool fPreferredDownload;
    //! Whether this peer wants invs or headers (when possible) for block announcements.
    bool fPreferHeaders;

    CNodeState() {
        fCurrentlyConnected = false;
        nMisbehavior = 0;
        fShouldBan = false;
        pindexBestKnownBlock = NULL;
        hashLastUnknownBlock.SetNull();
        pindexLastCommonBlock = NULL;
        pindexBestHeaderSent = NULL;
        fSyncStarted = false;
        nStallingSince = 0;
        nBlocksInFlight = 0;
        nBlocksInFlightValidHeaders = 0;
        fPreferredDownload = false;
        fPreferHeaders = false;
    }
};

/** Map maintaining per-node state. Requires cs_main. */
map<NodeId, CNodeState> mapNodeState;

// Requires cs_main.
CNodeState *State(NodeId pnode) {
    map<NodeId, CNodeState>::iterator it = mapNodeState.find(pnode);
    if (it == mapNodeState.end())
        return NULL;
    return &it->second;
}

int GetHeight()
{
    LOCK(cs_main);
    return chainActive.Height();
}

void UpdatePreferredDownload(CNode* node, CNodeState* state)
{
    nPreferredDownload -= state->fPreferredDownload;

    // Whether this node should be marked as a preferred download node.
    state->fPreferredDownload = (!node->fInbound || node->fWhitelisted) && !node->fOneShot && !node->fClient;

    nPreferredDownload += state->fPreferredDownload;
}

// Returns time at which to timeout block request (nTime in microseconds)
int64_t GetBlockTimeout(int64_t nTime, int nValidatedQueuedBefore, const Consensus::Params &consensusParams)
{
    return nTime + 500000 * consensusParams.nPowTargetSpacing * (4 + nValidatedQueuedBefore);
}

void InitializeNode(NodeId nodeid, const CNode *pnode) {
    LOCK(cs_main);
    CNodeState &state = mapNodeState.insert(std::make_pair(nodeid, CNodeState())).first->second;
    state.name = pnode->addrName;
    state.address = pnode->addr;
}

void FinalizeNode(NodeId nodeid) {
    LOCK(cs_main);
    CNodeState *state = State(nodeid);

    if (state->fSyncStarted)
        nSyncStarted--;

    if (state->nMisbehavior == 0 && state->fCurrentlyConnected) {
        AddressCurrentlyConnected(state->address);
    }

    BOOST_FOREACH(const QueuedBlock& entry, state->vBlocksInFlight) {
        nQueuedValidatedHeaders -= entry.fValidatedHeaders;
        mapBlocksInFlight.erase(entry.hash);
    }
    EraseOrphansFor(nodeid);
    nPreferredDownload -= state->fPreferredDownload;

    mapNodeState.erase(nodeid);
}

// Requires cs_main.
// Returns a bool indicating whether we requested this block.
bool MarkBlockAsReceived(const uint256& hash) {
    map<uint256, pair<NodeId, list<QueuedBlock>::iterator> >::iterator itInFlight = mapBlocksInFlight.find(hash);
    if (itInFlight != mapBlocksInFlight.end()) {
        CNodeState *state = State(itInFlight->second.first);
        nQueuedValidatedHeaders -= itInFlight->second.second->fValidatedHeaders;
        state->nBlocksInFlightValidHeaders -= itInFlight->second.second->fValidatedHeaders;
        state->vBlocksInFlight.erase(itInFlight->second.second);
        state->nBlocksInFlight--;
        state->nStallingSince = 0;
        mapBlocksInFlight.erase(itInFlight);
        return true;
    }
    return false;
}

// Requires cs_main.
void MarkBlockAsInFlight(NodeId nodeid, const uint256& hash, const Consensus::Params& consensusParams, CBlockIndex *pindex = NULL) {
    CNodeState *state = State(nodeid);
    assert(state != NULL);

    // Make sure it's not listed somewhere already.
    MarkBlockAsReceived(hash);

    int64_t nNow = GetTimeMicros();
    QueuedBlock newentry = {hash, pindex, nNow, pindex != NULL, GetBlockTimeout(nNow, nQueuedValidatedHeaders, consensusParams)};
    nQueuedValidatedHeaders += newentry.fValidatedHeaders;
    list<QueuedBlock>::iterator it = state->vBlocksInFlight.insert(state->vBlocksInFlight.end(), newentry);
    state->nBlocksInFlight++;
    state->nBlocksInFlightValidHeaders += newentry.fValidatedHeaders;
    mapBlocksInFlight[hash] = std::make_pair(nodeid, it);
}

/** Check whether the last unknown block a peer advertised is not yet known. */
void ProcessBlockAvailability(NodeId nodeid) {
    CNodeState *state = State(nodeid);
    assert(state != NULL);

    if (!state->hashLastUnknownBlock.IsNull()) {
        BlockMap::iterator itOld = mapBlockIndex.find(state->hashLastUnknownBlock);
        if (itOld != mapBlockIndex.end() && itOld->second->nChainWork > 0) {
            if (state->pindexBestKnownBlock == NULL || itOld->second->nChainWork >= state->pindexBestKnownBlock->nChainWork)
                state->pindexBestKnownBlock = itOld->second;
            state->hashLastUnknownBlock.SetNull();
        }
    }
}

/** Update tracking information about which blocks a peer is assumed to have. */
void UpdateBlockAvailability(NodeId nodeid, const uint256 &hash) {
    CNodeState *state = State(nodeid);
    assert(state != NULL);

    ProcessBlockAvailability(nodeid);

    BlockMap::iterator it = mapBlockIndex.find(hash);
    if (it != mapBlockIndex.end() && it->second->nChainWork > 0) {
        // An actually better block was announced.
        if (state->pindexBestKnownBlock == NULL || it->second->nChainWork >= state->pindexBestKnownBlock->nChainWork)
            state->pindexBestKnownBlock = it->second;
    } else {
        // An unknown block was announced; just assume that the latest one is the best one.
        state->hashLastUnknownBlock = hash;
    }
}

// Requires cs_main
bool CanDirectFetch(const Consensus::Params &consensusParams)
{
    return chainActive.Tip()->GetBlockTime() > GetAdjustedTime() - consensusParams.nPowTargetSpacing * 20;
}

// Requires cs_main
bool PeerHasHeader(CNodeState *state, CBlockIndex *pindex)
{
    if (state->pindexBestKnownBlock && pindex == state->pindexBestKnownBlock->GetAncestor(pindex->nHeight))
        return true;
    if (state->pindexBestHeaderSent && pindex == state->pindexBestHeaderSent->GetAncestor(pindex->nHeight))
        return true;
    return false;
}

/** Find the last common ancestor two blocks have.
 *  Both pa and pb must be non-NULL. */
CBlockIndex* LastCommonAncestor(CBlockIndex* pa, CBlockIndex* pb) {
    if (pa->nHeight > pb->nHeight) {
        pa = pa->GetAncestor(pb->nHeight);
    } else if (pb->nHeight > pa->nHeight) {
        pb = pb->GetAncestor(pa->nHeight);
    }

    while (pa != pb && pa && pb) {
        pa = pa->pprev;
        pb = pb->pprev;
    }

    // Eventually all chain branches meet at the genesis block.
    assert(pa == pb);
    return pa;
}

/** Update pindexLastCommonBlock and add not-in-flight missing successors to vBlocks, until it has
 *  at most count entries. */
void FindNextBlocksToDownload(NodeId nodeid, unsigned int count, std::vector<CBlockIndex*>& vBlocks, NodeId& nodeStaller) {
    if (count == 0)
        return;

    vBlocks.reserve(vBlocks.size() + count);
    CNodeState *state = State(nodeid);
    assert(state != NULL);

    // Make sure pindexBestKnownBlock is up to date, we'll need it.
    ProcessBlockAvailability(nodeid);

    if (state->pindexBestKnownBlock == NULL || state->pindexBestKnownBlock->nChainWork < chainActive.Tip()->nChainWork) {
        // This peer has nothing interesting.
        return;
    }

    if (state->pindexLastCommonBlock == NULL) {
        // Bootstrap quickly by guessing a parent of our best tip is the forking point.
        // Guessing wrong in either direction is not a problem.
        state->pindexLastCommonBlock = chainActive[std::min(state->pindexBestKnownBlock->nHeight, chainActive.Height())];
    }

    // If the peer reorganized, our previous pindexLastCommonBlock may not be an ancestor
    // of its current tip anymore. Go back enough to fix that.
    state->pindexLastCommonBlock = LastCommonAncestor(state->pindexLastCommonBlock, state->pindexBestKnownBlock);
    if (state->pindexLastCommonBlock == state->pindexBestKnownBlock)
        return;

    std::vector<CBlockIndex*> vToFetch;
    CBlockIndex *pindexWalk = state->pindexLastCommonBlock;
    // Never fetch further than the best block we know the peer has, or more than BLOCK_DOWNLOAD_WINDOW + 1 beyond the last
    // linked block we have in common with this peer. The +1 is so we can detect stalling, namely if we would be able to
    // download that next block if the window were 1 larger.
    int nWindowEnd = state->pindexLastCommonBlock->nHeight + BLOCK_DOWNLOAD_WINDOW;
    int nMaxHeight = std::min<int>(state->pindexBestKnownBlock->nHeight, nWindowEnd + 1);
    NodeId waitingfor = -1;
    while (pindexWalk->nHeight < nMaxHeight) {
        // Read up to 128 (or more, if more blocks than that are needed) successors of pindexWalk (towards
        // pindexBestKnownBlock) into vToFetch. We fetch 128, because CBlockIndex::GetAncestor may be as expensive
        // as iterating over ~100 CBlockIndex* entries anyway.
        int nToFetch = std::min(nMaxHeight - pindexWalk->nHeight, std::max<int>(count - vBlocks.size(), 128));
        vToFetch.resize(nToFetch);
        pindexWalk = state->pindexBestKnownBlock->GetAncestor(pindexWalk->nHeight + nToFetch);
        vToFetch[nToFetch - 1] = pindexWalk;
        for (unsigned int i = nToFetch - 1; i > 0; i--) {
            vToFetch[i - 1] = vToFetch[i]->pprev;
        }

        // Iterate over those blocks in vToFetch (in forward direction), adding the ones that
        // are not yet downloaded and not in flight to vBlocks. In the mean time, update
        // pindexLastCommonBlock as long as all ancestors are already downloaded, or if it's
        // already part of our chain (and therefore don't need it even if pruned).
        BOOST_FOREACH(CBlockIndex* pindex, vToFetch) {
            if (!pindex->IsValid(BLOCK_VALID_TREE)) {
                // We consider the chain that this peer is on invalid.
                return;
            }
            if (pindex->nStatus & BLOCK_HAVE_DATA || chainActive.Contains(pindex)) {
                if (pindex->nChainTx)
                    state->pindexLastCommonBlock = pindex;
            } else if (mapBlocksInFlight.count(pindex->GetBlockHash()) == 0) {
                // The block is not already downloaded, and not yet in flight.
                if (pindex->nHeight > nWindowEnd) {
                    // We reached the end of the window.
                    if (vBlocks.size() == 0 && waitingfor != nodeid) {
                        // We aren't able to fetch anything, but we would be if the download window was one larger.
                        nodeStaller = waitingfor;
                    }
                    return;
                }
                vBlocks.push_back(pindex);
                if (vBlocks.size() == count) {
                    return;
                }
            } else if (waitingfor == -1) {
                // This is the first already-in-flight block.
                waitingfor = mapBlocksInFlight[pindex->GetBlockHash()].first;
            }
        }
    }
}

} // anon namespace

bool GetNodeStateStats(NodeId nodeid, CNodeStateStats &stats) {
    LOCK(cs_main);
    CNodeState *state = State(nodeid);
    if (state == NULL)
        return false;
    stats.nMisbehavior = state->nMisbehavior;
    stats.nSyncHeight = state->pindexBestKnownBlock ? state->pindexBestKnownBlock->nHeight : -1;
    stats.nCommonHeight = state->pindexLastCommonBlock ? state->pindexLastCommonBlock->nHeight : -1;
    BOOST_FOREACH(const QueuedBlock& queue, state->vBlocksInFlight) {
        if (queue.pindex)
            stats.vHeightInFlight.push_back(queue.pindex->nHeight);
    }
    return true;
}

void RegisterNodeSignals(CNodeSignals& nodeSignals)
{
    nodeSignals.GetHeight.connect(&GetHeight);
    nodeSignals.ProcessMessages.connect(&ProcessMessages);
    nodeSignals.SendMessages.connect(&SendMessages);
    nodeSignals.InitializeNode.connect(&InitializeNode);
    nodeSignals.FinalizeNode.connect(&FinalizeNode);
}

void UnregisterNodeSignals(CNodeSignals& nodeSignals)
{
    nodeSignals.GetHeight.disconnect(&GetHeight);
    nodeSignals.ProcessMessages.disconnect(&ProcessMessages);
    nodeSignals.SendMessages.disconnect(&SendMessages);
    nodeSignals.InitializeNode.disconnect(&InitializeNode);
    nodeSignals.FinalizeNode.disconnect(&FinalizeNode);
}

CBlockIndex* FindForkInGlobalIndex(const CChain& chain, const CBlockLocator& locator)
{
    // Find the first block the caller has in the main chain
    BOOST_FOREACH(const uint256& hash, locator.vHave) {
        BlockMap::iterator mi = mapBlockIndex.find(hash);
        if (mi != mapBlockIndex.end())
        {
            CBlockIndex* pindex = (*mi).second;
            if (chain.Contains(pindex))
                return pindex;
        }
    }
    return chain.Genesis();
}

CCoinsViewCache *pcoinsTip = NULL;
CBlockTreeDB *pblocktree = NULL;

//////////////////////////////////////////////////////////////////////////////
//
// mapOrphanTransactions
//

bool AddOrphanTx(const CTransaction& tx, NodeId peer) EXCLUSIVE_LOCKS_REQUIRED(cs_main)
{
    uint256 hash = tx.GetHash();
    if (mapOrphanTransactions.count(hash))
        return false;

    // Ignore big transactions, to avoid a
    // send-big-orphans memory exhaustion attack. If a peer has a legitimate
    // large transaction with a missing parent then we assume
    // it will rebroadcast it later, after the parent transaction(s)
    // have been mined or received.
    // 10,000 orphans, each of which is at most 5,000 bytes big is
    // at most 500 megabytes of orphans:
    unsigned int sz = tx.GetSerializeSize(SER_NETWORK, CTransaction::CURRENT_VERSION);
    if (sz > 5000)
    {
        LogPrint("mempool", "ignoring large orphan tx (size: %u, hash: %s)\n", sz, hash.ToString());
        return false;
    }

    mapOrphanTransactions[hash].tx = tx;
    mapOrphanTransactions[hash].fromPeer = peer;
    BOOST_FOREACH(const CTxIn& txin, tx.vin)
        mapOrphanTransactionsByPrev[txin.prevout.hash].insert(hash);

    LogPrint("mempool", "stored orphan tx %s (mapsz %u prevsz %u)\n", hash.ToString(),
             mapOrphanTransactions.size(), mapOrphanTransactionsByPrev.size());
    return true;
}

void static EraseOrphanTx(uint256 hash) EXCLUSIVE_LOCKS_REQUIRED(cs_main)
{
    map<uint256, COrphanTx>::iterator it = mapOrphanTransactions.find(hash);
    if (it == mapOrphanTransactions.end())
        return;
    BOOST_FOREACH(const CTxIn& txin, it->second.tx.vin)
    {
        map<uint256, set<uint256> >::iterator itPrev = mapOrphanTransactionsByPrev.find(txin.prevout.hash);
        if (itPrev == mapOrphanTransactionsByPrev.end())
            continue;
        itPrev->second.erase(hash);
        if (itPrev->second.empty())
            mapOrphanTransactionsByPrev.erase(itPrev);
    }
    mapOrphanTransactions.erase(it);
}

void EraseOrphansFor(NodeId peer)
{
    int nErased = 0;
    map<uint256, COrphanTx>::iterator iter = mapOrphanTransactions.begin();
    while (iter != mapOrphanTransactions.end())
    {
        map<uint256, COrphanTx>::iterator maybeErase = iter++; // increment to avoid iterator becoming invalid
        if (maybeErase->second.fromPeer == peer)
        {
            EraseOrphanTx(maybeErase->second.tx.GetHash());
            ++nErased;
        }
    }
    if (nErased > 0) LogPrint("mempool", "Erased %d orphan tx from peer %d\n", nErased, peer);
}


unsigned int LimitOrphanTxSize(unsigned int nMaxOrphans) EXCLUSIVE_LOCKS_REQUIRED(cs_main)
{
    unsigned int nEvicted = 0;
    while (mapOrphanTransactions.size() > nMaxOrphans)
    {
        // Evict a random orphan:
        uint256 randomhash = GetRandHash();
        map<uint256, COrphanTx>::iterator it = mapOrphanTransactions.lower_bound(randomhash);
        if (it == mapOrphanTransactions.end())
            it = mapOrphanTransactions.begin();
        EraseOrphanTx(it->first);
        ++nEvicted;
    }
    return nEvicted;
}

bool IsFinalTx(const CTransaction &tx, int nBlockHeight, int64_t nBlockTime)
{
    if (tx.nLockTime == 0)
        return true;
    if ((int64_t)tx.nLockTime < ((int64_t)tx.nLockTime < LOCKTIME_THRESHOLD ? (int64_t)nBlockHeight : nBlockTime))
        return true;
    BOOST_FOREACH(const CTxIn& txin, tx.vin) {
        if (!(txin.nSequence == CTxIn::SEQUENCE_FINAL))
            return false;
    }
    return true;
}

bool CheckFinalTx(const CTransaction &tx, int flags)
{
    AssertLockHeld(cs_main);

    // By convention a negative value for flags indicates that the
    // current network-enforced consensus rules should be used. In
    // a future soft-fork scenario that would mean checking which
    // rules would be enforced for the next block and setting the
    // appropriate flags. At the present time no soft-forks are
    // scheduled, so no flags are set.
    flags = std::max(flags, 0);

    // CheckFinalTx() uses chainActive.Height()+1 to evaluate
    // nLockTime because when IsFinalTx() is called within
    // CBlock::AcceptBlock(), the height of the block *being*
    // evaluated is what is used. Thus if we want to know if a
    // transaction can be part of the *next* block, we need to call
    // IsFinalTx() with one more than chainActive.Height().
    const int nBlockHeight = chainActive.Height() + 1;

    // BIP113 will require that time-locked transactions have nLockTime set to
    // less than the median time of the previous block they're contained in.
    // When the next block is created its previous block will be the current
    // chain tip, so we use that to calculate the median time passed to
    // IsFinalTx() if LOCKTIME_MEDIAN_TIME_PAST is set.
    const int64_t nBlockTime = (flags & LOCKTIME_MEDIAN_TIME_PAST)
                             ? chainActive.Tip()->GetMedianTimePast()
                             : GetAdjustedTime();

    return IsFinalTx(tx, nBlockHeight, nBlockTime);
}

/**
 * Calculates the block height and previous block's median time past at
 * which the transaction will be considered final in the context of BIP 68.
 * Also removes from the vector of input heights any entries which did not
 * correspond to sequence locked inputs as they do not affect the calculation.
 */
static std::pair<int, int64_t> CalculateSequenceLocks(const CTransaction &tx, int flags, std::vector<int>* prevHeights, const CBlockIndex& block)
{
    assert(prevHeights->size() == tx.vin.size());

    // Will be set to the equivalent height- and time-based nLockTime
    // values that would be necessary to satisfy all relative lock-
    // time constraints given our view of block chain history.
    // The semantics of nLockTime are the last invalid height/time, so
    // use -1 to have the effect of any height or time being valid.
    int nMinHeight = -1;
    int64_t nMinTime = -1;

    // tx.nVersion is signed integer so requires cast to unsigned otherwise
    // we would be doing a signed comparison and half the range of nVersion
    // wouldn't support BIP 68.
    bool fEnforceBIP68 = static_cast<uint32_t>(tx.nVersion) >= 2
                      && flags & LOCKTIME_VERIFY_SEQUENCE;

    // Do not enforce sequence numbers as a relative lock time
    // unless we have been instructed to
    if (!fEnforceBIP68) {
        return std::make_pair(nMinHeight, nMinTime);
    }

    for (size_t txinIndex = 0; txinIndex < tx.vin.size(); txinIndex++) {
        const CTxIn& txin = tx.vin[txinIndex];

        // Sequence numbers with the most significant bit set are not
        // treated as relative lock-times, nor are they given any
        // consensus-enforced meaning at this point.
        if (txin.nSequence & CTxIn::SEQUENCE_LOCKTIME_DISABLE_FLAG) {
            // The height of this input is not relevant for sequence locks
            (*prevHeights)[txinIndex] = 0;
            continue;
        }

        int nCoinHeight = (*prevHeights)[txinIndex];

        if (txin.nSequence & CTxIn::SEQUENCE_LOCKTIME_TYPE_FLAG) {
            int64_t nCoinTime = block.GetAncestor(std::max(nCoinHeight-1, 0))->GetMedianTimePast();
            // NOTE: Subtract 1 to maintain nLockTime semantics
            // BIP 68 relative lock times have the semantics of calculating
            // the first block or time at which the transaction would be
            // valid. When calculating the effective block time or height
            // for the entire transaction, we switch to using the
            // semantics of nLockTime which is the last invalid block
            // time or height.  Thus we subtract 1 from the calculated
            // time or height.

            // Time-based relative lock-times are measured from the
            // smallest allowed timestamp of the block containing the
            // txout being spent, which is the median time past of the
            // block prior.
            nMinTime = std::max(nMinTime, nCoinTime + (int64_t)((txin.nSequence & CTxIn::SEQUENCE_LOCKTIME_MASK) << CTxIn::SEQUENCE_LOCKTIME_GRANULARITY) - 1);
        } else {
            nMinHeight = std::max(nMinHeight, nCoinHeight + (int)(txin.nSequence & CTxIn::SEQUENCE_LOCKTIME_MASK) - 1);
        }
    }

    return std::make_pair(nMinHeight, nMinTime);
}

static bool EvaluateSequenceLocks(const CBlockIndex& block, std::pair<int, int64_t> lockPair)
{
    assert(block.pprev);
    int64_t nBlockTime = block.pprev->GetMedianTimePast();
    if (lockPair.first >= block.nHeight || lockPair.second >= nBlockTime)
        return false;

    return true;
}

bool SequenceLocks(const CTransaction &tx, int flags, std::vector<int>* prevHeights, const CBlockIndex& block)
{
    return EvaluateSequenceLocks(block, CalculateSequenceLocks(tx, flags, prevHeights, block));
}

bool CheckSequenceLocks(const CTransaction &tx, int flags)
{
    AssertLockHeld(cs_main);
    AssertLockHeld(mempool.cs);

    CBlockIndex* tip = chainActive.Tip();
    CBlockIndex index;
    index.pprev = tip;
    // CheckSequenceLocks() uses chainActive.Height()+1 to evaluate
    // height based locks because when SequenceLocks() is called within
    // ConnectBlock(), the height of the block *being*
    // evaluated is what is used.
    // Thus if we want to know if a transaction can be part of the
    // *next* block, we need to use one more than chainActive.Height()
    index.nHeight = tip->nHeight + 1;

    // pcoinsTip contains the UTXO set for chainActive.Tip()
    CCoinsViewMemPool viewMemPool(pcoinsTip, mempool);
    std::vector<int> prevheights;
    prevheights.resize(tx.vin.size());
    for (size_t txinIndex = 0; txinIndex < tx.vin.size(); txinIndex++) {
        const CTxIn& txin = tx.vin[txinIndex];
        CCoins coins;
        if (!viewMemPool.GetCoins(txin.prevout.hash, coins)) {
            return error("%s: Missing input", __func__);
        }
        if (coins.nHeight == MEMPOOL_HEIGHT) {
            // Assume all mempool transaction confirm in the next block
            prevheights[txinIndex] = tip->nHeight + 1;
        } else {
            prevheights[txinIndex] = coins.nHeight;
        }
    }

    std::pair<int, int64_t> lockPair = CalculateSequenceLocks(tx, flags, &prevheights, index);
    return EvaluateSequenceLocks(index, lockPair);
}


unsigned int GetLegacySigOpCount(const CTransaction& tx)
{
    unsigned int nSigOps = 0;
    BOOST_FOREACH(const CTxIn& txin, tx.vin)
    {
        nSigOps += txin.scriptSig.GetSigOpCount(false);
    }
    BOOST_FOREACH(const CTxOut& txout, tx.vout)
    {
        nSigOps += txout.scriptPubKey.GetSigOpCount(false);
    }
    return nSigOps;
}

unsigned int GetP2SHSigOpCount(const CTransaction& tx, const CCoinsViewCache& inputs)
{
    if (tx.IsCoinBase())
        return 0;

    unsigned int nSigOps = 0;
    for (unsigned int i = 0; i < tx.vin.size(); i++)
    {
        const CTxOut &prevout = inputs.GetOutputFor(tx.vin[i]);
        if (prevout.scriptPubKey.IsPayToScriptHash(true))
            nSigOps += prevout.scriptPubKey.GetSigOpCount(tx.vin[i].scriptSig);
    }
    return nSigOps;
}








bool CheckTransaction(const CTransaction& tx, CValidationState &state)
{
    // Basic checks that don't depend on any context
    if (tx.vin.empty())
        return state.DoS(10, false, REJECT_INVALID, "bad-txns-vin-empty");
    if (tx.vout.empty())
        return state.DoS(10, false, REJECT_INVALID, "bad-txns-vout-empty");
    // Size limits
    if (::GetSerializeSize(tx, SER_NETWORK, PROTOCOL_VERSION) > MAX_BLOCK_SIZE)
        return state.DoS(100, false, REJECT_INVALID, "bad-txns-oversize");

    // Check for negative or overflow output values
    CAmount nValueOut = 0;
    BOOST_FOREACH(const CTxOut& txout, tx.vout)
    {
        if (txout.nValue < 0)
            return state.DoS(100, false, REJECT_INVALID, "bad-txns-vout-negative");
        if (txout.nValue > MAX_MONEY)
            return state.DoS(100, false, REJECT_INVALID, "bad-txns-vout-toolarge");
        nValueOut += txout.nValue;
        if (!MoneyRange(nValueOut))
            return state.DoS(100, false, REJECT_INVALID, "bad-txns-txouttotal-toolarge");
    }

    // Check for duplicate inputs
    set<COutPoint> vInOutPoints;
    BOOST_FOREACH(const CTxIn& txin, tx.vin)
    {
        if (vInOutPoints.count(txin.prevout))
            return state.DoS(100, false, REJECT_INVALID, "bad-txns-inputs-duplicate");
        vInOutPoints.insert(txin.prevout);
    }

    if (tx.IsCoinBase())
    {
        if (tx.vin[0].scriptSig.size() < 2 || tx.vin[0].scriptSig.size() > 100)
            return state.DoS(100, false, REJECT_INVALID, "bad-cb-length");
    }
    else
    {
        BOOST_FOREACH(const CTxIn& txin, tx.vin)
            if (txin.prevout.IsNull())
                return state.DoS(10, false, REJECT_INVALID, "bad-txns-prevout-null");
    }

    return true;
}

void LimitMempoolSize(CTxMemPool& pool, size_t limit, unsigned long age) {
    int expired = pool.Expire(GetTime() - age);
    if (expired != 0)
        LogPrint("mempool", "Expired %i transactions from the memory pool\n", expired);

    std::vector<uint256> vNoSpendsRemaining;
    pool.TrimToSize(limit, &vNoSpendsRemaining);
    BOOST_FOREACH(const uint256& removed, vNoSpendsRemaining)
        pcoinsTip->Uncache(removed);
}

/** Convert CValidationState to a human-readable message for logging */
std::string FormatStateMessage(const CValidationState &state)
{
    return strprintf("%s%s (code %i)",
        state.GetRejectReason(),
        state.GetDebugMessage().empty() ? "" : ", "+state.GetDebugMessage(),
        state.GetRejectCode());
}

bool AcceptToMemoryPoolWorker(CTxMemPool& pool, CValidationState& state, const CTransaction& tx, bool fLimitFree,
                              bool* pfMissingInputs, bool fOverrideMempoolLimit, const CAmount nAbsurdFee,
                              std::vector<uint256>& vHashTxnToUncache)
{
    const uint256 hash = tx.GetHash();
    AssertLockHeld(cs_main);
    if (pfMissingInputs)
        *pfMissingInputs = false;

    if (!CheckTransaction(tx, state))
        return false; // state filled in by CheckTransaction

    // Coinbase is only valid in a block, not as a loose transaction
    if (tx.IsCoinBase())
        return state.DoS(100, false, REJECT_INVALID, "coinbase");

    // Rather not work on nonstandard transactions (unless -testnet/-regtest)
    string reason;
    if (fRequireStandard && !IsStandardTx(tx, reason))
        return state.DoS(0, false, REJECT_NONSTANDARD, reason);

    // Only accept nLockTime-using transactions that can be mined in the next
    // block; we don't want our mempool filled up with transactions that can't
    // be mined yet.
    if (!CheckFinalTx(tx, STANDARD_LOCKTIME_VERIFY_FLAGS))
        return state.DoS(0, false, REJECT_NONSTANDARD, "non-final");

    // is it already in the memory pool?
    if (pool.exists(hash))
        return state.Invalid(false, REJECT_ALREADY_KNOWN, "txn-already-in-mempool");

    // Check for conflicts with in-memory transactions
    set<uint256> setConflicts;
    {
    LOCK(pool.cs); // protect pool.mapNextTx
    BOOST_FOREACH(const CTxIn &txin, tx.vin)
    {
        if (pool.mapNextTx.count(txin.prevout))
        {
            const CTransaction *ptxConflicting = pool.mapNextTx[txin.prevout].ptx;
            if (!setConflicts.count(ptxConflicting->GetHash()))
            {
                // Allow opt-out of transaction replacement by setting
                // nSequence >= maxint-1 on all inputs.
                //
                // maxint-1 is picked to still allow use of nLockTime by
                // non-replacable transactions. All inputs rather than just one
                // is for the sake of multi-party protocols, where we don't
                // want a single party to be able to disable replacement.
                //
                // The opt-out ignores descendants as anyone relying on
                // first-seen mempool behavior should be checking all
                // unconfirmed ancestors anyway; doing otherwise is hopelessly
                // insecure.
                bool fReplacementOptOut = true;
                if (fEnableReplacement)
                {
                    BOOST_FOREACH(const CTxIn &txin, ptxConflicting->vin)
                    {
                        if (txin.nSequence < std::numeric_limits<unsigned int>::max()-1)
                        {
                            fReplacementOptOut = false;
                            break;
                        }
                    }
                }
                if (fReplacementOptOut)
                    return state.Invalid(false, REJECT_CONFLICT, "txn-mempool-conflict");

                setConflicts.insert(ptxConflicting->GetHash());
            }
        }
    }

    if (!pool.checkNameOps(tx))
        return false;
    }

    {
        CCoinsView dummy;
        CCoinsViewCache view(&dummy);

        CAmount nValueIn = 0;
        {
        LOCK(pool.cs);
        CCoinsViewMemPool viewMemPool(pcoinsTip, pool);
        view.SetBackend(viewMemPool);

        // do we already have it?
        bool fHadTxInCache = pcoinsTip->HaveCoinsInCache(hash);
        if (view.HaveCoins(hash)) {
            if (!fHadTxInCache)
                vHashTxnToUncache.push_back(hash);
            return state.Invalid(false, REJECT_ALREADY_KNOWN, "txn-already-known");
        }

        // do all inputs exist?
        // Note that this does not check for the presence of actual outputs (see the next check for that),
        // and only helps with filling in pfMissingInputs (to determine missing vs spent).
        BOOST_FOREACH(const CTxIn txin, tx.vin) {
            if (!pcoinsTip->HaveCoinsInCache(txin.prevout.hash))
                vHashTxnToUncache.push_back(txin.prevout.hash);
            if (!view.HaveCoins(txin.prevout.hash)) {
                if (pfMissingInputs)
                    *pfMissingInputs = true;
                return false; // fMissingInputs and !state.IsInvalid() is used to detect this condition, don't set state.Invalid()
            }
        }

        // are the actual inputs available?
        if (!view.HaveInputs(tx))
            return state.Invalid(false, REJECT_DUPLICATE, "bad-txns-inputs-spent");

        // Bring the best block into scope
        view.GetBestBlock();

        /* If this is a name update (or firstupdate), make sure that the
           existing name entry (if any) is in the dummy cache.  Otherwise
           tx validation done below (in CheckInputs) will not be correct.  */
        BOOST_FOREACH(const CTxOut& txout, tx.vout)
        {
            const CNameScript nameOp(txout.scriptPubKey);
            if (nameOp.isNameOp() && nameOp.isAnyUpdate())
            {
                const valtype& name = nameOp.getOpName();
                CNameData data;
                if (view.GetName(name, data))
                    view.SetName(name, data, false);
            }
        }

        nValueIn = view.GetValueIn(tx);

        // we have all inputs cached now, so switch back to dummy, so we don't need to keep lock on mempool
        view.SetBackend(dummy);

        // Only accept BIP68 sequence locked transactions that can be mined in the next
        // block; we don't want our mempool filled up with transactions that can't
        // be mined yet.
        // Must keep pool.cs for this unless we change CheckSequenceLocks to take a
        // CoinsViewCache instead of create its own
        if (!CheckSequenceLocks(tx, STANDARD_LOCKTIME_VERIFY_FLAGS))
            return state.DoS(0, false, REJECT_NONSTANDARD, "non-BIP68-final");
        }

        // Check for non-standard pay-to-script-hash in inputs
        if (fRequireStandard && !AreInputsStandard(tx, view))
            return state.Invalid(false, REJECT_NONSTANDARD, "bad-txns-nonstandard-inputs");

        unsigned int nSigOps = GetLegacySigOpCount(tx);
        nSigOps += GetP2SHSigOpCount(tx, view);

        CAmount nValueOut = tx.GetValueOut();
        CAmount nFees = nValueIn-nValueOut;
        // nModifiedFees includes any fee deltas from PrioritiseTransaction
        CAmount nModifiedFees = nFees;
        double nPriorityDummy = 0;
        pool.ApplyDeltas(hash, nPriorityDummy, nModifiedFees);

        CAmount inChainInputValue;
        double dPriority = view.GetPriority(tx, chainActive.Height(), inChainInputValue);

        // Keep track of transactions that spend a coinbase, which we re-scan
        // during reorgs to ensure COINBASE_MATURITY is still met.
        bool fSpendsCoinbase = false;
        BOOST_FOREACH(const CTxIn &txin, tx.vin) {
            const CCoins *coins = view.AccessCoins(txin.prevout.hash);
            if (coins->IsCoinBase()) {
                fSpendsCoinbase = true;
                break;
            }
        }

        CTxMemPoolEntry entry(tx, nFees, GetTime(), dPriority, chainActive.Height(), pool.HasNoInputsOf(tx), inChainInputValue, fSpendsCoinbase, nSigOps);
        unsigned int nSize = entry.GetTxSize();

        // Check that the transaction doesn't have an excessive number of
        // sigops, making it impossible to mine. Since the coinbase transaction
        // itself can contain sigops MAX_STANDARD_TX_SIGOPS is less than
        // MAX_BLOCK_SIGOPS; we still consider this an invalid rather than
        // merely non-standard transaction.
        if ((nSigOps > MAX_STANDARD_TX_SIGOPS) || (nBytesPerSigOp && nSigOps > nSize / nBytesPerSigOp))
            return state.DoS(0, false, REJECT_NONSTANDARD, "bad-txns-too-many-sigops", false,
                strprintf("%d", nSigOps));

        CAmount mempoolRejectFee = pool.GetMinFee(GetArg("-maxmempool", DEFAULT_MAX_MEMPOOL_SIZE) * 1000000).GetFee(nSize);
        if (mempoolRejectFee > 0 && nModifiedFees < mempoolRejectFee) {
            return state.DoS(0, false, REJECT_INSUFFICIENTFEE, "mempool min fee not met", false, strprintf("%d < %d", nFees, mempoolRejectFee));
        } else if (GetBoolArg("-relaypriority", DEFAULT_RELAYPRIORITY) && nModifiedFees < ::minRelayTxFee.GetFee(nSize) && !AllowFree(entry.GetPriority(chainActive.Height() + 1))) {
            // Require that free transactions have sufficient priority to be mined in the next block.
            return state.DoS(0, false, REJECT_INSUFFICIENTFEE, "insufficient priority");
        }

        // Continuously rate-limit free (really, very-low-fee) transactions
        // This mitigates 'penny-flooding' -- sending thousands of free transactions just to
        // be annoying or make others' transactions take longer to confirm.
        if (fLimitFree && nModifiedFees < ::minRelayTxFee.GetFee(nSize))
        {
            static CCriticalSection csFreeLimiter;
            static double dFreeCount;
            static int64_t nLastTime;
            int64_t nNow = GetTime();

            LOCK(csFreeLimiter);

            // Use an exponentially decaying ~10-minute window:
            dFreeCount *= pow(1.0 - 1.0/600.0, (double)(nNow - nLastTime));
            nLastTime = nNow;
            // -limitfreerelay unit is thousand-bytes-per-minute
            // At default rate it would take over a month to fill 1GB
            if (dFreeCount + nSize >= GetArg("-limitfreerelay", DEFAULT_LIMITFREERELAY) * 10 * 1000)
                return state.DoS(0, false, REJECT_INSUFFICIENTFEE, "rate limited free transaction");
            LogPrint("mempool", "Rate limit dFreeCount: %g => %g\n", dFreeCount, dFreeCount+nSize);
            dFreeCount += nSize;
        }

        if (nAbsurdFee && nFees > nAbsurdFee)
            return state.Invalid(false,
                REJECT_HIGHFEE, "absurdly-high-fee",
                strprintf("%d > %d", nFees, nAbsurdFee));

        // Calculate in-mempool ancestors, up to a limit.
        CTxMemPool::setEntries setAncestors;
        size_t nLimitAncestors = GetArg("-limitancestorcount", DEFAULT_ANCESTOR_LIMIT);
        size_t nLimitAncestorSize = GetArg("-limitancestorsize", DEFAULT_ANCESTOR_SIZE_LIMIT)*1000;
        size_t nLimitDescendants = GetArg("-limitdescendantcount", DEFAULT_DESCENDANT_LIMIT);
        size_t nLimitDescendantSize = GetArg("-limitdescendantsize", DEFAULT_DESCENDANT_SIZE_LIMIT)*1000;
        std::string errString;
        if (!pool.CalculateMemPoolAncestors(entry, setAncestors, nLimitAncestors, nLimitAncestorSize, nLimitDescendants, nLimitDescendantSize, errString)) {
            return state.DoS(0, false, REJECT_NONSTANDARD, "too-long-mempool-chain", false, errString);
        }

        // A transaction that spends outputs that would be replaced by it is invalid. Now
        // that we have the set of all ancestors we can detect this
        // pathological case by making sure setConflicts and setAncestors don't
        // intersect.
        BOOST_FOREACH(CTxMemPool::txiter ancestorIt, setAncestors)
        {
            const uint256 &hashAncestor = ancestorIt->GetTx().GetHash();
            if (setConflicts.count(hashAncestor))
            {
                return state.DoS(10, false,
                                 REJECT_INVALID, "bad-txns-spends-conflicting-tx", false,
                                 strprintf("%s spends conflicting transaction %s",
                                           hash.ToString(),
                                           hashAncestor.ToString()));
            }
        }

        // Check if it's economically rational to mine this transaction rather
        // than the ones it replaces.
        CAmount nConflictingFees = 0;
        size_t nConflictingSize = 0;
        uint64_t nConflictingCount = 0;
        CTxMemPool::setEntries allConflicting;

        // If we don't hold the lock allConflicting might be incomplete; the
        // subsequent RemoveStaged() and addUnchecked() calls don't guarantee
        // mempool consistency for us.
        LOCK(pool.cs);
        if (setConflicts.size())
        {
            CFeeRate newFeeRate(nModifiedFees, nSize);
            set<uint256> setConflictsParents;
            const int maxDescendantsToVisit = 100;
            CTxMemPool::setEntries setIterConflicting;
            BOOST_FOREACH(const uint256 &hashConflicting, setConflicts)
            {
                CTxMemPool::txiter mi = pool.mapTx.find(hashConflicting);
                if (mi == pool.mapTx.end())
                    continue;

                // Save these to avoid repeated lookups
                setIterConflicting.insert(mi);

                // If this entry is "dirty", then we don't have descendant
                // state for this transaction, which means we probably have
                // lots of in-mempool descendants.
                // Don't allow replacements of dirty transactions, to ensure
                // that we don't spend too much time walking descendants.
                // This should be rare.
                if (mi->IsDirty()) {
                    return state.DoS(0, false,
                            REJECT_NONSTANDARD, "too many potential replacements", false,
                            strprintf("too many potential replacements: rejecting replacement %s; cannot replace tx %s with untracked descendants",
                                hash.ToString(),
                                mi->GetTx().GetHash().ToString()));
                }

                // Don't allow the replacement to reduce the feerate of the
                // mempool.
                //
                // We usually don't want to accept replacements with lower
                // feerates than what they replaced as that would lower the
                // feerate of the next block. Requiring that the feerate always
                // be increased is also an easy-to-reason about way to prevent
                // DoS attacks via replacements.
                //
                // The mining code doesn't (currently) take children into
                // account (CPFP) so we only consider the feerates of
                // transactions being directly replaced, not their indirect
                // descendants. While that does mean high feerate children are
                // ignored when deciding whether or not to replace, we do
                // require the replacement to pay more overall fees too,
                // mitigating most cases.
                CFeeRate oldFeeRate(mi->GetModifiedFee(), mi->GetTxSize());
                if (newFeeRate <= oldFeeRate)
                {
                    return state.DoS(0, false,
                            REJECT_INSUFFICIENTFEE, "insufficient fee", false,
                            strprintf("rejecting replacement %s; new feerate %s <= old feerate %s",
                                  hash.ToString(),
                                  newFeeRate.ToString(),
                                  oldFeeRate.ToString()));
                }

                BOOST_FOREACH(const CTxIn &txin, mi->GetTx().vin)
                {
                    setConflictsParents.insert(txin.prevout.hash);
                }

                nConflictingCount += mi->GetCountWithDescendants();
            }
            // This potentially overestimates the number of actual descendants
            // but we just want to be conservative to avoid doing too much
            // work.
            if (nConflictingCount <= maxDescendantsToVisit) {
                // If not too many to replace, then calculate the set of
                // transactions that would have to be evicted
                BOOST_FOREACH(CTxMemPool::txiter it, setIterConflicting) {
                    pool.CalculateDescendants(it, allConflicting);
                }
                BOOST_FOREACH(CTxMemPool::txiter it, allConflicting) {
                    nConflictingFees += it->GetModifiedFee();
                    nConflictingSize += it->GetTxSize();
                }
            } else {
                return state.DoS(0, false,
                        REJECT_NONSTANDARD, "too many potential replacements", false,
                        strprintf("rejecting replacement %s; too many potential replacements (%d > %d)\n",
                            hash.ToString(),
                            nConflictingCount,
                            maxDescendantsToVisit));
            }

            for (unsigned int j = 0; j < tx.vin.size(); j++)
            {
                // We don't want to accept replacements that require low
                // feerate junk to be mined first. Ideally we'd keep track of
                // the ancestor feerates and make the decision based on that,
                // but for now requiring all new inputs to be confirmed works.
                if (!setConflictsParents.count(tx.vin[j].prevout.hash))
                {
                    // Rather than check the UTXO set - potentially expensive -
                    // it's cheaper to just check if the new input refers to a
                    // tx that's in the mempool.
                    if (pool.mapTx.find(tx.vin[j].prevout.hash) != pool.mapTx.end())
                        return state.DoS(0, false,
                                         REJECT_NONSTANDARD, "replacement-adds-unconfirmed", false,
                                         strprintf("replacement %s adds unconfirmed input, idx %d",
                                                  hash.ToString(), j));
                }
            }

            // The replacement must pay greater fees than the transactions it
            // replaces - if we did the bandwidth used by those conflicting
            // transactions would not be paid for.
            if (nModifiedFees < nConflictingFees)
            {
                return state.DoS(0, false,
                                 REJECT_INSUFFICIENTFEE, "insufficient fee", false,
                                 strprintf("rejecting replacement %s, less fees than conflicting txs; %s < %s",
                                          hash.ToString(), FormatMoney(nModifiedFees), FormatMoney(nConflictingFees)));
            }

            // Finally in addition to paying more fees than the conflicts the
            // new transaction must pay for its own bandwidth.
            CAmount nDeltaFees = nModifiedFees - nConflictingFees;
            if (nDeltaFees < ::minRelayTxFee.GetFee(nSize))
            {
                return state.DoS(0, false,
                        REJECT_INSUFFICIENTFEE, "insufficient fee", false,
                        strprintf("rejecting replacement %s, not enough additional fees to relay; %s < %s",
                              hash.ToString(),
                              FormatMoney(nDeltaFees),
                              FormatMoney(::minRelayTxFee.GetFee(nSize))));
            }
        }

        // Check against previous transactions
        // This is done last to help prevent CPU exhaustion denial-of-service attacks.
<<<<<<< HEAD
        if (!CheckInputs(tx, state, view, true, STANDARD_SCRIPT_VERIFY_FLAGS | SCRIPT_VERIFY_NAMES_MEMPOOL, true))
            return error("%s: CheckInputs: %s, %s", __func__, hash.ToString(), FormatStateMessage(state));
=======
        if (!CheckInputs(tx, state, view, true, STANDARD_SCRIPT_VERIFY_FLAGS, true))
            return false; // state filled in by CheckInputs
>>>>>>> 17881c9d

        // Check again against just the consensus-critical mandatory script
        // verification flags, in case of bugs in the standard flags that cause
        // transactions to pass as valid when they're actually invalid. For
        // instance the STRICTENC flag was incorrectly allowing certain
        // CHECKSIG NOT scripts to pass, even though they were invalid.
        //
        // There is a similar check in CreateNewBlock() to prevent creating
        // invalid blocks, however allowing such transactions into the mempool
        // can be exploited as a DoS attack.
        //
        // Namecoin actually allows some scripts into the mempool that would
        // not (yet) be valid in a block, namely premature NAME_FIRSTUPDATE's.
        // Thus add the mempool-flag here.
        const unsigned flags
          = MANDATORY_SCRIPT_VERIFY_FLAGS | SCRIPT_VERIFY_NAMES_MEMPOOL;
        if (!CheckInputs(tx, state, view, true, flags, true))
        {
            return error("%s: BUG! PLEASE REPORT THIS! ConnectInputs failed against MANDATORY but not STANDARD flags %s, %s",
                __func__, hash.ToString(), FormatStateMessage(state));
        }

        // Remove conflicting transactions from the mempool
        BOOST_FOREACH(const CTxMemPool::txiter it, allConflicting)
        {
            LogPrint("mempool", "replacing tx %s with %s for %s BTC additional fees, %d delta bytes\n",
                    it->GetTx().GetHash().ToString(),
                    hash.ToString(),
                    FormatMoney(nModifiedFees - nConflictingFees),
                    (int)nSize - (int)nConflictingSize);
        }
        pool.RemoveStaged(allConflicting);

        // Store transaction in memory
        pool.addUnchecked(hash, entry, setAncestors, !IsInitialBlockDownload());

        // trim mempool and check if tx was trimmed
        if (!fOverrideMempoolLimit) {
            LimitMempoolSize(pool, GetArg("-maxmempool", DEFAULT_MAX_MEMPOOL_SIZE) * 1000000, GetArg("-mempoolexpiry", DEFAULT_MEMPOOL_EXPIRY) * 60 * 60);
            if (!pool.exists(hash))
                return state.DoS(0, false, REJECT_INSUFFICIENTFEE, "mempool full");
        }
    }

    SyncWithWallets(tx, NULL, NULL);

    return true;
}

bool AcceptToMemoryPool(CTxMemPool& pool, CValidationState &state, const CTransaction &tx, bool fLimitFree,
                        bool* pfMissingInputs, bool fOverrideMempoolLimit, const CAmount nAbsurdFee)
{
    std::vector<uint256> vHashTxToUncache;
    bool res = AcceptToMemoryPoolWorker(pool, state, tx, fLimitFree, pfMissingInputs, fOverrideMempoolLimit, nAbsurdFee, vHashTxToUncache);
    if (!res) {
        BOOST_FOREACH(const uint256& hashTx, vHashTxToUncache)
            pcoinsTip->Uncache(hashTx);
    }
    return res;
}

/** Return transaction in tx, and if it was found inside a block, its hash is placed in hashBlock */
bool GetTransaction(const uint256 &hash, CTransaction &txOut, const Consensus::Params& consensusParams, uint256 &hashBlock, bool fAllowSlow)
{
    CBlockIndex *pindexSlow = NULL;

    LOCK(cs_main);

    if (mempool.lookup(hash, txOut))
    {
        return true;
    }

    if (fTxIndex) {
        CDiskTxPos postx;
        if (pblocktree->ReadTxIndex(hash, postx)) {
            CAutoFile file(OpenBlockFile(postx, true), SER_DISK, CLIENT_VERSION);
            if (file.IsNull())
                return error("%s: OpenBlockFile failed", __func__);
            CBlockHeader header;
            try {
                file >> header;
                fseek(file.Get(), postx.nTxOffset, SEEK_CUR);
                file >> txOut;
            } catch (const std::exception& e) {
                return error("%s: Deserialize or I/O error - %s", __func__, e.what());
            }
            hashBlock = header.GetHash();
            if (txOut.GetHash() != hash)
                return error("%s: txid mismatch", __func__);
            return true;
        }
    }

    if (fAllowSlow) { // use coin database to locate block that contains transaction, and scan it
        int nHeight = -1;
        {
            CCoinsViewCache &view = *pcoinsTip;
            const CCoins* coins = view.AccessCoins(hash);
            if (coins)
                nHeight = coins->nHeight;
        }
        if (nHeight > 0)
            pindexSlow = chainActive[nHeight];
    }

    if (pindexSlow) {
        CBlock block;
        if (ReadBlockFromDisk(block, pindexSlow, consensusParams)) {
            BOOST_FOREACH(const CTransaction &tx, block.vtx) {
                if (tx.GetHash() == hash) {
                    txOut = tx;
                    hashBlock = pindexSlow->GetBlockHash();
                    return true;
                }
            }
        }
    }

    return false;
}






//////////////////////////////////////////////////////////////////////////////
//
// CBlock and CBlockIndex
//

bool CheckProofOfWork(const CBlockHeader& block, const Consensus::Params& params)
{
    /* Except for legacy blocks with full version 1, ensure that
       the chain ID is correct.  Legacy blocks are not allowed since
       the merge-mining start, which is checked in AcceptBlockHeader
       where the height is known.  */
    if (!block.IsLegacy() && params.fStrictChainId
        && block.GetChainId() != params.nAuxpowChainId)
        return error("%s : block does not have our chain ID"
                     " (got %d, expected %d, full nVersion %d)",
                     __func__, block.GetChainId(),
                     params.nAuxpowChainId, block.nVersion);

    /* If there is no auxpow, just check the block hash.  */
    if (!block.auxpow)
    {
        if (block.IsAuxpow())
            return error("%s : no auxpow on block with auxpow version",
                         __func__);

        if (!CheckProofOfWork(block.GetHash(), block.nBits, params))
            return error("%s : non-AUX proof of work failed", __func__);

        return true;
    }

    /* We have auxpow.  Check it.  */
<<<<<<< HEAD

    if (!block.nVersion.IsAuxpow())
        return error("%s : auxpow on block with non-auxpow version", __func__);

    /* Temporary check:  Disallow parent blocks with auxpow version.  This is
       for compatibility with the old client.  */
    /* FIXME: Remove this check with a hardfork later on.  */
    if (block.auxpow->getParentBlock().nVersion.IsAuxpow())
        return error("%s : auxpow parent block has auxpow version", __func__);

    if (!block.auxpow->check(block.GetHash(), block.nVersion.GetChainId(), params))
=======
    if (!block.IsAuxpow())
        return error("%s : auxpow on block with non-auxpow version", __func__);

    if (!block.auxpow->check(block.GetHash(), block.GetChainId(), params))
>>>>>>> 17881c9d
        return error("%s : AUX POW is not valid", __func__);
    if (!CheckProofOfWork(block.auxpow->getParentBlockHash(), block.nBits, params))
        return error("%s : AUX proof of work failed", __func__);

    return true;
}

bool WriteBlockToDisk(const CBlock& block, CDiskBlockPos& pos, const CMessageHeader::MessageStartChars& messageStart)
{
    // Open history file to append
    CAutoFile fileout(OpenBlockFile(pos), SER_DISK, CLIENT_VERSION);
    if (fileout.IsNull())
        return error("WriteBlockToDisk: OpenBlockFile failed");

    // Write index header
    unsigned int nSize = fileout.GetSerializeSize(block);
    fileout << FLATDATA(messageStart) << nSize;

    // Write block
    long fileOutPos = ftell(fileout.Get());
    if (fileOutPos < 0)
        return error("WriteBlockToDisk: ftell failed");
    pos.nPos = (unsigned int)fileOutPos;
    fileout << block;

    return true;
}

/* Generic implementation of block reading that can handle
   both a block and its header.  */

template<typename T>
static bool ReadBlockOrHeader(T& block, const CDiskBlockPos& pos, const Consensus::Params& consensusParams)
{
    block.SetNull();

    // Open history file to read
    CAutoFile filein(OpenBlockFile(pos, true), SER_DISK, CLIENT_VERSION);
    if (filein.IsNull())
        return error("ReadBlockFromDisk: OpenBlockFile failed for %s", pos.ToString());

    // Read block
    try {
        filein >> block;
    }
    catch (const std::exception& e) {
        return error("%s: Deserialize or I/O error - %s at %s", __func__, e.what(), pos.ToString());
    }

    // Check the header
    if (!CheckProofOfWork(block, consensusParams))
        return error("ReadBlockFromDisk: Errors in block header at %s", pos.ToString());

    return true;
}

template<typename T>
static bool ReadBlockOrHeader(T& block, const CBlockIndex* pindex, const Consensus::Params& consensusParams)
{
    if (!ReadBlockOrHeader(block, pindex->GetBlockPos(), consensusParams))
        return false;
    if (block.GetHash() != pindex->GetBlockHash())
        return error("ReadBlockFromDisk(CBlock&, CBlockIndex*): GetHash() doesn't match index for %s at %s",
                pindex->ToString(), pindex->GetBlockPos().ToString());
    return true;
}

bool ReadBlockFromDisk(CBlock& block, const CDiskBlockPos& pos, const Consensus::Params& consensusParams)
{
    return ReadBlockOrHeader(block, pos, consensusParams);
}

bool ReadBlockFromDisk(CBlock& block, const CBlockIndex* pindex, const Consensus::Params& consensusParams)
{
    return ReadBlockOrHeader(block, pindex, consensusParams);
}

bool ReadBlockHeaderFromDisk(CBlockHeader& block, const CBlockIndex* pindex, const Consensus::Params& consensusParams)
{
    return ReadBlockOrHeader(block, pindex, consensusParams);
}

CAmount GetBlockSubsidy(int nHeight, const Consensus::Params& consensusParams)
{
    int halvings = nHeight / consensusParams.nSubsidyHalvingInterval;
    // Force block reward to zero when right shift is undefined.
    if (halvings >= 64)
        return 0;

    CAmount nSubsidy = 50 * COIN;
    // Subsidy is cut in half every 210,000 blocks which will occur approximately every 4 years.
    nSubsidy >>= halvings;
    return nSubsidy;
}

bool IsInitialBlockDownload()
{
    const CChainParams& chainParams = Params();
    LOCK(cs_main);
    if (fImporting || fReindex)
        return true;
    if (fCheckpointsEnabled && chainActive.Height() < Checkpoints::GetTotalBlocksEstimate(chainParams.Checkpoints()))
        return true;
    static bool lockIBDState = false;
    if (lockIBDState)
        return false;
    bool state = (chainActive.Height() < pindexBestHeader->nHeight - 24 * 6 ||
            pindexBestHeader->GetBlockTime() < GetTime() - nMaxTipAge);
    if (!state)
        lockIBDState = true;
    return state;
}

bool fLargeWorkForkFound = false;
bool fLargeWorkInvalidChainFound = false;
CBlockIndex *pindexBestForkTip = NULL, *pindexBestForkBase = NULL;

void CheckForkWarningConditions()
{
    AssertLockHeld(cs_main);
    // Before we get past initial download, we cannot reliably alert about forks
    // (we assume we don't get stuck on a fork before the last checkpoint)
    if (IsInitialBlockDownload())
        return;

    // If our best fork is no longer within 72 blocks (+/- 12 hours if no one mines it)
    // of our head, drop it
    if (pindexBestForkTip && chainActive.Height() - pindexBestForkTip->nHeight >= 72)
        pindexBestForkTip = NULL;

    if (pindexBestForkTip || (pindexBestInvalid && pindexBestInvalid->nChainWork > chainActive.Tip()->nChainWork + (GetBlockProof(*chainActive.Tip()) * 6)))
    {
        if (!fLargeWorkForkFound && pindexBestForkBase)
        {
            std::string warning = std::string("'Warning: Large-work fork detected, forking after block ") +
                pindexBestForkBase->phashBlock->ToString() + std::string("'");
            CAlert::Notify(warning, true);
        }
        if (pindexBestForkTip && pindexBestForkBase)
        {
            LogPrintf("%s: Warning: Large valid fork found\n  forking the chain at height %d (%s)\n  lasting to height %d (%s).\nChain state database corruption likely.\n", __func__,
                   pindexBestForkBase->nHeight, pindexBestForkBase->phashBlock->ToString(),
                   pindexBestForkTip->nHeight, pindexBestForkTip->phashBlock->ToString());
            fLargeWorkForkFound = true;
        }
        else
        {
            LogPrintf("%s: Warning: Found invalid chain at least ~6 blocks longer than our best chain.\nChain state database corruption likely.\n", __func__);
            fLargeWorkInvalidChainFound = true;
        }
    }
    else
    {
        fLargeWorkForkFound = false;
        fLargeWorkInvalidChainFound = false;
    }
}

void CheckForkWarningConditionsOnNewFork(CBlockIndex* pindexNewForkTip)
{
    AssertLockHeld(cs_main);
    // If we are on a fork that is sufficiently large, set a warning flag
    CBlockIndex* pfork = pindexNewForkTip;
    CBlockIndex* plonger = chainActive.Tip();
    while (pfork && pfork != plonger)
    {
        while (plonger && plonger->nHeight > pfork->nHeight)
            plonger = plonger->pprev;
        if (pfork == plonger)
            break;
        pfork = pfork->pprev;
    }

    // We define a condition where we should warn the user about as a fork of at least 7 blocks
    // with a tip within 72 blocks (+/- 12 hours if no one mines it) of ours
    // We use 7 blocks rather arbitrarily as it represents just under 10% of sustained network
    // hash rate operating on the fork.
    // or a chain that is entirely longer than ours and invalid (note that this should be detected by both)
    // We define it this way because it allows us to only store the highest fork tip (+ base) which meets
    // the 7-block condition and from this always have the most-likely-to-cause-warning fork
    if (pfork && (!pindexBestForkTip || (pindexBestForkTip && pindexNewForkTip->nHeight > pindexBestForkTip->nHeight)) &&
            pindexNewForkTip->nChainWork - pfork->nChainWork > (GetBlockProof(*pfork) * 7) &&
            chainActive.Height() - pindexNewForkTip->nHeight < 72)
    {
        pindexBestForkTip = pindexNewForkTip;
        pindexBestForkBase = pfork;
    }

    CheckForkWarningConditions();
}

// Requires cs_main.
void Misbehaving(NodeId pnode, int howmuch)
{
    if (howmuch == 0)
        return;

    CNodeState *state = State(pnode);
    if (state == NULL)
        return;

    state->nMisbehavior += howmuch;
    int banscore = GetArg("-banscore", DEFAULT_BANSCORE_THRESHOLD);
    if (state->nMisbehavior >= banscore && state->nMisbehavior - howmuch < banscore)
    {
        LogPrintf("%s: %s (%d -> %d) BAN THRESHOLD EXCEEDED\n", __func__, state->name, state->nMisbehavior-howmuch, state->nMisbehavior);
        state->fShouldBan = true;
    } else
        LogPrintf("%s: %s (%d -> %d)\n", __func__, state->name, state->nMisbehavior-howmuch, state->nMisbehavior);
}

void static InvalidChainFound(CBlockIndex* pindexNew)
{
    if (!pindexBestInvalid || pindexNew->nChainWork > pindexBestInvalid->nChainWork)
        pindexBestInvalid = pindexNew;

    LogPrintf("%s: invalid block=%s  height=%d  log2_work=%.8g  date=%s\n", __func__,
      pindexNew->GetBlockHash().ToString(), pindexNew->nHeight,
      log(pindexNew->nChainWork.getdouble())/log(2.0), DateTimeStrFormat("%Y-%m-%d %H:%M:%S",
      pindexNew->GetBlockTime()));
    CBlockIndex *tip = chainActive.Tip();
    assert (tip);
    LogPrintf("%s:  current best=%s  height=%d  log2_work=%.8g  date=%s\n", __func__,
      tip->GetBlockHash().ToString(), chainActive.Height(), log(tip->nChainWork.getdouble())/log(2.0),
      DateTimeStrFormat("%Y-%m-%d %H:%M:%S", tip->GetBlockTime()));
    CheckForkWarningConditions();
}

void static InvalidBlockFound(CBlockIndex *pindex, const CValidationState &state) {
    int nDoS = 0;
    if (state.IsInvalid(nDoS)) {
        std::map<uint256, NodeId>::iterator it = mapBlockSource.find(pindex->GetBlockHash());
        if (it != mapBlockSource.end() && State(it->second)) {
            assert (state.GetRejectCode() < REJECT_INTERNAL); // Blocks are never rejected with internal reject codes
            CBlockReject reject = {(unsigned char)state.GetRejectCode(), state.GetRejectReason().substr(0, MAX_REJECT_MESSAGE_LENGTH), pindex->GetBlockHash()};
            State(it->second)->rejects.push_back(reject);
            if (nDoS > 0)
                Misbehaving(it->second, nDoS);
        }
    }
    if (!state.CorruptionPossible()) {
        pindex->nStatus |= BLOCK_FAILED_VALID;
        setDirtyBlockIndex.insert(pindex);
        setBlockIndexCandidates.erase(pindex);
        InvalidChainFound(pindex);
    }
}

void UpdateCoins(const CTransaction& tx, CValidationState &state, CCoinsViewCache &inputs, CTxUndo &txundo, int nHeight)
{
    // mark inputs spent
    if (!tx.IsCoinBase()) {
        txundo.vprevout.reserve(tx.vin.size());
        BOOST_FOREACH(const CTxIn &txin, tx.vin) {
            CCoinsModifier coins = inputs.ModifyCoins(txin.prevout.hash);
            unsigned nPos = txin.prevout.n;

            if (nPos >= coins->vout.size() || coins->vout[nPos].IsNull())
                assert(false);
            // mark an outpoint spent, and construct undo information
            CTxInUndo undo;
            coins->Spend(nPos, &undo);
            txundo.vprevout.push_back(undo);
        }
    }
    // add outputs
    inputs.ModifyNewCoins(tx.GetHash(), tx.IsCoinBase())->FromTx(tx, nHeight);
}

void UpdateCoins(const CTransaction& tx, CValidationState &state, CCoinsViewCache &inputs, int nHeight)
{
    CTxUndo txundo;
    UpdateCoins(tx, state, inputs, txundo, nHeight);
}

bool CScriptCheck::operator()() {
    const CScript &scriptSig = ptxTo->vin[nIn].scriptSig;
    if (!VerifyScript(scriptSig, scriptPubKey, nFlags, CachingTransactionSignatureChecker(ptxTo, nIn, cacheStore), &error)) {
        return false;
    }
    return true;
}

int GetSpendHeight(const CCoinsViewCache& inputs)
{
    LOCK(cs_main);
    CBlockIndex* pindexPrev = mapBlockIndex.find(inputs.GetBestBlock())->second;
    return pindexPrev->nHeight + 1;
}

namespace Consensus {
bool CheckTxInputs(const CTransaction& tx, CValidationState& state, const CCoinsViewCache& inputs, int nSpendHeight)
{
        // This doesn't trigger the DoS code on purpose; if it did, it would make it easier
        // for an attacker to attempt to split the network.
        if (!inputs.HaveInputs(tx))
            return state.Invalid(false, 0, "", "Inputs unavailable");

        CAmount nValueIn = 0;
        CAmount nFees = 0;
        for (unsigned int i = 0; i < tx.vin.size(); i++)
        {
            const COutPoint &prevout = tx.vin[i].prevout;
            const CCoins *coins = inputs.AccessCoins(prevout.hash);
            assert(coins);

            // If prev is coinbase, check that it's matured
            if (coins->IsCoinBase()) {
                if (nSpendHeight - coins->nHeight < COINBASE_MATURITY)
                    return state.Invalid(false,
                        REJECT_INVALID, "bad-txns-premature-spend-of-coinbase",
                        strprintf("tried to spend coinbase at depth %d", nSpendHeight - coins->nHeight));
            }

            // Check for negative or overflow input values
            nValueIn += coins->vout[prevout.n].nValue;
            if (!MoneyRange(coins->vout[prevout.n].nValue) || !MoneyRange(nValueIn))
                return state.DoS(100, false, REJECT_INVALID, "bad-txns-inputvalues-outofrange");

        }

        if (nValueIn < tx.GetValueOut())
            return state.DoS(100, false, REJECT_INVALID, "bad-txns-in-belowout", false,
                strprintf("value in (%s) < value out (%s)", FormatMoney(nValueIn), FormatMoney(tx.GetValueOut())));

        // Tally transaction fees
        CAmount nTxFee = nValueIn - tx.GetValueOut();
        if (nTxFee < 0)
            return state.DoS(100, false, REJECT_INVALID, "bad-txns-fee-negative");
        nFees += nTxFee;
        if (!MoneyRange(nFees))
            return state.DoS(100, false, REJECT_INVALID, "bad-txns-fee-outofrange");
    return true;
}
}// namespace Consensus

bool CheckInputs(const CTransaction& tx, CValidationState &state, const CCoinsViewCache &inputs, bool fScriptChecks, unsigned int flags, bool cacheStore, std::vector<CScriptCheck> *pvChecks)
{
    const int nSpendHeight = GetSpendHeight(inputs);

    /* Do this as very first action.  Otherwise, we can run into troubles
       with the caching done for verification below.  The assumption that
       all flag bits are softforks is not true for the VERIFY_NAMES_MEMPOOL
       flag, which actually *loosens* the requirements.  Doing the check
       for Namecoin here ensures that the caching is not used for
       Namecoin-specific stuff.  */
    /* TODO: Implement correct caching also for the Namecoin checks,
       if this is deemed beneficial at some point in the future.  */
    if (!CheckNameTransaction (tx, nSpendHeight, inputs, state, flags))
        return error ("CheckInputs: tx invalid for Namecoin");

    if (!tx.IsCoinBase())
    {
        if (!Consensus::CheckTxInputs(tx, state, inputs, nSpendHeight))
            return false;

        if (pvChecks)
            pvChecks->reserve(tx.vin.size());

        // The first loop above does all the inexpensive checks.
        // Only if ALL inputs pass do we perform expensive ECDSA signature checks.
        // Helps prevent CPU exhaustion attacks.

        // Skip ECDSA signature verification when connecting blocks before the
        // last block chain checkpoint. Assuming the checkpoints are valid this
        // is safe because block merkle hashes are still computed and checked,
        // and any change will be caught at the next checkpoint. Of course, if
        // the checkpoint is for a chain that's invalid due to false scriptSigs
        // this optimisation would allow an invalid chain to be accepted.
        if (fScriptChecks) {
            for (unsigned int i = 0; i < tx.vin.size(); i++) {
                const COutPoint &prevout = tx.vin[i].prevout;
                const CCoins* coins = inputs.AccessCoins(prevout.hash);
                assert(coins);

                // Verify signature
                CScriptCheck check(*coins, tx, i, flags, cacheStore);
                if (pvChecks) {
                    pvChecks->push_back(CScriptCheck());
                    check.swap(pvChecks->back());
                } else if (!check()) {
                    if (flags & STANDARD_NOT_MANDATORY_VERIFY_FLAGS) {
                        // Check whether the failure was caused by a
                        // non-mandatory script verification check, such as
                        // non-standard DER encodings or non-null dummy
                        // arguments; if so, don't trigger DoS protection to
                        // avoid splitting the network between upgraded and
                        // non-upgraded nodes.
                        CScriptCheck check2(*coins, tx, i,
                                flags & ~STANDARD_NOT_MANDATORY_VERIFY_FLAGS, cacheStore);
                        if (check2())
                            return state.Invalid(false, REJECT_NONSTANDARD, strprintf("non-mandatory-script-verify-flag (%s)", ScriptErrorString(check.GetScriptError())));
                    }
                    // Failures of other flags indicate a transaction that is
                    // invalid in new blocks, e.g. a invalid P2SH. We DoS ban
                    // such nodes as they are not following the protocol. That
                    // said during an upgrade careful thought should be taken
                    // as to the correct behavior - we may want to continue
                    // peering with non-upgraded nodes even after a soft-fork
                    // super-majority vote has passed.
                    return state.DoS(100,false, REJECT_INVALID, strprintf("mandatory-script-verify-flag-failed (%s)", ScriptErrorString(check.GetScriptError())));
                }
            }
        }
    }

    return true;
}

namespace {

bool UndoWriteToDisk(const CBlockUndo& blockundo, CDiskBlockPos& pos, const uint256& hashBlock, const CMessageHeader::MessageStartChars& messageStart)
{
    // Open history file to append
    CAutoFile fileout(OpenUndoFile(pos), SER_DISK, CLIENT_VERSION);
    if (fileout.IsNull())
        return error("%s: OpenUndoFile failed", __func__);

    // Write index header
    unsigned int nSize = fileout.GetSerializeSize(blockundo);
    fileout << FLATDATA(messageStart) << nSize;

    // Write undo data
    long fileOutPos = ftell(fileout.Get());
    if (fileOutPos < 0)
        return error("%s: ftell failed", __func__);
    pos.nPos = (unsigned int)fileOutPos;
    fileout << blockundo;

    // calculate & write checksum
    CHashWriter hasher(SER_GETHASH, PROTOCOL_VERSION);
    hasher << hashBlock;
    hasher << blockundo;
    fileout << hasher.GetHash();

    return true;
}

bool UndoReadFromDisk(CBlockUndo& blockundo, const CDiskBlockPos& pos, const uint256& hashBlock)
{
    // Open history file to read
    CAutoFile filein(OpenUndoFile(pos, true), SER_DISK, CLIENT_VERSION);
    if (filein.IsNull())
        return error("%s: OpenBlockFile failed", __func__);

    // Read block
    uint256 hashChecksum;
    try {
        filein >> blockundo;
        filein >> hashChecksum;
    }
    catch (const std::exception& e) {
        return error("%s: Deserialize or I/O error - %s", __func__, e.what());
    }

    // Verify checksum
    CHashWriter hasher(SER_GETHASH, PROTOCOL_VERSION);
    hasher << hashBlock;
    hasher << blockundo;
    if (hashChecksum != hasher.GetHash())
        return error("%s: Checksum mismatch", __func__);

    return true;
}

/** Abort with a message */
bool AbortNode(const std::string& strMessage, const std::string& userMessage="")
{
    strMiscWarning = strMessage;
    LogPrintf("*** %s\n", strMessage);
    uiInterface.ThreadSafeMessageBox(
        userMessage.empty() ? _("Error: A fatal internal error occurred, see debug.log for details") : userMessage,
        "", CClientUIInterface::MSG_ERROR);
    StartShutdown();
    return false;
}

bool AbortNode(CValidationState& state, const std::string& strMessage, const std::string& userMessage="")
{
    AbortNode(strMessage, userMessage);
    return state.Error(strMessage);
}

} // anon namespace

/**
 * Apply the undo operation of a CTxInUndo to the given chain state.
 * @param undo The undo object.
 * @param view The coins view to which to apply the changes.
 * @param out The out point that corresponds to the tx input.
 * @return True on success.
 */
bool ApplyTxInUndo(const CTxInUndo& undo, CCoinsViewCache& view, const COutPoint& out)
{
    bool fClean = true;

    CCoinsModifier coins = view.ModifyCoins(out.hash);
    if (undo.nHeight != 0) {
        // undo data contains height: this is the last output of the prevout tx being spent
        if (!coins->IsPruned())
            fClean = fClean && error("%s: undo data overwriting existing transaction", __func__);
        coins->Clear();
        coins->fCoinBase = undo.fCoinBase;
        coins->nHeight = undo.nHeight;
        coins->nVersion = undo.nVersion;
    } else {
        if (coins->IsPruned())
            fClean = fClean && error("%s: undo data adding output to missing transaction", __func__);
    }
    if (coins->IsAvailable(out.n))
        fClean = fClean && error("%s: undo data overwriting existing output", __func__);
    if (coins->vout.size() < out.n+1)
        coins->vout.resize(out.n+1);
    coins->vout[out.n] = undo.txout;

    return fClean;
}

bool DisconnectBlock(const CBlock& block, CValidationState& state, const CBlockIndex* pindex, CCoinsViewCache& view, std::set<valtype>& unexpiredNames, bool* pfClean)
{
    assert(pindex->GetBlockHash() == view.GetBestBlock());

    if (pfClean)
        *pfClean = false;

    bool fClean = true;

    CBlockUndo blockUndo;
    CDiskBlockPos pos = pindex->GetUndoPos();
    if (pos.IsNull())
        return error("DisconnectBlock(): no undo data available");
    if (!UndoReadFromDisk(blockUndo, pos, pindex->pprev->GetBlockHash()))
        return error("DisconnectBlock(): failure reading undo data");

    if (blockUndo.vtxundo.size() + 1 != block.vtx.size())
        return error("DisconnectBlock(): block and undo data inconsistent");

    /* Undo name expirations.  We use nHeight+1 here in sync with
       the call to ExpireNames, because that's the height at which a
       possible name_update could be (thus it counts for spendability
       of the name).  This is done first to match the order
       in which names are expired when connecting blocks.  */
    if (!UnexpireNames (pindex->nHeight + 1, blockUndo, view, unexpiredNames))
      fClean = false;

    // undo transactions in reverse order
    for (int i = block.vtx.size() - 1; i >= 0; i--) {
        const CTransaction &tx = block.vtx[i];
        uint256 hash = tx.GetHash();

        // Check that all outputs are available and match the outputs in the block itself
        // exactly.
        {
        CCoinsModifier outs = view.ModifyCoins(hash);
        outs->ClearUnspendable();

        CCoins outsBlock(tx, pindex->nHeight);
        // The CCoins serialization does not serialize negative numbers.
        // No network rules currently depend on the version here, so an inconsistency is harmless
        // but it must be corrected before txout nversion ever influences a network rule.
        if (outsBlock.nVersion < 0)
            outs->nVersion = outsBlock.nVersion;
        if (*outs != outsBlock)
        {
            /* This may be due to a historic bug.  For them, some names
               are marked immediately as unspendable.  They fail this check
               when undoing, thus ignore them here.  */
            CChainParams::BugType type;
            if (!Params ().IsHistoricBug (tx.GetHash (), pindex->nHeight, type) || type != CChainParams::BUG_FULLY_IGNORE)
                fClean = fClean && error("DisconnectBlock(): added transaction mismatch? database corrupted");
        }

        // remove outputs
        outs->Clear();
        }

        // restore inputs
        if (i > 0) { // not coinbases
            const CTxUndo &txundo = blockUndo.vtxundo[i-1];
            if (txundo.vprevout.size() != tx.vin.size())
                return error("DisconnectBlock(): transaction and undo data inconsistent");
            for (unsigned int j = tx.vin.size(); j-- > 0;) {
                const COutPoint &out = tx.vin[j].prevout;
                const CTxInUndo &undo = txundo.vprevout[j];
                if (!ApplyTxInUndo(undo, view, out))
                    fClean = false;
            }
        }
    }

    // undo name operations in reverse order
    std::vector<CNameTxUndo>::const_reverse_iterator nameUndoIter;
    for (nameUndoIter = blockUndo.vnameundo.rbegin ();
         nameUndoIter != blockUndo.vnameundo.rend (); ++nameUndoIter)
      nameUndoIter->apply (view);

    // move best block pointer to prevout block
    view.SetBestBlock(pindex->pprev->GetBlockHash());

    if (pfClean) {
        *pfClean = fClean;
        return true;
    }

    return fClean;
}

void static FlushBlockFile(bool fFinalize = false)
{
    LOCK(cs_LastBlockFile);

    CDiskBlockPos posOld(nLastBlockFile, 0);

    FILE *fileOld = OpenBlockFile(posOld);
    if (fileOld) {
        if (fFinalize)
            TruncateFile(fileOld, vinfoBlockFile[nLastBlockFile].nSize);
        FileCommit(fileOld);
        fclose(fileOld);
    }

    fileOld = OpenUndoFile(posOld);
    if (fileOld) {
        if (fFinalize)
            TruncateFile(fileOld, vinfoBlockFile[nLastBlockFile].nUndoSize);
        FileCommit(fileOld);
        fclose(fileOld);
    }
}

bool FindUndoPos(CValidationState &state, int nFile, CDiskBlockPos &pos, unsigned int nAddSize);

static CCheckQueue<CScriptCheck> scriptcheckqueue(128);

void ThreadScriptCheck() {
    RenameThread("bitcoin-scriptch");
    scriptcheckqueue.Thread();
}

//
// Called periodically asynchronously; alerts if it smells like
// we're being fed a bad chain (blocks being generated much
// too slowly or too quickly).
//
void PartitionCheck(bool (*initialDownloadCheck)(), CCriticalSection& cs, const CBlockIndex *const &bestHeader,
                    int64_t nPowTargetSpacing)
{
    if (bestHeader == NULL || initialDownloadCheck()) return;

    static int64_t lastAlertTime = 0;
    int64_t now = GetAdjustedTime();
    if (lastAlertTime > now-60*60*24) return; // Alert at most once per day

    const int SPAN_HOURS=4;
    const int SPAN_SECONDS=SPAN_HOURS*60*60;
    int BLOCKS_EXPECTED = SPAN_SECONDS / nPowTargetSpacing;

    boost::math::poisson_distribution<double> poisson(BLOCKS_EXPECTED);

    std::string strWarning;
    int64_t startTime = GetAdjustedTime()-SPAN_SECONDS;

    LOCK(cs);
    const CBlockIndex* i = bestHeader;
    int nBlocks = 0;
    while (i->GetBlockTime() >= startTime) {
        ++nBlocks;
        i = i->pprev;
        if (i == NULL) return; // Ran out of chain, we must not be fully sync'ed
    }

    // How likely is it to find that many by chance?
    double p = boost::math::pdf(poisson, nBlocks);

    LogPrint("partitioncheck", "%s: Found %d blocks in the last %d hours\n", __func__, nBlocks, SPAN_HOURS);
    LogPrint("partitioncheck", "%s: likelihood: %g\n", __func__, p);

    // Aim for one false-positive about every fifty years of normal running:
    const int FIFTY_YEARS = 50*365*24*60*60;
    double alertThreshold = 1.0 / (FIFTY_YEARS / SPAN_SECONDS);

    if (p <= alertThreshold && nBlocks < BLOCKS_EXPECTED)
    {
        // Many fewer blocks than expected: alert!
        strWarning = strprintf(_("WARNING: check your network connection, %d blocks received in the last %d hours (%d expected)"),
                               nBlocks, SPAN_HOURS, BLOCKS_EXPECTED);
    }
    else if (p <= alertThreshold && nBlocks > BLOCKS_EXPECTED)
    {
        // Many more blocks than expected: alert!
        strWarning = strprintf(_("WARNING: abnormally high number of blocks generated, %d blocks received in the last %d hours (%d expected)"),
                               nBlocks, SPAN_HOURS, BLOCKS_EXPECTED);
    }
    if (!strWarning.empty())
    {
        strMiscWarning = strWarning;
        CAlert::Notify(strWarning, true);
        lastAlertTime = now;
    }
}

static int64_t nTimeCheck = 0;
static int64_t nTimeForks = 0;
static int64_t nTimeVerify = 0;
static int64_t nTimeConnect = 0;
static int64_t nTimeIndex = 0;
static int64_t nTimeCallbacks = 0;
static int64_t nTimeTotal = 0;

bool ConnectBlock(const CBlock& block, CValidationState& state, CBlockIndex* pindex, CCoinsViewCache& view, std::set<valtype>& expiredNames, bool fJustCheck)
{
    const CChainParams& chainparams = Params();
    AssertLockHeld(cs_main);

    int64_t nTimeStart = GetTimeMicros();

    // Check it again in case a previous version let a bad block in
    if (!CheckBlock(block, state, !fJustCheck, !fJustCheck))
        return error("%s: Consensus::CheckBlock: %s", __func__, FormatStateMessage(state));

    // verify that the view's current state corresponds to the previous block
    uint256 hashPrevBlock = pindex->pprev == NULL ? uint256() : pindex->pprev->GetBlockHash();
    assert(hashPrevBlock == view.GetBestBlock());

    // Special case for the genesis block, skipping connection of its transactions
    // (its coinbase is unspendable)
    if (block.GetHash() == chainparams.GetConsensus().hashGenesisBlock) {
        if (!fJustCheck)
            view.SetBestBlock(pindex->GetBlockHash());
        return true;
    }

    bool fScriptChecks = true;
    if (fCheckpointsEnabled) {
        CBlockIndex *pindexLastCheckpoint = Checkpoints::GetLastCheckpoint(chainparams.Checkpoints());
        if (pindexLastCheckpoint && pindexLastCheckpoint->GetAncestor(pindex->nHeight) == pindex) {
            // This block is an ancestor of a checkpoint: disable script checks
            fScriptChecks = false;
        }
    }

    int64_t nTime1 = GetTimeMicros(); nTimeCheck += nTime1 - nTimeStart;
    LogPrint("bench", "    - Sanity checks: %.2fms [%.2fs]\n", 0.001 * (nTime1 - nTimeStart), nTimeCheck * 0.000001);

    // Do not allow blocks that contain transactions which 'overwrite' older transactions,
    // unless those are already completely spent.
    // If such overwrites are allowed, coinbases and transactions depending upon those
    // can be duplicated to remove the ability to spend the first instance -- even after
    // being sent to another address.
    // See BIP30 and http://r6.ca/blog/20120206T005236Z.html for more information.
    // This logic is not necessary for memory pool transactions, as AcceptToMemoryPool
    // already refuses previously-known transaction ids entirely.
    // FIXME: Enable strict check after appropriate fork.
    bool fEnforceBIP30 = (!pindex->phashBlock) || // Enforce on CreateNewBlock invocations which don't have a hash.
                          !(true);

    // Once BIP34 activated it was not possible to create new duplicate coinbases and thus other than starting
    // with the 2 existing duplicate coinbase pairs, not possible to create overwriting txs.  But by the
    // time BIP34 activated, in each of the existing pairs the duplicate coinbase had overwritten the first
    // before the first had been spent.  Since those coinbases are sufficiently buried its no longer possible to create further
    // duplicate transactions descending from the known pairs either.
    // If we're on the known chain at height greater than where BIP34 activated, we can save the db accesses needed for the BIP30 check.
    //CBlockIndex *pindexBIP34height = pindex->pprev->GetAncestor(chainparams.GetConsensus().BIP34Height);
    //Only continue to enforce if we're below BIP34 activation height or the block hash at that height doesn't correspond.
    //fEnforceBIP30 = fEnforceBIP30 && (!pindexBIP34height || !(pindexBIP34height->GetBlockHash() == chainparams.GetConsensus().BIP34Hash));

    if (fEnforceBIP30) {
        BOOST_FOREACH(const CTransaction& tx, block.vtx) {
            const CCoins* coins = view.AccessCoins(tx.GetHash());
            if (coins && !coins->IsPruned())
                return state.DoS(100, error("ConnectBlock(): tried to overwrite transaction"),
                                 REJECT_INVALID, "bad-txns-BIP30");
        }
    }

    // Disable strict BIP16 checks until we do a softfork for it
    // FIXME: Enable strict check in the future.
    const bool fStrictPayToScriptHash = false;

    unsigned int flags = fStrictPayToScriptHash ? SCRIPT_VERIFY_P2SH : SCRIPT_VERIFY_NONE;

    // Start enforcing the DERSIG (BIP66) rules, for block.nVersion=3 blocks,
    // when 75% of the network has upgraded:
    if (block.GetBaseVersion() >= 3 && IsSuperMajority(3, pindex->pprev, chainparams.GetConsensus().nMajorityEnforceBlockUpgrade, chainparams.GetConsensus())) {
        flags |= SCRIPT_VERIFY_DERSIG;
    }

    // Start enforcing CHECKLOCKTIMEVERIFY, (BIP65) for block.nVersion=4
    // blocks, when 75% of the network has upgraded:
    if (block.GetBaseVersion() >= 4 && IsSuperMajority(4, pindex->pprev, chainparams.GetConsensus().nMajorityEnforceBlockUpgrade, chainparams.GetConsensus())) {
        flags |= SCRIPT_VERIFY_CHECKLOCKTIMEVERIFY;
    }

    int64_t nTime2 = GetTimeMicros(); nTimeForks += nTime2 - nTime1;
    LogPrint("bench", "    - Fork checks: %.2fms [%.2fs]\n", 0.001 * (nTime2 - nTime1), nTimeForks * 0.000001);

    CBlockUndo blockundo;

    CCheckQueueControl<CScriptCheck> control(fScriptChecks && nScriptCheckThreads ? &scriptcheckqueue : NULL);

    std::vector<int> prevheights;
    int nLockTimeFlags = 0;
    CAmount nFees = 0;
    int nInputs = 0;
    unsigned int nSigOps = 0;
    CDiskTxPos pos(pindex->GetBlockPos(), GetSizeOfCompactSize(block.vtx.size()));
    std::vector<std::pair<uint256, CDiskTxPos> > vPos;
    vPos.reserve(block.vtx.size());
    blockundo.vtxundo.reserve(block.vtx.size() - 1);
    for (unsigned int i = 0; i < block.vtx.size(); i++)
    {
        const CTransaction &tx = block.vtx[i];

        nInputs += tx.vin.size();
        nSigOps += GetLegacySigOpCount(tx);
        if (nSigOps > MAX_BLOCK_SIGOPS)
            return state.DoS(100, error("ConnectBlock(): too many sigops"),
                             REJECT_INVALID, "bad-blk-sigops");

        if (!tx.IsCoinBase())
        {
            if (!view.HaveInputs(tx))
                return state.DoS(100, error("ConnectBlock(): inputs missing/spent"),
                                 REJECT_INVALID, "bad-txns-inputs-missingorspent");

            // Check that transaction is BIP68 final
            // BIP68 lock checks (as opposed to nLockTime checks) must
            // be in ConnectBlock because they require the UTXO set
            prevheights.resize(tx.vin.size());
            for (size_t j = 0; j < tx.vin.size(); j++) {
                prevheights[j] = view.AccessCoins(tx.vin[j].prevout.hash)->nHeight;
            }

            if (!SequenceLocks(tx, nLockTimeFlags, &prevheights, *pindex)) {
                return state.DoS(100, error("%s: contains a non-BIP68-final transaction", __func__),
                                 REJECT_INVALID, "bad-txns-nonfinal");
            }

            if (fStrictPayToScriptHash)
            {
                // Add in sigops done by pay-to-script-hash inputs;
                // this is to prevent a "rogue miner" from creating
                // an incredibly-expensive-to-validate block.
                nSigOps += GetP2SHSigOpCount(tx, view);
                if (nSigOps > MAX_BLOCK_SIGOPS)
                    return state.DoS(100, error("ConnectBlock(): too many sigops"),
                                     REJECT_INVALID, "bad-blk-sigops");
            }

            nFees += view.GetValueIn(tx)-tx.GetValueOut();

            std::vector<CScriptCheck> vChecks;
            bool fCacheResults = fJustCheck; /* Don't cache results if we're actually connecting blocks (still consult the cache, though) */
            if (!CheckInputs(tx, state, view, fScriptChecks, flags, fCacheResults, nScriptCheckThreads ? &vChecks : NULL))
                return error("ConnectBlock(): CheckInputs on %s failed with %s",
                    tx.GetHash().ToString(), FormatStateMessage(state));
            control.Add(vChecks);
        }

        CTxUndo undoDummy;
        if (i > 0) {
            blockundo.vtxundo.push_back(CTxUndo());
        }
        UpdateCoins(tx, state, view, i == 0 ? undoDummy : blockundo.vtxundo.back(), pindex->nHeight);
        ApplyNameTransaction(tx, pindex->nHeight, view, blockundo);

        vPos.push_back(std::make_pair(tx.GetHash(), pos));
        pos.nTxOffset += ::GetSerializeSize(tx, SER_DISK, CLIENT_VERSION);
    }
    int64_t nTime3 = GetTimeMicros(); nTimeConnect += nTime3 - nTime2;
    LogPrint("bench", "      - Connect %u transactions: %.2fms (%.3fms/tx, %.3fms/txin) [%.2fs]\n", (unsigned)block.vtx.size(), 0.001 * (nTime3 - nTime2), 0.001 * (nTime3 - nTime2) / block.vtx.size(), nInputs <= 1 ? 0 : 0.001 * (nTime3 - nTime2) / (nInputs-1), nTimeConnect * 0.000001);

    CAmount blockReward = nFees + GetBlockSubsidy(pindex->nHeight, chainparams.GetConsensus());
    if (block.vtx[0].GetValueOut() > blockReward)
        return state.DoS(100,
                         error("ConnectBlock(): coinbase pays too much (actual=%d vs limit=%d)",
                               block.vtx[0].GetValueOut(), blockReward),
                               REJECT_INVALID, "bad-cb-amount");

    if (!control.Wait())
        return state.DoS(100, false);
    int64_t nTime4 = GetTimeMicros(); nTimeVerify += nTime4 - nTime2;
    LogPrint("bench", "    - Verify %u txins: %.2fms (%.3fms/txin) [%.2fs]\n", nInputs - 1, 0.001 * (nTime4 - nTime2), nInputs <= 1 ? 0 : 0.001 * (nTime4 - nTime2) / (nInputs-1), nTimeVerify * 0.000001);

    if (fJustCheck)
        return true;

    /* Remove expired names from the UTXO set.  They become permanently
       unspendable.  Note that we use nHeight+1 here because a possible
       spending transaction would be at least at that height.  This has
       to be done after checking the transactions themselves, because
       spending a name would still be valid in the current block.  */
    if (!ExpireNames(pindex->nHeight + 1, view, blockundo, expiredNames))
        return error("%s : ExpireNames failed", __func__);

    // Write undo information to disk
    if (pindex->GetUndoPos().IsNull() || !pindex->IsValid(BLOCK_VALID_SCRIPTS))
    {
        if (pindex->GetUndoPos().IsNull()) {
            CDiskBlockPos pos;
            if (!FindUndoPos(state, pindex->nFile, pos, ::GetSerializeSize(blockundo, SER_DISK, CLIENT_VERSION) + 40))
                return error("ConnectBlock(): FindUndoPos failed");
            if (!UndoWriteToDisk(blockundo, pos, pindex->pprev->GetBlockHash(), chainparams.MessageStart()))
                return AbortNode(state, "Failed to write undo data");

            // update nUndoPos in block index
            pindex->nUndoPos = pos.nPos;
            pindex->nStatus |= BLOCK_HAVE_UNDO;
        }

        pindex->RaiseValidity(BLOCK_VALID_SCRIPTS);
        setDirtyBlockIndex.insert(pindex);
    }

    if (fTxIndex)
        if (!pblocktree->WriteTxIndex(vPos))
            return AbortNode(state, "Failed to write transaction index");

    // add this block to the view's block chain
    view.SetBestBlock(pindex->GetBlockHash());

    int64_t nTime5 = GetTimeMicros(); nTimeIndex += nTime5 - nTime4;
    LogPrint("bench", "    - Index writing: %.2fms [%.2fs]\n", 0.001 * (nTime5 - nTime4), nTimeIndex * 0.000001);

    // Watch for changes to the previous coinbase transaction.
    static uint256 hashPrevBestCoinBase;
    GetMainSignals().UpdatedTransaction(hashPrevBestCoinBase);
    hashPrevBestCoinBase = block.vtx[0].GetHash();

    int64_t nTime6 = GetTimeMicros(); nTimeCallbacks += nTime6 - nTime5;
    LogPrint("bench", "    - Callbacks: %.2fms [%.2fs]\n", 0.001 * (nTime6 - nTime5), nTimeCallbacks * 0.000001);

    return true;
}

enum FlushStateMode {
    FLUSH_STATE_NONE,
    FLUSH_STATE_IF_NEEDED,
    FLUSH_STATE_PERIODIC,
    FLUSH_STATE_ALWAYS
};

/**
 * Update the on-disk chain state.
 * The caches and indexes are flushed depending on the mode we're called with
 * if they're too large, if it's been a while since the last write,
 * or always and in all cases if we're in prune mode and are deleting files.
 */
bool static FlushStateToDisk(CValidationState &state, FlushStateMode mode) {
    const CChainParams& chainparams = Params();
    LOCK2(cs_main, cs_LastBlockFile);
    static int64_t nLastWrite = 0;
    static int64_t nLastFlush = 0;
    static int64_t nLastSetChain = 0;
    std::set<int> setFilesToPrune;
    bool fFlushForPrune = false;
    try {
    if (fPruneMode && fCheckForPruning && !fReindex) {
        FindFilesToPrune(setFilesToPrune, chainparams.PruneAfterHeight());
        fCheckForPruning = false;
        if (!setFilesToPrune.empty()) {
            fFlushForPrune = true;
            if (!fHavePruned) {
                pblocktree->WriteFlag("prunedblockfiles", true);
                fHavePruned = true;
            }
        }
    }
    int64_t nNow = GetTimeMicros();
    // Avoid writing/flushing immediately after startup.
    if (nLastWrite == 0) {
        nLastWrite = nNow;
    }
    if (nLastFlush == 0) {
        nLastFlush = nNow;
    }
    if (nLastSetChain == 0) {
        nLastSetChain = nNow;
    }
    size_t cacheSize = pcoinsTip->DynamicMemoryUsage();
    // The cache is large and close to the limit, but we have time now (not in the middle of a block processing).
    bool fCacheLarge = mode == FLUSH_STATE_PERIODIC && cacheSize * (10.0/9) > nCoinCacheUsage;
    // The cache is over the limit, we have to write now.
    bool fCacheCritical = mode == FLUSH_STATE_IF_NEEDED && cacheSize > nCoinCacheUsage;
    // It's been a while since we wrote the block index to disk. Do this frequently, so we don't need to redownload after a crash.
    bool fPeriodicWrite = mode == FLUSH_STATE_PERIODIC && nNow > nLastWrite + (int64_t)DATABASE_WRITE_INTERVAL * 1000000;
    // It's been very long since we flushed the cache. Do this infrequently, to optimize cache usage.
    bool fPeriodicFlush = mode == FLUSH_STATE_PERIODIC && nNow > nLastFlush + (int64_t)DATABASE_FLUSH_INTERVAL * 1000000;
    // Combine all conditions that result in a full cache flush.
    bool fDoFullFlush = (mode == FLUSH_STATE_ALWAYS) || fCacheLarge || fCacheCritical || fPeriodicFlush || fFlushForPrune;
    // Write blocks and block index to disk.
    if (fDoFullFlush || fPeriodicWrite) {
        // Depend on nMinDiskSpace to ensure we can write block index
        if (!CheckDiskSpace(0))
            return state.Error("out of disk space");
        // First make sure all block and undo data is flushed to disk.
        FlushBlockFile();
        // Then update all block file information (which may refer to block and undo files).
        {
            std::vector<std::pair<int, const CBlockFileInfo*> > vFiles;
            vFiles.reserve(setDirtyFileInfo.size());
            for (set<int>::iterator it = setDirtyFileInfo.begin(); it != setDirtyFileInfo.end(); ) {
                vFiles.push_back(make_pair(*it, &vinfoBlockFile[*it]));
                setDirtyFileInfo.erase(it++);
            }
            std::vector<const CBlockIndex*> vBlocks;
            vBlocks.reserve(setDirtyBlockIndex.size());
            for (set<CBlockIndex*>::iterator it = setDirtyBlockIndex.begin(); it != setDirtyBlockIndex.end(); ) {
                vBlocks.push_back(*it);
                setDirtyBlockIndex.erase(it++);
            }
            if (!pblocktree->WriteBatchSync(vFiles, nLastBlockFile, vBlocks)) {
                return AbortNode(state, "Files to write to block index database");
            }
        }
        // Finally remove any pruned files
        if (fFlushForPrune)
            UnlinkPrunedFiles(setFilesToPrune);
        nLastWrite = nNow;
    }
    // Flush best chain related state. This can only be done if the blocks / block index write was also done.
    if (fDoFullFlush) {
        // Typical CCoins structures on disk are around 128 bytes in size.
        // Pushing a new one to the database can cause it to be written
        // twice (once in the log, and once in the tables). This is already
        // an overestimation, as most will delete an existing entry or
        // overwrite one. Still, use a conservative safety factor of 2.
        if (!CheckDiskSpace(128 * 2 * 2 * pcoinsTip->GetCacheSize()))
            return state.Error("out of disk space");
        // Flush the chainstate (which may refer to block index entries).
        if (!pcoinsTip->Flush())
            return AbortNode(state, "Failed to write to coin database");
        nLastFlush = nNow;
    }
    if (fDoFullFlush || ((mode == FLUSH_STATE_ALWAYS || mode == FLUSH_STATE_PERIODIC) && nNow > nLastSetChain + (int64_t)DATABASE_WRITE_INTERVAL * 1000000)) {
        // Update best block in wallet (so we can detect restored wallets).
        GetMainSignals().SetBestChain(chainActive.GetLocator());
        nLastSetChain = nNow;
    }
    } catch (const std::runtime_error& e) {
        return AbortNode(state, std::string("System error while flushing: ") + e.what());
    }
    return true;
}

void FlushStateToDisk() {
    CValidationState state;
    FlushStateToDisk(state, FLUSH_STATE_ALWAYS);
}

void PruneAndFlush() {
    CValidationState state;
    fCheckForPruning = true;
    FlushStateToDisk(state, FLUSH_STATE_NONE);
}

/** Update chainActive and related internal data structures. */
void static UpdateTip(CBlockIndex *pindexNew) {
    const CChainParams& chainParams = Params();
    chainActive.SetTip(pindexNew);

    // New best block
    nTimeBestReceived = GetTime();
    mempool.AddTransactionsUpdated(1);

    LogPrintf("%s: new best=%s  height=%d bits=%d log2_work=%.8g  tx=%lu  date=%s progress=%f  cache=%.1fMiB(%utx)\n", __func__,
      chainActive.Tip()->GetBlockHash().ToString(), chainActive.Height(), chainActive.Tip()->nBits,
      log(chainActive.Tip()->nChainWork.getdouble())/log(2.0), (unsigned long)chainActive.Tip()->nChainTx,
      DateTimeStrFormat("%Y-%m-%d %H:%M:%S", chainActive.Tip()->GetBlockTime()),
      Checkpoints::GuessVerificationProgress(chainParams.Checkpoints(), chainActive.Tip()), pcoinsTip->DynamicMemoryUsage() * (1.0 / (1<<20)), pcoinsTip->GetCacheSize());

    cvBlockChange.notify_all();

    // Check the version of the last 100 blocks to see if we need to upgrade:
    static bool fWarned = false;
    if (!IsInitialBlockDownload() && !fWarned)
    {
        int nUpgraded = 0;
        const CBlockIndex* pindex = chainActive.Tip();
        for (int i = 0; i < 100 && pindex != NULL; i++)
        {
            if (pindex->GetBaseVersion() > CBlock::CURRENT_VERSION)
                ++nUpgraded;
            pindex = pindex->pprev;
        }
        if (nUpgraded > 0)
            LogPrintf("%s: %d of last 100 blocks above version %d\n", __func__, nUpgraded, (int)CBlock::CURRENT_VERSION);
        if (nUpgraded > 100/2)
        {
            // strMiscWarning is read by GetWarnings(), called by Qt and the JSON-RPC code to warn the user:
            strMiscWarning = _("Warning: This version is obsolete; upgrade required!");
            CAlert::Notify(strMiscWarning, true);
            fWarned = true;
        }
    }
}

/** Disconnect chainActive's tip. You probably want to call mempool.removeForReorg and manually re-limit mempool size after this, with cs_main held. */
bool static DisconnectTip(CValidationState& state, const Consensus::Params& consensusParams)
{
    CBlockIndex *pindexDelete = chainActive.Tip();
    assert(pindexDelete);
    mempool.check(pcoinsTip);
    CheckNameDB (true);
    // Read block from disk.
    CBlock block;
    if (!ReadBlockFromDisk(block, pindexDelete, consensusParams))
        return AbortNode(state, "Failed to read block");
    // Apply the block atomically to the chain state.
    std::set<valtype> unexpiredNames;
    int64_t nStart = GetTimeMicros();
    {
        CCoinsViewCache view(pcoinsTip);
        if (!DisconnectBlock(block, state, pindexDelete, view, unexpiredNames))
            return error("DisconnectTip(): DisconnectBlock %s failed", pindexDelete->GetBlockHash().ToString());
        assert(view.Flush());
    }
    LogPrint("bench", "- Disconnect block: %.2fms\n", (GetTimeMicros() - nStart) * 0.001);
    // Write the chain state to disk, if necessary.
    if (!FlushStateToDisk(state, FLUSH_STATE_IF_NEEDED))
        return false;
    // Resurrect mempool transactions from the disconnected block.
    std::vector<uint256> vHashUpdate;
    BOOST_FOREACH(const CTransaction &tx, block.vtx) {
        // ignore validation errors in resurrected transactions
        list<CTransaction> removed;
        CValidationState stateDummy;
        if (tx.IsCoinBase() || !AcceptToMemoryPool(mempool, stateDummy, tx, false, NULL, true)) {
            mempool.remove(tx, removed, true);
        } else if (mempool.exists(tx.GetHash())) {
            vHashUpdate.push_back(tx.GetHash());
        }
    }
    // AcceptToMemoryPool/addUnchecked all assume that new mempool entries have
    // no in-mempool children, which is generally not true when adding
    // previously-confirmed transactions back to the mempool.
    // UpdateTransactionsFromBlock finds descendants of any transactions in this
    // block that were added back and cleans up the mempool state.
    mempool.UpdateTransactionsFromBlock(vHashUpdate);
    // Fix the pool for conflicts due to unexpired names.
    list<CTransaction> txNameConflicts;
    mempool.removeUnexpireConflicts(unexpiredNames, txNameConflicts);
    mempool.check(pcoinsTip);
    // Update chainActive and related variables.
    UpdateTip(pindexDelete->pprev);
    CheckNameDB (true);
    // Tell wallet about transactions that went from mempool
    // to conflicted:
    BOOST_FOREACH(const CTransaction &tx, txNameConflicts) {
        SyncWithWallets(tx, NULL);
        NameConflict(tx, *pindexDelete->pprev->phashBlock);
    }
    // Let wallets know transactions went from 1-confirmed to
    // 0-confirmed or conflicted:
    BOOST_FOREACH(const CTransaction &tx, block.vtx) {
        SyncWithWallets(tx, pindexDelete->pprev, NULL);
    }
    return true;
}

static int64_t nTimeReadFromDisk = 0;
static int64_t nTimeConnectTotal = 0;
static int64_t nTimeFlush = 0;
static int64_t nTimeChainState = 0;
static int64_t nTimePostConnect = 0;

/**
 * Connect a new block to chainActive. pblock is either NULL or a pointer to a CBlock
 * corresponding to pindexNew, to bypass loading it again from disk.
 */
bool static ConnectTip(CValidationState& state, const CChainParams& chainparams, CBlockIndex* pindexNew, const CBlock* pblock)
{
    assert(pindexNew->pprev == chainActive.Tip());
    mempool.check(pcoinsTip);
    CheckNameDB (true);
    // Read block from disk.
    int64_t nTime1 = GetTimeMicros();
    CBlock block;
    if (!pblock) {
        if (!ReadBlockFromDisk(block, pindexNew, chainparams.GetConsensus()))
            return AbortNode(state, "Failed to read block");
        pblock = &block;
    }
    // Apply the block atomically to the chain state.
    std::set<valtype> expiredNames;
    int64_t nTime2 = GetTimeMicros(); nTimeReadFromDisk += nTime2 - nTime1;
    int64_t nTime3;
    LogPrint("bench", "  - Load block from disk: %.2fms [%.2fs]\n", (nTime2 - nTime1) * 0.001, nTimeReadFromDisk * 0.000001);
    {
        CCoinsViewCache view(pcoinsTip);
        bool rv = ConnectBlock(*pblock, state, pindexNew, view, expiredNames);
        GetMainSignals().BlockChecked(*pblock, state);
        if (!rv) {
            if (state.IsInvalid())
                InvalidBlockFound(pindexNew, state);
            return error("ConnectTip(): ConnectBlock %s failed", pindexNew->GetBlockHash().ToString());
        }
        mapBlockSource.erase(pindexNew->GetBlockHash());
        nTime3 = GetTimeMicros(); nTimeConnectTotal += nTime3 - nTime2;
        LogPrint("bench", "  - Connect total: %.2fms [%.2fs]\n", (nTime3 - nTime2) * 0.001, nTimeConnectTotal * 0.000001);
        assert(view.Flush());
    }
    int64_t nTime4 = GetTimeMicros(); nTimeFlush += nTime4 - nTime3;
    LogPrint("bench", "  - Flush: %.2fms [%.2fs]\n", (nTime4 - nTime3) * 0.001, nTimeFlush * 0.000001);
    // Write the chain state to disk, if necessary.
    if (!FlushStateToDisk(state, FLUSH_STATE_IF_NEEDED))
        return false;
    int64_t nTime5 = GetTimeMicros(); nTimeChainState += nTime5 - nTime4;
    LogPrint("bench", "  - Writing chainstate: %.2fms [%.2fs]\n", (nTime5 - nTime4) * 0.001, nTimeChainState * 0.000001);
    // Remove conflicting transactions from the mempool.
    list<CTransaction> txConflicted, txNameConflicts;
    mempool.removeForBlock(pblock->vtx, pindexNew->nHeight,
                           txConflicted, txNameConflicts,
                           !IsInitialBlockDownload());
    mempool.removeExpireConflicts(expiredNames, txNameConflicts);
    mempool.check(pcoinsTip);
    // Update chainActive & related variables.
    UpdateTip(pindexNew);
    CheckNameDB (false);
    // Tell wallet about transactions that went from mempool
    // to conflicted:
    BOOST_FOREACH(const CTransaction &tx, txConflicted) {
        SyncWithWallets(tx, pindexNew, NULL);
    }
    BOOST_FOREACH(const CTransaction &tx, txNameConflicts) {
        SyncWithWallets(tx, NULL);
        NameConflict(tx, pblock->GetHash());
    }
    // ... and about transactions that got confirmed:
    BOOST_FOREACH(const CTransaction &tx, pblock->vtx) {
        SyncWithWallets(tx, pindexNew, pblock);
    }

    int64_t nTime6 = GetTimeMicros(); nTimePostConnect += nTime6 - nTime5; nTimeTotal += nTime6 - nTime1;
    LogPrint("bench", "  - Connect postprocess: %.2fms [%.2fs]\n", (nTime6 - nTime5) * 0.001, nTimePostConnect * 0.000001);
    LogPrint("bench", "- Connect block: %.2fms [%.2fs]\n", (nTime6 - nTime1) * 0.001, nTimeTotal * 0.000001);
    return true;
}

/**
 * Return the tip of the chain with the most work in it, that isn't
 * known to be invalid (it's however far from certain to be valid).
 */
static CBlockIndex* FindMostWorkChain() {
    do {
        CBlockIndex *pindexNew = NULL;

        // Find the best candidate header.
        {
            std::set<CBlockIndex*, CBlockIndexWorkComparator>::reverse_iterator it = setBlockIndexCandidates.rbegin();
            if (it == setBlockIndexCandidates.rend())
                return NULL;
            pindexNew = *it;
        }

        // Check whether all blocks on the path between the currently active chain and the candidate are valid.
        // Just going until the active chain is an optimization, as we know all blocks in it are valid already.
        CBlockIndex *pindexTest = pindexNew;
        bool fInvalidAncestor = false;
        while (pindexTest && !chainActive.Contains(pindexTest)) {
            assert(pindexTest->nChainTx || pindexTest->nHeight == 0);

            // Pruned nodes may have entries in setBlockIndexCandidates for
            // which block files have been deleted.  Remove those as candidates
            // for the most work chain if we come across them; we can't switch
            // to a chain unless we have all the non-active-chain parent blocks.
            bool fFailedChain = pindexTest->nStatus & BLOCK_FAILED_MASK;
            bool fMissingData = !(pindexTest->nStatus & BLOCK_HAVE_DATA);
            if (fFailedChain || fMissingData) {
                // Candidate chain is not usable (either invalid or missing data)
                if (fFailedChain && (pindexBestInvalid == NULL || pindexNew->nChainWork > pindexBestInvalid->nChainWork))
                    pindexBestInvalid = pindexNew;
                CBlockIndex *pindexFailed = pindexNew;
                // Remove the entire chain from the set.
                while (pindexTest != pindexFailed) {
                    if (fFailedChain) {
                        pindexFailed->nStatus |= BLOCK_FAILED_CHILD;
                    } else if (fMissingData) {
                        // If we're missing data, then add back to mapBlocksUnlinked,
                        // so that if the block arrives in the future we can try adding
                        // to setBlockIndexCandidates again.
                        mapBlocksUnlinked.insert(std::make_pair(pindexFailed->pprev, pindexFailed));
                    }
                    setBlockIndexCandidates.erase(pindexFailed);
                    pindexFailed = pindexFailed->pprev;
                }
                setBlockIndexCandidates.erase(pindexTest);
                fInvalidAncestor = true;
                break;
            }
            pindexTest = pindexTest->pprev;
        }
        if (!fInvalidAncestor)
            return pindexNew;
    } while(true);
}

/** Delete all entries in setBlockIndexCandidates that are worse than the current tip. */
static void PruneBlockIndexCandidates() {
    // Note that we can't delete the current block itself, as we may need to return to it later in case a
    // reorganization to a better block fails.
    std::set<CBlockIndex*, CBlockIndexWorkComparator>::iterator it = setBlockIndexCandidates.begin();
    while (it != setBlockIndexCandidates.end() && setBlockIndexCandidates.value_comp()(*it, chainActive.Tip())) {
        setBlockIndexCandidates.erase(it++);
    }
    // Either the current tip or a successor of it we're working towards is left in setBlockIndexCandidates.
    assert(!setBlockIndexCandidates.empty());
}

/**
 * Try to make some progress towards making pindexMostWork the active block.
 * pblock is either NULL or a pointer to a CBlock corresponding to pindexMostWork.
 */
static bool ActivateBestChainStep(CValidationState& state, const CChainParams& chainparams, CBlockIndex* pindexMostWork, const CBlock* pblock)
{
    AssertLockHeld(cs_main);
    bool fInvalidFound = false;
    const CBlockIndex *pindexOldTip = chainActive.Tip();
    const CBlockIndex *pindexFork = chainActive.FindFork(pindexMostWork);

    // Disconnect active blocks which are no longer in the best chain.
    bool fBlocksDisconnected = false;
    while (chainActive.Tip() && chainActive.Tip() != pindexFork) {
        if (!DisconnectTip(state, chainparams.GetConsensus()))
            return false;
        fBlocksDisconnected = true;
    }

    // Build list of new blocks to connect.
    std::vector<CBlockIndex*> vpindexToConnect;
    bool fContinue = true;
    int nHeight = pindexFork ? pindexFork->nHeight : -1;
    while (fContinue && nHeight != pindexMostWork->nHeight) {
        // Don't iterate the entire list of potential improvements toward the best tip, as we likely only need
        // a few blocks along the way.
        int nTargetHeight = std::min(nHeight + 32, pindexMostWork->nHeight);
        vpindexToConnect.clear();
        vpindexToConnect.reserve(nTargetHeight - nHeight);
        CBlockIndex *pindexIter = pindexMostWork->GetAncestor(nTargetHeight);
        while (pindexIter && pindexIter->nHeight != nHeight) {
            vpindexToConnect.push_back(pindexIter);
            pindexIter = pindexIter->pprev;
        }
        nHeight = nTargetHeight;

        // Connect new blocks.
        BOOST_REVERSE_FOREACH(CBlockIndex *pindexConnect, vpindexToConnect) {
            if (!ConnectTip(state, chainparams, pindexConnect, pindexConnect == pindexMostWork ? pblock : NULL)) {
                if (state.IsInvalid()) {
                    // The block violates a consensus rule.
                    if (!state.CorruptionPossible())
                        InvalidChainFound(vpindexToConnect.back());
                    state = CValidationState();
                    fInvalidFound = true;
                    fContinue = false;
                    break;
                } else {
                    // A system error occurred (disk space, database error, ...).
                    return false;
                }
            } else {
                PruneBlockIndexCandidates();
                if (!pindexOldTip || chainActive.Tip()->nChainWork > pindexOldTip->nChainWork) {
                    // We're in a better position than we were. Return temporarily to release the lock.
                    fContinue = false;
                    break;
                }
            }
        }
    }

    if (fBlocksDisconnected) {
        mempool.removeForReorg(pcoinsTip, chainActive.Tip()->nHeight + 1, STANDARD_LOCKTIME_VERIFY_FLAGS);
        LimitMempoolSize(mempool, GetArg("-maxmempool", DEFAULT_MAX_MEMPOOL_SIZE) * 1000000, GetArg("-mempoolexpiry", DEFAULT_MEMPOOL_EXPIRY) * 60 * 60);
    }
    mempool.check(pcoinsTip);

    // Callbacks/notifications for a new best chain.
    if (fInvalidFound)
        CheckForkWarningConditionsOnNewFork(vpindexToConnect.back());
    else
        CheckForkWarningConditions();

    return true;
}

/**
 * Make the best chain active, in multiple steps. The result is either failure
 * or an activated best chain. pblock is either NULL or a pointer to a block
 * that is already loaded (to avoid loading it again from disk).
 */
bool ActivateBestChain(CValidationState &state, const CChainParams& chainparams, const CBlock *pblock) {
    CBlockIndex *pindexMostWork = NULL;
    do {
        boost::this_thread::interruption_point();

        CBlockIndex *pindexNewTip = NULL;
        const CBlockIndex *pindexFork;
        bool fInitialDownload;
        {
            LOCK(cs_main);
            CBlockIndex *pindexOldTip = chainActive.Tip();
            pindexMostWork = FindMostWorkChain();

            // Whether we have anything to do at all.
            if (pindexMostWork == NULL || pindexMostWork == chainActive.Tip())
                return true;

            if (!ActivateBestChainStep(state, chainparams, pindexMostWork, pblock && pblock->GetHash() == pindexMostWork->GetBlockHash() ? pblock : NULL))
                return false;

            pindexNewTip = chainActive.Tip();
            pindexFork = chainActive.FindFork(pindexOldTip);
            fInitialDownload = IsInitialBlockDownload();
        }
        // When we reach this point, we switched to a new tip (stored in pindexNewTip).

        // Notifications/callbacks that can run without cs_main
        // Always notify the UI if a new block tip was connected
        if (pindexFork != pindexNewTip) {
            uiInterface.NotifyBlockTip(fInitialDownload, pindexNewTip);

            if (!fInitialDownload) {
                // Find the hashes of all blocks that weren't previously in the best chain.
                std::vector<uint256> vHashes;
                CBlockIndex *pindexToAnnounce = pindexNewTip;
                while (pindexToAnnounce != pindexFork) {
                    vHashes.push_back(pindexToAnnounce->GetBlockHash());
                    pindexToAnnounce = pindexToAnnounce->pprev;
                    if (vHashes.size() == MAX_BLOCKS_TO_ANNOUNCE) {
                        // Limit announcements in case of a huge reorganization.
                        // Rely on the peer's synchronization mechanism in that case.
                        break;
                    }
                }
                // Relay inventory, but don't relay old inventory during initial block download.
                int nBlockEstimate = 0;
                if (fCheckpointsEnabled)
                    nBlockEstimate = Checkpoints::GetTotalBlocksEstimate(chainparams.Checkpoints());
                {
                    LOCK(cs_vNodes);
                    BOOST_FOREACH(CNode* pnode, vNodes) {
                        if (chainActive.Height() > (pnode->nStartingHeight != -1 ? pnode->nStartingHeight - 2000 : nBlockEstimate)) {
                            BOOST_REVERSE_FOREACH(const uint256& hash, vHashes) {
                                pnode->PushBlockHash(hash);
                            }
                        }
                    }
                }
                // Notify external listeners about the new tip.
                if (!vHashes.empty()) {
                    GetMainSignals().UpdatedBlockTip(pindexNewTip);
                }
            }
        }
    } while(pindexMostWork != chainActive.Tip());
    CheckBlockIndex(chainparams.GetConsensus());

    // Write changes periodically to disk, after relay.
    if (!FlushStateToDisk(state, FLUSH_STATE_PERIODIC)) {
        return false;
    }

    return true;
}

bool InvalidateBlock(CValidationState& state, const Consensus::Params& consensusParams, CBlockIndex *pindex)
{
    AssertLockHeld(cs_main);

    // Mark the block itself as invalid.
    pindex->nStatus |= BLOCK_FAILED_VALID;
    setDirtyBlockIndex.insert(pindex);
    setBlockIndexCandidates.erase(pindex);

    while (chainActive.Contains(pindex)) {
        CBlockIndex *pindexWalk = chainActive.Tip();
        pindexWalk->nStatus |= BLOCK_FAILED_CHILD;
        setDirtyBlockIndex.insert(pindexWalk);
        setBlockIndexCandidates.erase(pindexWalk);
        // ActivateBestChain considers blocks already in chainActive
        // unconditionally valid already, so force disconnect away from it.
        if (!DisconnectTip(state, consensusParams)) {
            mempool.removeForReorg(pcoinsTip, chainActive.Tip()->nHeight + 1, STANDARD_LOCKTIME_VERIFY_FLAGS);
            return false;
        }
    }

    LimitMempoolSize(mempool, GetArg("-maxmempool", DEFAULT_MAX_MEMPOOL_SIZE) * 1000000, GetArg("-mempoolexpiry", DEFAULT_MEMPOOL_EXPIRY) * 60 * 60);

    // The resulting new best tip may not be in setBlockIndexCandidates anymore, so
    // add it again.
    BlockMap::iterator it = mapBlockIndex.begin();
    while (it != mapBlockIndex.end()) {
        if (it->second->IsValid(BLOCK_VALID_TRANSACTIONS) && it->second->nChainTx && !setBlockIndexCandidates.value_comp()(it->second, chainActive.Tip())) {
            setBlockIndexCandidates.insert(it->second);
        }
        it++;
    }

    InvalidChainFound(pindex);
    mempool.removeForReorg(pcoinsTip, chainActive.Tip()->nHeight + 1, STANDARD_LOCKTIME_VERIFY_FLAGS);
    return true;
}

bool ReconsiderBlock(CValidationState& state, CBlockIndex *pindex) {
    AssertLockHeld(cs_main);

    int nHeight = pindex->nHeight;

    // Remove the invalidity flag from this block and all its descendants.
    BlockMap::iterator it = mapBlockIndex.begin();
    while (it != mapBlockIndex.end()) {
        if (!it->second->IsValid() && it->second->GetAncestor(nHeight) == pindex) {
            it->second->nStatus &= ~BLOCK_FAILED_MASK;
            setDirtyBlockIndex.insert(it->second);
            if (it->second->IsValid(BLOCK_VALID_TRANSACTIONS) && it->second->nChainTx && setBlockIndexCandidates.value_comp()(chainActive.Tip(), it->second)) {
                setBlockIndexCandidates.insert(it->second);
            }
            if (it->second == pindexBestInvalid) {
                // Reset invalid block marker if it was pointing to one of those.
                pindexBestInvalid = NULL;
            }
        }
        it++;
    }

    // Remove the invalidity flag from all ancestors too.
    while (pindex != NULL) {
        if (pindex->nStatus & BLOCK_FAILED_MASK) {
            pindex->nStatus &= ~BLOCK_FAILED_MASK;
            setDirtyBlockIndex.insert(pindex);
        }
        pindex = pindex->pprev;
    }
    return true;
}

CBlockIndex* AddToBlockIndex(const CBlockHeader& block)
{
    // Check for duplicate
    uint256 hash = block.GetHash();
    BlockMap::iterator it = mapBlockIndex.find(hash);
    if (it != mapBlockIndex.end())
        return it->second;

    // Construct new block index object
    CBlockIndex* pindexNew = new CBlockIndex(block);
    assert(pindexNew);
    // We assign the sequence id to blocks only when the full data is available,
    // to avoid miners withholding blocks but broadcasting headers, to get a
    // competitive advantage.
    pindexNew->nSequenceId = 0;
    BlockMap::iterator mi = mapBlockIndex.insert(make_pair(hash, pindexNew)).first;
    pindexNew->phashBlock = &((*mi).first);
    BlockMap::iterator miPrev = mapBlockIndex.find(block.hashPrevBlock);
    if (miPrev != mapBlockIndex.end())
    {
        pindexNew->pprev = (*miPrev).second;
        pindexNew->nHeight = pindexNew->pprev->nHeight + 1;
        pindexNew->BuildSkip();
    }
    pindexNew->nChainWork = (pindexNew->pprev ? pindexNew->pprev->nChainWork : 0) + GetBlockProof(*pindexNew);
    pindexNew->RaiseValidity(BLOCK_VALID_TREE);
    if (pindexBestHeader == NULL || pindexBestHeader->nChainWork < pindexNew->nChainWork)
        pindexBestHeader = pindexNew;

    setDirtyBlockIndex.insert(pindexNew);

    return pindexNew;
}

/** Mark a block as having its data received and checked (up to BLOCK_VALID_TRANSACTIONS). */
bool ReceivedBlockTransactions(const CBlock &block, CValidationState& state, CBlockIndex *pindexNew, const CDiskBlockPos& pos)
{
    pindexNew->nTx = block.vtx.size();
    pindexNew->nChainTx = 0;
    pindexNew->nFile = pos.nFile;
    pindexNew->nDataPos = pos.nPos;
    pindexNew->nUndoPos = 0;
    pindexNew->nStatus |= BLOCK_HAVE_DATA;
    pindexNew->RaiseValidity(BLOCK_VALID_TRANSACTIONS);
    setDirtyBlockIndex.insert(pindexNew);

    if (pindexNew->pprev == NULL || pindexNew->pprev->nChainTx) {
        // If pindexNew is the genesis block or all parents are BLOCK_VALID_TRANSACTIONS.
        deque<CBlockIndex*> queue;
        queue.push_back(pindexNew);

        // Recursively process any descendant blocks that now may be eligible to be connected.
        while (!queue.empty()) {
            CBlockIndex *pindex = queue.front();
            queue.pop_front();
            pindex->nChainTx = (pindex->pprev ? pindex->pprev->nChainTx : 0) + pindex->nTx;
            {
                LOCK(cs_nBlockSequenceId);
                pindex->nSequenceId = nBlockSequenceId++;
            }
            if (chainActive.Tip() == NULL || !setBlockIndexCandidates.value_comp()(pindex, chainActive.Tip())) {
                setBlockIndexCandidates.insert(pindex);
            }
            std::pair<std::multimap<CBlockIndex*, CBlockIndex*>::iterator, std::multimap<CBlockIndex*, CBlockIndex*>::iterator> range = mapBlocksUnlinked.equal_range(pindex);
            while (range.first != range.second) {
                std::multimap<CBlockIndex*, CBlockIndex*>::iterator it = range.first;
                queue.push_back(it->second);
                range.first++;
                mapBlocksUnlinked.erase(it);
            }
        }
    } else {
        if (pindexNew->pprev && pindexNew->pprev->IsValid(BLOCK_VALID_TREE)) {
            mapBlocksUnlinked.insert(std::make_pair(pindexNew->pprev, pindexNew));
        }
    }

    return true;
}

bool FindBlockPos(CValidationState &state, CDiskBlockPos &pos, unsigned int nAddSize, unsigned int nHeight, uint64_t nTime, bool fKnown = false)
{
    LOCK(cs_LastBlockFile);

    unsigned int nFile = fKnown ? pos.nFile : nLastBlockFile;
    if (vinfoBlockFile.size() <= nFile) {
        vinfoBlockFile.resize(nFile + 1);
    }

    if (!fKnown) {
        while (vinfoBlockFile[nFile].nSize + nAddSize >= MAX_BLOCKFILE_SIZE) {
            nFile++;
            if (vinfoBlockFile.size() <= nFile) {
                vinfoBlockFile.resize(nFile + 1);
            }
        }
        pos.nFile = nFile;
        pos.nPos = vinfoBlockFile[nFile].nSize;
    }

    if ((int)nFile != nLastBlockFile) {
        if (!fKnown) {
            LogPrintf("Leaving block file %i: %s\n", nLastBlockFile, vinfoBlockFile[nLastBlockFile].ToString());
        }
        FlushBlockFile(!fKnown);
        nLastBlockFile = nFile;
    }

    vinfoBlockFile[nFile].AddBlock(nHeight, nTime);
    if (fKnown)
        vinfoBlockFile[nFile].nSize = std::max(pos.nPos + nAddSize, vinfoBlockFile[nFile].nSize);
    else
        vinfoBlockFile[nFile].nSize += nAddSize;

    if (!fKnown) {
        unsigned int nOldChunks = (pos.nPos + BLOCKFILE_CHUNK_SIZE - 1) / BLOCKFILE_CHUNK_SIZE;
        unsigned int nNewChunks = (vinfoBlockFile[nFile].nSize + BLOCKFILE_CHUNK_SIZE - 1) / BLOCKFILE_CHUNK_SIZE;
        if (nNewChunks > nOldChunks) {
            if (fPruneMode)
                fCheckForPruning = true;
            if (CheckDiskSpace(nNewChunks * BLOCKFILE_CHUNK_SIZE - pos.nPos)) {
                FILE *file = OpenBlockFile(pos);
                if (file) {
                    LogPrintf("Pre-allocating up to position 0x%x in blk%05u.dat\n", nNewChunks * BLOCKFILE_CHUNK_SIZE, pos.nFile);
                    AllocateFileRange(file, pos.nPos, nNewChunks * BLOCKFILE_CHUNK_SIZE - pos.nPos);
                    fclose(file);
                }
            }
            else
                return state.Error("out of disk space");
        }
    }

    setDirtyFileInfo.insert(nFile);
    return true;
}

bool FindUndoPos(CValidationState &state, int nFile, CDiskBlockPos &pos, unsigned int nAddSize)
{
    pos.nFile = nFile;

    LOCK(cs_LastBlockFile);

    unsigned int nNewSize;
    pos.nPos = vinfoBlockFile[nFile].nUndoSize;
    nNewSize = vinfoBlockFile[nFile].nUndoSize += nAddSize;
    setDirtyFileInfo.insert(nFile);

    unsigned int nOldChunks = (pos.nPos + UNDOFILE_CHUNK_SIZE - 1) / UNDOFILE_CHUNK_SIZE;
    unsigned int nNewChunks = (nNewSize + UNDOFILE_CHUNK_SIZE - 1) / UNDOFILE_CHUNK_SIZE;
    if (nNewChunks > nOldChunks) {
        if (fPruneMode)
            fCheckForPruning = true;
        if (CheckDiskSpace(nNewChunks * UNDOFILE_CHUNK_SIZE - pos.nPos)) {
            FILE *file = OpenUndoFile(pos);
            if (file) {
                LogPrintf("Pre-allocating up to position 0x%x in rev%05u.dat\n", nNewChunks * UNDOFILE_CHUNK_SIZE, pos.nFile);
                AllocateFileRange(file, pos.nPos, nNewChunks * UNDOFILE_CHUNK_SIZE - pos.nPos);
                fclose(file);
            }
        }
        else
            return state.Error("out of disk space");
    }

    return true;
}

/* Temporary check that blocks are compatible with BDB's 10,000 lock limit.
   This is based on Bitcoin's commit 8c222dca4f961ad13ec64d690134a40d09b20813.
   Each "object" touched in the DB may cause two locks (one read and one
   write lock).  Objects are transaction IDs and names.  Thus, count the
   total number of transaction IDs (tx themselves plus all distinct inputs).
   In addition, each Namecoin transaction could touch at most one name,
   so add them as well.  */
bool CheckDbLockLimit(const CBlock& block, const CTransaction* extraTx)
{
    std::vector<CTransaction> vtx = block.vtx;
    if (extraTx)
        vtx.push_back(*extraTx);

    set<uint256> setTxIds;
    unsigned nNames = 0;
    BOOST_FOREACH(const CTransaction& tx, vtx)
    {
        setTxIds.insert(tx.GetHash());
        if (tx.IsNamecoin())
            ++nNames;

        BOOST_FOREACH(const CTxIn& txIn, tx.vin)
            setTxIds.insert(txIn.prevout.hash);
    }

    const unsigned nTotalIds = setTxIds.size() + nNames;

    if (nTotalIds > 4500)
        return error("%s : %u locks estimated, that is too much for BDB",
                     __func__, nTotalIds);

    if (fDebug)
        LogPrintf ("%s : need %u locks\n", __func__, nTotalIds);
    
    return true;
}

bool CheckBlockHeader(const CBlockHeader& block, CValidationState& state, bool fCheckPOW)
{
    // Check proof of work matches claimed amount
    if (fCheckPOW && !CheckProofOfWork(block, Params().GetConsensus()))
        return state.DoS(50, false, REJECT_INVALID, "high-hash", false, "proof of work failed");

    // Check timestamp
    if (block.GetBlockTime() > GetAdjustedTime() + 2 * 60 * 60)
        return state.Invalid(false, REJECT_INVALID, "time-too-new", "block timestamp too far in the future");

    return true;
}

bool CheckBlock(const CBlock& block, CValidationState& state, bool fCheckPOW, bool fCheckMerkleRoot)
{
    // These are checks that are independent of context.

    if (block.fChecked)
        return true;

    // Check that the header is valid (particularly PoW).  This is mostly
    // redundant with the call in AcceptBlockHeader.
    if (!CheckBlockHeader(block, state, fCheckPOW))
        return false;

    // Check the merkle root.
    if (fCheckMerkleRoot) {
        bool mutated;
        uint256 hashMerkleRoot2 = BlockMerkleRoot(block, &mutated);
        if (block.hashMerkleRoot != hashMerkleRoot2)
            return state.DoS(100, false, REJECT_INVALID, "bad-txnmrklroot", true, "hashMerkleRoot mismatch");

        // Check for merkle tree malleability (CVE-2012-2459): repeating sequences
        // of transactions in a block without affecting the merkle root of a block,
        // while still invalidating it.
        if (mutated)
            return state.DoS(100, false, REJECT_INVALID, "bad-txns-duplicate", true, "duplicate transaction");
    }

    // All potential-corruption validation must be done before we do any
    // transaction validation, as otherwise we may mark the header as invalid
    // because we receive the wrong transactions for it.

    // Size limits
    if (block.vtx.empty() || block.vtx.size() > MAX_BLOCK_SIZE || ::GetSerializeSize(block, SER_NETWORK, PROTOCOL_VERSION) > MAX_BLOCK_SIZE)
        return state.DoS(100, false, REJECT_INVALID, "bad-blk-length", false, "size limits failed");

    // Enforce the temporary DB lock limit.
    // TODO: Remove with a hardfork in the future.
    if (!CheckDbLockLimit(block))
        return state.DoS(100, error("%s : DB lock limit failed", __func__),
                         REJECT_INVALID, "bad-db-locks");

    // First transaction must be coinbase, the rest must not be
    if (block.vtx.empty() || !block.vtx[0].IsCoinBase())
        return state.DoS(100, false, REJECT_INVALID, "bad-cb-missing", false, "first tx is not coinbase");
    for (unsigned int i = 1; i < block.vtx.size(); i++)
        if (block.vtx[i].IsCoinBase())
            return state.DoS(100, false, REJECT_INVALID, "bad-cb-multiple", false, "more than one coinbase");

    // Check transactions
    BOOST_FOREACH(const CTransaction& tx, block.vtx)
        if (!CheckTransaction(tx, state))
            return state.Invalid(false, state.GetRejectCode(), state.GetRejectReason(),
                                 strprintf("Transaction check failed (tx hash %s) %s", tx.GetHash().ToString(), state.GetDebugMessage()));

    unsigned int nSigOps = 0;
    BOOST_FOREACH(const CTransaction& tx, block.vtx)
    {
        nSigOps += GetLegacySigOpCount(tx);
    }
    if (nSigOps > MAX_BLOCK_SIGOPS)
        return state.DoS(100, false, REJECT_INVALID, "bad-blk-sigops", false, "out-of-bounds SigOpCount");

    if (fCheckPOW && fCheckMerkleRoot)
        block.fChecked = true;

    return true;
}

static bool CheckIndexAgainstCheckpoint(const CBlockIndex* pindexPrev, CValidationState& state, const CChainParams& chainparams, const uint256& hash)
{
    if (*pindexPrev->phashBlock == chainparams.GetConsensus().hashGenesisBlock)
        return true;

    int nHeight = pindexPrev->nHeight+1;
    // Don't accept any forks from the main chain prior to last checkpoint
    CBlockIndex* pcheckpoint = Checkpoints::GetLastCheckpoint(chainparams.Checkpoints());
    if (pcheckpoint && nHeight < pcheckpoint->nHeight)
        return state.DoS(100, error("%s: forked chain older than last checkpoint (height %d)", __func__, nHeight));

    return true;
}

bool ContextualCheckBlockHeader(const CBlockHeader& block, CValidationState& state, CBlockIndex * const pindexPrev)
{
    const Consensus::Params& consensusParams = Params().GetConsensus();

    // Disallow legacy blocks after merge-mining start.
    const int nHeight = pindexPrev->nHeight+1;
    if (!Params().GetConsensus().AllowLegacyBlocks(nHeight) && block.IsLegacy())
        return state.DoS(100, error("%s : legacy block after auxpow start",
                                    __func__),
                         REJECT_INVALID, "late-legacy-block");

    // Check proof of work
    if (block.nBits != GetNextWorkRequired(pindexPrev, &block, consensusParams))
        return state.DoS(100, false, REJECT_INVALID, "bad-diffbits", false, "incorrect proof of work");

    // Check timestamp against prev
    if (block.GetBlockTime() <= pindexPrev->GetMedianTimePast())
        return state.Invalid(false, REJECT_INVALID, "time-too-old", "block's timestamp is too early");

    // Reject outdated version blocks when 95% (75% on testnet) of the network has upgraded:
    for (int32_t version = 2; version < 5; ++version) // check for version 2, 3 and 4 upgrades
        if (block.GetBaseVersion() < version && IsSuperMajority(version, pindexPrev, consensusParams.nMajorityRejectBlockOutdated, consensusParams))
            return state.Invalid(false, REJECT_OBSOLETE, strprintf("bad-version(v%d)", version - 1),
                                 strprintf("rejected nVersion=%d block", version - 1));

    return true;
}

bool ContextualCheckBlock(const CBlock& block, CValidationState& state, CBlockIndex * const pindexPrev)
{
    const int nHeight = pindexPrev == NULL ? 0 : pindexPrev->nHeight + 1;
    const Consensus::Params& consensusParams = Params().GetConsensus();

    // Check that all transactions are finalized
    BOOST_FOREACH(const CTransaction& tx, block.vtx) {
        int nLockTimeFlags = 0;
        int64_t nLockTimeCutoff = (nLockTimeFlags & LOCKTIME_MEDIAN_TIME_PAST)
                                ? pindexPrev->GetMedianTimePast()
                                : block.GetBlockTime();
        if (!IsFinalTx(tx, nHeight, nLockTimeCutoff)) {
            return state.DoS(10, false, REJECT_INVALID, "bad-txns-nonfinal", false, "non-final transaction");
        }
    }

    // Enforce block.nVersion=2 rule that the coinbase starts with serialized block height
    // if 750 of the last 1,000 blocks are version 2 or greater (51/100 if testnet):
    if (block.GetBaseVersion() >= 2 && IsSuperMajority(2, pindexPrev, consensusParams.nMajorityEnforceBlockUpgrade, consensusParams))
    {
        CScript expect = CScript() << nHeight;
        if (block.vtx[0].vin[0].scriptSig.size() < expect.size() ||
            !std::equal(expect.begin(), expect.end(), block.vtx[0].vin[0].scriptSig.begin())) {
            return state.DoS(100, false, REJECT_INVALID, "bad-cb-height", false, "block height mismatch in coinbase");
        }
    }

    return true;
}

static bool AcceptBlockHeader(const CBlockHeader& block, CValidationState& state, const CChainParams& chainparams, CBlockIndex** ppindex=NULL)
{
    AssertLockHeld(cs_main);
    // Check for duplicate
    uint256 hash = block.GetHash();
    BlockMap::iterator miSelf = mapBlockIndex.find(hash);
    CBlockIndex *pindex = NULL;
    if (hash != chainparams.GetConsensus().hashGenesisBlock) {

        if (miSelf != mapBlockIndex.end()) {
            // Block header is already known.
            pindex = miSelf->second;
            if (ppindex)
                *ppindex = pindex;
            if (pindex->nStatus & BLOCK_FAILED_MASK)
                return state.Invalid(error("%s: block is marked invalid", __func__), 0, "duplicate");
            return true;
        }

        if (!CheckBlockHeader(block, state))
            return error("%s: Consensus::CheckBlockHeader: %s, %s", __func__, hash.ToString(), FormatStateMessage(state));

        // Get prev block index
        CBlockIndex* pindexPrev = NULL;
        BlockMap::iterator mi = mapBlockIndex.find(block.hashPrevBlock);
        if (mi == mapBlockIndex.end())
            return state.DoS(10, error("%s: prev block not found", __func__), 0, "bad-prevblk");
        pindexPrev = (*mi).second;
        if (pindexPrev->nStatus & BLOCK_FAILED_MASK)
            return state.DoS(100, error("%s: prev block invalid", __func__), REJECT_INVALID, "bad-prevblk");

        assert(pindexPrev);
        if (fCheckpointsEnabled && !CheckIndexAgainstCheckpoint(pindexPrev, state, chainparams, hash))
            return error("%s: CheckIndexAgainstCheckpoint(): %s", __func__, state.GetRejectReason().c_str());

        if (!ContextualCheckBlockHeader(block, state, pindexPrev))
            return error("%s: Consensus::ContextualCheckBlockHeader: %s, %s", __func__, hash.ToString(), FormatStateMessage(state));
    }
    if (pindex == NULL)
        pindex = AddToBlockIndex(block);

    if (ppindex)
        *ppindex = pindex;

    return true;
}

/** Store block on disk. If dbp is non-NULL, the file is known to already reside on disk */
static bool AcceptBlock(const CBlock& block, CValidationState& state, const CChainParams& chainparams, CBlockIndex** ppindex, bool fRequested, CDiskBlockPos* dbp)
{
    AssertLockHeld(cs_main);

    CBlockIndex *&pindex = *ppindex;

    if (!AcceptBlockHeader(block, state, chainparams, &pindex))
        return false;

    // Try to process all requested blocks that we don't have, but only
    // process an unrequested block if it's new and has enough work to
    // advance our tip, and isn't too many blocks ahead.
    bool fAlreadyHave = pindex->nStatus & BLOCK_HAVE_DATA;
    bool fHasMoreWork = (chainActive.Tip() ? pindex->nChainWork > chainActive.Tip()->nChainWork : true);
    // Blocks that are too out-of-order needlessly limit the effectiveness of
    // pruning, because pruning will not delete block files that contain any
    // blocks which are too close in height to the tip.  Apply this test
    // regardless of whether pruning is enabled; it should generally be safe to
    // not process unrequested blocks.
    bool fTooFarAhead = (pindex->nHeight > int(chainActive.Height() + MIN_BLOCKS_TO_KEEP));

    // TODO: deal better with return value and error conditions for duplicate
    // and unrequested blocks.
    if (fAlreadyHave) return true;
    if (!fRequested) {  // If we didn't ask for it:
        if (pindex->nTx != 0) return true;  // This is a previously-processed block that was pruned
        if (!fHasMoreWork) return true;     // Don't process less-work chains
        if (fTooFarAhead) return true;      // Block height is too high
    }

    if ((!CheckBlock(block, state)) || !ContextualCheckBlock(block, state, pindex->pprev)) {
        if (state.IsInvalid() && !state.CorruptionPossible()) {
            pindex->nStatus |= BLOCK_FAILED_VALID;
            setDirtyBlockIndex.insert(pindex);
        }
        return error("%s: %s", __func__, FormatStateMessage(state));
    }

    int nHeight = pindex->nHeight;

    // Write block to history file
    try {
        unsigned int nBlockSize = ::GetSerializeSize(block, SER_DISK, CLIENT_VERSION);
        CDiskBlockPos blockPos;
        if (dbp != NULL)
            blockPos = *dbp;
        if (!FindBlockPos(state, blockPos, nBlockSize+8, nHeight, block.GetBlockTime(), dbp != NULL))
            return error("AcceptBlock(): FindBlockPos failed");
        if (dbp == NULL)
            if (!WriteBlockToDisk(block, blockPos, chainparams.MessageStart()))
                AbortNode(state, "Failed to write block");
        if (!ReceivedBlockTransactions(block, state, pindex, blockPos))
            return error("AcceptBlock(): ReceivedBlockTransactions failed");
    } catch (const std::runtime_error& e) {
        return AbortNode(state, std::string("System error: ") + e.what());
    }

    if (fCheckForPruning)
        FlushStateToDisk(state, FLUSH_STATE_NONE); // we just allocated more disk space for block files

    return true;
}

static bool IsSuperMajority(int minVersion, const CBlockIndex* pstart, unsigned nRequired, const Consensus::Params& consensusParams)
{
    unsigned int nFound = 0;
    for (int i = 0; i < consensusParams.nMajorityWindow && nFound < nRequired && pstart != NULL; i++)
    {
        if (pstart->GetBaseVersion() >= minVersion)
            ++nFound;
        pstart = pstart->pprev;
    }
    return (nFound >= nRequired);
}


bool ProcessNewBlock(CValidationState& state, const CChainParams& chainparams, const CNode* pfrom, const CBlock* pblock, bool fForceProcessing, CDiskBlockPos* dbp)
{
    {
        LOCK(cs_main);
        bool fRequested = MarkBlockAsReceived(pblock->GetHash());
        fRequested |= fForceProcessing;

        // Store to disk
        CBlockIndex *pindex = NULL;
        bool ret = AcceptBlock(*pblock, state, chainparams, &pindex, fRequested, dbp);
        if (pindex && pfrom) {
            mapBlockSource[pindex->GetBlockHash()] = pfrom->GetId();
        }
        CheckBlockIndex(chainparams.GetConsensus());
        if (!ret)
            return error("%s: AcceptBlock FAILED", __func__);
    }

    if (!ActivateBestChain(state, chainparams, pblock))
        return error("%s: ActivateBestChain failed", __func__);

    return true;
}

bool TestBlockValidity(CValidationState& state, const CChainParams& chainparams, const CBlock& block, CBlockIndex* pindexPrev, bool fCheckPOW, bool fCheckMerkleRoot)
{
    AssertLockHeld(cs_main);
    assert(pindexPrev && pindexPrev == chainActive.Tip());
    if (fCheckpointsEnabled && !CheckIndexAgainstCheckpoint(pindexPrev, state, chainparams, block.GetHash()))
        return error("%s: CheckIndexAgainstCheckpoint(): %s", __func__, state.GetRejectReason().c_str());

    std::set<valtype> namesDummy;
    CCoinsViewCache viewNew(pcoinsTip);
    CBlockIndex indexDummy(block);
    indexDummy.pprev = pindexPrev;
    indexDummy.nHeight = pindexPrev->nHeight + 1;

    // NOTE: CheckBlockHeader is called by CheckBlock
    if (!ContextualCheckBlockHeader(block, state, pindexPrev))
        return error("%s: Consensus::ContextualCheckBlockHeader: %s", __func__, FormatStateMessage(state));
    if (!CheckBlock(block, state, fCheckPOW, fCheckMerkleRoot))
        return error("%s: Consensus::CheckBlock: %s", __func__, FormatStateMessage(state));
    if (!ContextualCheckBlock(block, state, pindexPrev))
        return error("%s: Consensus::ContextualCheckBlock: %s", __func__, FormatStateMessage(state));
    if (!ConnectBlock(block, state, &indexDummy, viewNew, namesDummy, true))
        return false;
    assert(state.IsValid());

    return true;
}

/**
 * BLOCK PRUNING CODE
 */

/* Calculate the amount of disk space the block & undo files currently use */
uint64_t CalculateCurrentUsage()
{
    uint64_t retval = 0;
    BOOST_FOREACH(const CBlockFileInfo &file, vinfoBlockFile) {
        retval += file.nSize + file.nUndoSize;
    }
    return retval;
}

/* Prune a block file (modify associated database entries)*/
void PruneOneBlockFile(const int fileNumber)
{
    for (BlockMap::iterator it = mapBlockIndex.begin(); it != mapBlockIndex.end(); ++it) {
        CBlockIndex* pindex = it->second;
        if (pindex->nFile == fileNumber) {
            pindex->nStatus &= ~BLOCK_HAVE_DATA;
            pindex->nStatus &= ~BLOCK_HAVE_UNDO;
            pindex->nFile = 0;
            pindex->nDataPos = 0;
            pindex->nUndoPos = 0;
            setDirtyBlockIndex.insert(pindex);

            // Prune from mapBlocksUnlinked -- any block we prune would have
            // to be downloaded again in order to consider its chain, at which
            // point it would be considered as a candidate for
            // mapBlocksUnlinked or setBlockIndexCandidates.
            std::pair<std::multimap<CBlockIndex*, CBlockIndex*>::iterator, std::multimap<CBlockIndex*, CBlockIndex*>::iterator> range = mapBlocksUnlinked.equal_range(pindex->pprev);
            while (range.first != range.second) {
                std::multimap<CBlockIndex *, CBlockIndex *>::iterator it = range.first;
                range.first++;
                if (it->second == pindex) {
                    mapBlocksUnlinked.erase(it);
                }
            }
        }
    }

    vinfoBlockFile[fileNumber].SetNull();
    setDirtyFileInfo.insert(fileNumber);
}


void UnlinkPrunedFiles(std::set<int>& setFilesToPrune)
{
    for (set<int>::iterator it = setFilesToPrune.begin(); it != setFilesToPrune.end(); ++it) {
        CDiskBlockPos pos(*it, 0);
        boost::filesystem::remove(GetBlockPosFilename(pos, "blk"));
        boost::filesystem::remove(GetBlockPosFilename(pos, "rev"));
        LogPrintf("Prune: %s deleted blk/rev (%05u)\n", __func__, *it);
    }
}

/* Calculate the block/rev files that should be deleted to remain under target*/
void FindFilesToPrune(std::set<int>& setFilesToPrune, uint64_t nPruneAfterHeight)
{
    LOCK2(cs_main, cs_LastBlockFile);
    if (chainActive.Tip() == NULL || nPruneTarget == 0) {
        return;
    }
    if ((uint64_t)chainActive.Tip()->nHeight <= nPruneAfterHeight) {
        return;
    }

    unsigned int nLastBlockWeCanPrune = chainActive.Tip()->nHeight - MIN_BLOCKS_TO_KEEP;
    uint64_t nCurrentUsage = CalculateCurrentUsage();
    // We don't check to prune until after we've allocated new space for files
    // So we should leave a buffer under our target to account for another allocation
    // before the next pruning.
    uint64_t nBuffer = BLOCKFILE_CHUNK_SIZE + UNDOFILE_CHUNK_SIZE;
    uint64_t nBytesToPrune;
    int count=0;

    if (nCurrentUsage + nBuffer >= nPruneTarget) {
        for (int fileNumber = 0; fileNumber < nLastBlockFile; fileNumber++) {
            nBytesToPrune = vinfoBlockFile[fileNumber].nSize + vinfoBlockFile[fileNumber].nUndoSize;

            if (vinfoBlockFile[fileNumber].nSize == 0)
                continue;

            if (nCurrentUsage + nBuffer < nPruneTarget)  // are we below our target?
                break;

            // don't prune files that could have a block within MIN_BLOCKS_TO_KEEP of the main chain's tip but keep scanning
            if (vinfoBlockFile[fileNumber].nHeightLast > nLastBlockWeCanPrune)
                continue;

            PruneOneBlockFile(fileNumber);
            // Queue up the files for removal
            setFilesToPrune.insert(fileNumber);
            nCurrentUsage -= nBytesToPrune;
            count++;
        }
    }

    LogPrint("prune", "Prune: target=%dMiB actual=%dMiB diff=%dMiB max_prune_height=%d removed %d blk/rev pairs\n",
           nPruneTarget/1024/1024, nCurrentUsage/1024/1024,
           ((int64_t)nPruneTarget - (int64_t)nCurrentUsage)/1024/1024,
           nLastBlockWeCanPrune, count);
}

bool CheckDiskSpace(uint64_t nAdditionalBytes)
{
    uint64_t nFreeBytesAvailable = boost::filesystem::space(GetDataDir()).available;

    // Check for nMinDiskSpace bytes (currently 50MB)
    if (nFreeBytesAvailable < nMinDiskSpace + nAdditionalBytes)
        return AbortNode("Disk space is low!", _("Error: Disk space is low!"));

    return true;
}

FILE* OpenDiskFile(const CDiskBlockPos &pos, const char *prefix, bool fReadOnly)
{
    if (pos.IsNull())
        return NULL;
    boost::filesystem::path path = GetBlockPosFilename(pos, prefix);
    boost::filesystem::create_directories(path.parent_path());
    FILE* file = fopen(path.string().c_str(), "rb+");
    if (!file && !fReadOnly)
        file = fopen(path.string().c_str(), "wb+");
    if (!file) {
        LogPrintf("Unable to open file %s\n", path.string());
        return NULL;
    }
    if (pos.nPos) {
        if (fseek(file, pos.nPos, SEEK_SET)) {
            LogPrintf("Unable to seek to position %u of %s\n", pos.nPos, path.string());
            fclose(file);
            return NULL;
        }
    }
    return file;
}

FILE* OpenBlockFile(const CDiskBlockPos &pos, bool fReadOnly) {
    return OpenDiskFile(pos, "blk", fReadOnly);
}

FILE* OpenUndoFile(const CDiskBlockPos &pos, bool fReadOnly) {
    return OpenDiskFile(pos, "rev", fReadOnly);
}

boost::filesystem::path GetBlockPosFilename(const CDiskBlockPos &pos, const char *prefix)
{
    return GetDataDir() / "blocks" / strprintf("%s%05u.dat", prefix, pos.nFile);
}

CBlockIndex * InsertBlockIndex(uint256 hash)
{
    if (hash.IsNull())
        return NULL;

    // Return existing
    BlockMap::iterator mi = mapBlockIndex.find(hash);
    if (mi != mapBlockIndex.end())
        return (*mi).second;

    // Create new
    CBlockIndex* pindexNew = new CBlockIndex();
    if (!pindexNew)
        throw runtime_error("LoadBlockIndex(): new CBlockIndex failed");
    mi = mapBlockIndex.insert(make_pair(hash, pindexNew)).first;
    pindexNew->phashBlock = &((*mi).first);

    return pindexNew;
}

bool static LoadBlockIndexDB()
{
    const CChainParams& chainparams = Params();
    if (!pblocktree->LoadBlockIndexGuts())
        return false;

    boost::this_thread::interruption_point();

    // Calculate nChainWork
    vector<pair<int, CBlockIndex*> > vSortedByHeight;
    vSortedByHeight.reserve(mapBlockIndex.size());
    BOOST_FOREACH(const PAIRTYPE(uint256, CBlockIndex*)& item, mapBlockIndex)
    {
        CBlockIndex* pindex = item.second;
        vSortedByHeight.push_back(make_pair(pindex->nHeight, pindex));
    }
    sort(vSortedByHeight.begin(), vSortedByHeight.end());
    BOOST_FOREACH(const PAIRTYPE(int, CBlockIndex*)& item, vSortedByHeight)
    {
        CBlockIndex* pindex = item.second;
        pindex->nChainWork = (pindex->pprev ? pindex->pprev->nChainWork : 0) + GetBlockProof(*pindex);
        // We can link the chain of blocks for which we've received transactions at some point.
        // Pruned nodes may have deleted the block.
        if (pindex->nTx > 0) {
            if (pindex->pprev) {
                if (pindex->pprev->nChainTx) {
                    pindex->nChainTx = pindex->pprev->nChainTx + pindex->nTx;
                } else {
                    pindex->nChainTx = 0;
                    mapBlocksUnlinked.insert(std::make_pair(pindex->pprev, pindex));
                }
            } else {
                pindex->nChainTx = pindex->nTx;
            }
        }
        if (pindex->IsValid(BLOCK_VALID_TRANSACTIONS) && (pindex->nChainTx || pindex->pprev == NULL))
            setBlockIndexCandidates.insert(pindex);
        if (pindex->nStatus & BLOCK_FAILED_MASK && (!pindexBestInvalid || pindex->nChainWork > pindexBestInvalid->nChainWork))
            pindexBestInvalid = pindex;
        if (pindex->pprev)
            pindex->BuildSkip();
        if (pindex->IsValid(BLOCK_VALID_TREE) && (pindexBestHeader == NULL || CBlockIndexWorkComparator()(pindexBestHeader, pindex)))
            pindexBestHeader = pindex;
    }

    // Load block file info
    pblocktree->ReadLastBlockFile(nLastBlockFile);
    vinfoBlockFile.resize(nLastBlockFile + 1);
    LogPrintf("%s: last block file = %i\n", __func__, nLastBlockFile);
    for (int nFile = 0; nFile <= nLastBlockFile; nFile++) {
        pblocktree->ReadBlockFileInfo(nFile, vinfoBlockFile[nFile]);
    }
    LogPrintf("%s: last block file info: %s\n", __func__, vinfoBlockFile[nLastBlockFile].ToString());
    for (int nFile = nLastBlockFile + 1; true; nFile++) {
        CBlockFileInfo info;
        if (pblocktree->ReadBlockFileInfo(nFile, info)) {
            vinfoBlockFile.push_back(info);
        } else {
            break;
        }
    }

    // Check presence of blk files
    LogPrintf("Checking all blk files are present...\n");
    set<int> setBlkDataFiles;
    BOOST_FOREACH(const PAIRTYPE(uint256, CBlockIndex*)& item, mapBlockIndex)
    {
        CBlockIndex* pindex = item.second;
        if (pindex->nStatus & BLOCK_HAVE_DATA) {
            setBlkDataFiles.insert(pindex->nFile);
        }
    }
    for (std::set<int>::iterator it = setBlkDataFiles.begin(); it != setBlkDataFiles.end(); it++)
    {
        CDiskBlockPos pos(*it, 0);
        if (CAutoFile(OpenBlockFile(pos, true), SER_DISK, CLIENT_VERSION).IsNull()) {
            return false;
        }
    }

    // Check whether we have ever pruned block & undo files
    pblocktree->ReadFlag("prunedblockfiles", fHavePruned);
    if (fHavePruned)
        LogPrintf("LoadBlockIndexDB(): Block files have previously been pruned\n");

    // Check whether we need to continue reindexing
    bool fReindexing = false;
    pblocktree->ReadReindexing(fReindexing);
    fReindex |= fReindexing;

    // Check whether we have a transaction index
    pblocktree->ReadFlag("txindex", fTxIndex);
    LogPrintf("%s: transaction index %s\n", __func__, fTxIndex ? "enabled" : "disabled");

    // Check whether we have the name history
    pblocktree->ReadFlag("namehistory", fNameHistory);
    LogPrintf("LoadBlockIndexDB(): name history %s\n", fNameHistory ? "enabled" : "disabled");

    // Load pointer to end of best chain
    BlockMap::iterator it = mapBlockIndex.find(pcoinsTip->GetBestBlock());
    if (it == mapBlockIndex.end())
        return true;
    chainActive.SetTip(it->second);

    PruneBlockIndexCandidates();

    LogPrintf("%s: hashBestChain=%s height=%d date=%s progress=%f\n", __func__,
        chainActive.Tip()->GetBlockHash().ToString(), chainActive.Height(),
        DateTimeStrFormat("%Y-%m-%d %H:%M:%S", chainActive.Tip()->GetBlockTime()),
        Checkpoints::GuessVerificationProgress(chainparams.Checkpoints(), chainActive.Tip()));

    return true;
}

CVerifyDB::CVerifyDB()
{
    uiInterface.ShowProgress(_("Verifying blocks..."), 0);
}

CVerifyDB::~CVerifyDB()
{
    uiInterface.ShowProgress("", 100);
}

bool CVerifyDB::VerifyDB(const CChainParams& chainparams, CCoinsView *coinsview, int nCheckLevel, int nCheckDepth)
{
    LOCK(cs_main);
    if (chainActive.Tip() == NULL || chainActive.Tip()->pprev == NULL)
        return true;

    // Verify blocks in the best chain
    if (nCheckDepth <= 0)
        nCheckDepth = 1000000000; // suffices until the year 19000
    if (nCheckDepth > chainActive.Height())
        nCheckDepth = chainActive.Height();
    nCheckLevel = std::max(0, std::min(4, nCheckLevel));
    LogPrintf("Verifying last %i blocks at level %i\n", nCheckDepth, nCheckLevel);
    CCoinsViewCache coins(coinsview);
    std::set<valtype> dummyNames;
    CBlockIndex* pindexState = chainActive.Tip();
    CBlockIndex* pindexFailure = NULL;
    int nGoodTransactions = 0;
    CValidationState state;
    for (CBlockIndex* pindex = chainActive.Tip(); pindex && pindex->pprev; pindex = pindex->pprev)
    {
        boost::this_thread::interruption_point();
        uiInterface.ShowProgress(_("Verifying blocks..."), std::max(1, std::min(99, (int)(((double)(chainActive.Height() - pindex->nHeight)) / (double)nCheckDepth * (nCheckLevel >= 4 ? 50 : 100)))));
        if (pindex->nHeight < chainActive.Height()-nCheckDepth)
            break;
        CBlock block;
        // check level 0: read from disk
        if (!ReadBlockFromDisk(block, pindex, chainparams.GetConsensus()))
            return error("VerifyDB(): *** ReadBlockFromDisk failed at %d, hash=%s", pindex->nHeight, pindex->GetBlockHash().ToString());
        // check level 1: verify block validity
        if (nCheckLevel >= 1 && !CheckBlock(block, state))
            return error("%s: *** found bad block at %d, hash=%s (%s)\n", __func__, 
                         pindex->nHeight, pindex->GetBlockHash().ToString(), FormatStateMessage(state));
        // check level 2: verify undo validity
        if (nCheckLevel >= 2 && pindex) {
            CBlockUndo undo;
            CDiskBlockPos pos = pindex->GetUndoPos();
            if (!pos.IsNull()) {
                if (!UndoReadFromDisk(undo, pos, pindex->pprev->GetBlockHash()))
                    return error("VerifyDB(): *** found bad undo data at %d, hash=%s\n", pindex->nHeight, pindex->GetBlockHash().ToString());
            }
        }
        // check level 3: check for inconsistencies during memory-only disconnect of tip blocks
        if (nCheckLevel >= 3 && pindex == pindexState && (coins.DynamicMemoryUsage() + pcoinsTip->DynamicMemoryUsage()) <= nCoinCacheUsage) {
            bool fClean = true;
            if (!DisconnectBlock(block, state, pindex, coins, dummyNames, &fClean))
                return error("VerifyDB(): *** irrecoverable inconsistency in block data at %d, hash=%s", pindex->nHeight, pindex->GetBlockHash().ToString());
            pindexState = pindex->pprev;
            if (!fClean) {
                nGoodTransactions = 0;
                pindexFailure = pindex;
            } else
                nGoodTransactions += block.vtx.size();
        }
        if (ShutdownRequested())
            return true;
    }
    if (pindexFailure)
        return error("VerifyDB(): *** coin database inconsistencies found (last %i blocks, %i good transactions before that)\n", chainActive.Height() - pindexFailure->nHeight + 1, nGoodTransactions);

    // check level 4: try reconnecting blocks
    if (nCheckLevel >= 4) {
        CBlockIndex *pindex = pindexState;
        while (pindex != chainActive.Tip()) {
            boost::this_thread::interruption_point();
            uiInterface.ShowProgress(_("Verifying blocks..."), std::max(1, std::min(99, 100 - (int)(((double)(chainActive.Height() - pindex->nHeight)) / (double)nCheckDepth * 50))));
            pindex = chainActive.Next(pindex);
            CBlock block;
            if (!ReadBlockFromDisk(block, pindex, chainparams.GetConsensus()))
                return error("VerifyDB(): *** ReadBlockFromDisk failed at %d, hash=%s", pindex->nHeight, pindex->GetBlockHash().ToString());
            if (!ConnectBlock(block, state, pindex, coins, dummyNames))
                return error("VerifyDB(): *** found unconnectable block at %d, hash=%s", pindex->nHeight, pindex->GetBlockHash().ToString());
        }
    }

    LogPrintf("No coin database inconsistencies in last %i blocks (%i transactions)\n", chainActive.Height() - pindexState->nHeight, nGoodTransactions);

    return true;
}

void UnloadBlockIndex()
{
    LOCK(cs_main);
    setBlockIndexCandidates.clear();
    chainActive.SetTip(NULL);
    pindexBestInvalid = NULL;
    pindexBestHeader = NULL;
    mempool.clear();
    mapOrphanTransactions.clear();
    mapOrphanTransactionsByPrev.clear();
    nSyncStarted = 0;
    mapBlocksUnlinked.clear();
    vinfoBlockFile.clear();
    nLastBlockFile = 0;
    nBlockSequenceId = 1;
    mapBlockSource.clear();
    mapBlocksInFlight.clear();
    nQueuedValidatedHeaders = 0;
    nPreferredDownload = 0;
    setDirtyBlockIndex.clear();
    setDirtyFileInfo.clear();
    mapNodeState.clear();
    recentRejects.reset(NULL);

    BOOST_FOREACH(BlockMap::value_type& entry, mapBlockIndex) {
        delete entry.second;
    }
    mapBlockIndex.clear();
    fHavePruned = false;
}

bool LoadBlockIndex()
{
    // Load block index from databases
    if (!fReindex && !LoadBlockIndexDB())
        return false;
    return true;
}

bool InitBlockIndex(const CChainParams& chainparams) 
{
    LOCK(cs_main);

    // Initialize global variables that cannot be constructed at startup.
    recentRejects.reset(new CRollingBloomFilter(120000, 0.000001));

    // Check whether we're already initialized
    if (chainActive.Genesis() != NULL)
        return true;

    // Use the provided setting for -txindex in the new database
    fTxIndex = GetBoolArg("-txindex", DEFAULT_TXINDEX);
    pblocktree->WriteFlag("txindex", fTxIndex);
    fNameHistory = GetBoolArg("-namehistory", false);
    pblocktree->WriteFlag("namehistory", fNameHistory);
    LogPrintf("Initializing databases...\n");

    // Only add the genesis block if not reindexing (in which case we reuse the one already on disk)
    if (!fReindex) {
        try {
            CBlock &block = const_cast<CBlock&>(chainparams.GenesisBlock());
            // Start new block file
            unsigned int nBlockSize = ::GetSerializeSize(block, SER_DISK, CLIENT_VERSION);
            CDiskBlockPos blockPos;
            CValidationState state;
            if (!FindBlockPos(state, blockPos, nBlockSize+8, 0, block.GetBlockTime()))
                return error("LoadBlockIndex(): FindBlockPos failed");
            if (!WriteBlockToDisk(block, blockPos, chainparams.MessageStart()))
                return error("LoadBlockIndex(): writing genesis block to disk failed");
            CBlockIndex *pindex = AddToBlockIndex(block);
            if (!ReceivedBlockTransactions(block, state, pindex, blockPos))
                return error("LoadBlockIndex(): genesis block not accepted");
            if (!ActivateBestChain(state, chainparams, &block))
                return error("LoadBlockIndex(): genesis block cannot be activated");
            // Force a chainstate write so that when we VerifyDB in a moment, it doesn't check stale data
            return FlushStateToDisk(state, FLUSH_STATE_ALWAYS);
        } catch (const std::runtime_error& e) {
            return error("LoadBlockIndex(): failed to initialize block database: %s", e.what());
        }
    }

    return true;
}

bool LoadExternalBlockFile(const CChainParams& chainparams, FILE* fileIn, CDiskBlockPos *dbp)
{
    // Map of disk positions for blocks with unknown parent (only used for reindex)
    static std::multimap<uint256, CDiskBlockPos> mapBlocksUnknownParent;
    int64_t nStart = GetTimeMillis();

    int nLoaded = 0;
    try {
        // This takes over fileIn and calls fclose() on it in the CBufferedFile destructor
        CBufferedFile blkdat(fileIn, 2*MAX_BLOCK_SIZE, MAX_BLOCK_SIZE+8, SER_DISK, CLIENT_VERSION);
        uint64_t nRewind = blkdat.GetPos();
        while (!blkdat.eof()) {
            boost::this_thread::interruption_point();

            blkdat.SetPos(nRewind);
            nRewind++; // start one byte further next time, in case of failure
            blkdat.SetLimit(); // remove former limit
            unsigned int nSize = 0;
            try {
                // locate a header
                unsigned char buf[MESSAGE_START_SIZE];
                blkdat.FindByte(chainparams.MessageStart()[0]);
                nRewind = blkdat.GetPos()+1;
                blkdat >> FLATDATA(buf);
                if (memcmp(buf, chainparams.MessageStart(), MESSAGE_START_SIZE))
                    continue;
                // read size
                blkdat >> nSize;
                if (nSize < 80 || nSize > MAX_BLOCK_SIZE)
                    continue;
            } catch (const std::exception&) {
                // no valid block header found; don't complain
                break;
            }
            try {
                // read block
                uint64_t nBlockPos = blkdat.GetPos();
                if (dbp)
                    dbp->nPos = nBlockPos;
                blkdat.SetLimit(nBlockPos + nSize);
                blkdat.SetPos(nBlockPos);
                CBlock block;
                blkdat >> block;
                nRewind = blkdat.GetPos();

                // detect out of order blocks, and store them for later
                uint256 hash = block.GetHash();
                if (hash != chainparams.GetConsensus().hashGenesisBlock && mapBlockIndex.find(block.hashPrevBlock) == mapBlockIndex.end()) {
                    LogPrint("reindex", "%s: Out of order block %s, parent %s not known\n", __func__, hash.ToString(),
                            block.hashPrevBlock.ToString());
                    if (dbp)
                        mapBlocksUnknownParent.insert(std::make_pair(block.hashPrevBlock, *dbp));
                    continue;
                }

                // process in case the block isn't known yet
                if (mapBlockIndex.count(hash) == 0 || (mapBlockIndex[hash]->nStatus & BLOCK_HAVE_DATA) == 0) {
                    CValidationState state;
                    if (ProcessNewBlock(state, chainparams, NULL, &block, true, dbp))
                        nLoaded++;
                    if (state.IsError())
                        break;
                } else if (hash != chainparams.GetConsensus().hashGenesisBlock && mapBlockIndex[hash]->nHeight % 1000 == 0) {
                    LogPrintf("Block Import: already had block %s at height %d\n", hash.ToString(), mapBlockIndex[hash]->nHeight);
                }

                // Recursively process earlier encountered successors of this block
                deque<uint256> queue;
                queue.push_back(hash);
                while (!queue.empty()) {
                    uint256 head = queue.front();
                    queue.pop_front();
                    std::pair<std::multimap<uint256, CDiskBlockPos>::iterator, std::multimap<uint256, CDiskBlockPos>::iterator> range = mapBlocksUnknownParent.equal_range(head);
                    while (range.first != range.second) {
                        std::multimap<uint256, CDiskBlockPos>::iterator it = range.first;
                        if (ReadBlockFromDisk(block, it->second, chainparams.GetConsensus()))
                        {
                            LogPrintf("%s: Processing out of order child %s of %s\n", __func__, block.GetHash().ToString(),
                                    head.ToString());
                            CValidationState dummy;
                            if (ProcessNewBlock(dummy, chainparams, NULL, &block, true, &it->second))
                            {
                                nLoaded++;
                                queue.push_back(block.GetHash());
                            }
                        }
                        range.first++;
                        mapBlocksUnknownParent.erase(it);
                    }
                }
            } catch (const std::exception& e) {
                LogPrintf("%s: Deserialize or I/O error - %s\n", __func__, e.what());
            }
        }
    } catch (const std::runtime_error& e) {
        AbortNode(std::string("System error: ") + e.what());
    }
    if (nLoaded > 0)
        LogPrintf("Loaded %i blocks from external file in %dms\n", nLoaded, GetTimeMillis() - nStart);
    return nLoaded > 0;
}

void static CheckBlockIndex(const Consensus::Params& consensusParams)
{
    if (!fCheckBlockIndex) {
        return;
    }

    LOCK(cs_main);

    // During a reindex, we read the genesis block and call CheckBlockIndex before ActivateBestChain,
    // so we have the genesis block in mapBlockIndex but no active chain.  (A few of the tests when
    // iterating the block tree require that chainActive has been initialized.)
    if (chainActive.Height() < 0) {
        assert(mapBlockIndex.size() <= 1);
        return;
    }

    // Build forward-pointing map of the entire block tree.
    std::multimap<CBlockIndex*,CBlockIndex*> forward;
    for (BlockMap::iterator it = mapBlockIndex.begin(); it != mapBlockIndex.end(); it++) {
        forward.insert(std::make_pair(it->second->pprev, it->second));
    }

    assert(forward.size() == mapBlockIndex.size());

    std::pair<std::multimap<CBlockIndex*,CBlockIndex*>::iterator,std::multimap<CBlockIndex*,CBlockIndex*>::iterator> rangeGenesis = forward.equal_range(NULL);
    CBlockIndex *pindex = rangeGenesis.first->second;
    rangeGenesis.first++;
    assert(rangeGenesis.first == rangeGenesis.second); // There is only one index entry with parent NULL.

    // Iterate over the entire block tree, using depth-first search.
    // Along the way, remember whether there are blocks on the path from genesis
    // block being explored which are the first to have certain properties.
    size_t nNodes = 0;
    int nHeight = 0;
    CBlockIndex* pindexFirstInvalid = NULL; // Oldest ancestor of pindex which is invalid.
    CBlockIndex* pindexFirstMissing = NULL; // Oldest ancestor of pindex which does not have BLOCK_HAVE_DATA.
    CBlockIndex* pindexFirstNeverProcessed = NULL; // Oldest ancestor of pindex for which nTx == 0.
    CBlockIndex* pindexFirstNotTreeValid = NULL; // Oldest ancestor of pindex which does not have BLOCK_VALID_TREE (regardless of being valid or not).
    CBlockIndex* pindexFirstNotTransactionsValid = NULL; // Oldest ancestor of pindex which does not have BLOCK_VALID_TRANSACTIONS (regardless of being valid or not).
    CBlockIndex* pindexFirstNotChainValid = NULL; // Oldest ancestor of pindex which does not have BLOCK_VALID_CHAIN (regardless of being valid or not).
    CBlockIndex* pindexFirstNotScriptsValid = NULL; // Oldest ancestor of pindex which does not have BLOCK_VALID_SCRIPTS (regardless of being valid or not).
    while (pindex != NULL) {
        nNodes++;
        if (pindexFirstInvalid == NULL && pindex->nStatus & BLOCK_FAILED_VALID) pindexFirstInvalid = pindex;
        if (pindexFirstMissing == NULL && !(pindex->nStatus & BLOCK_HAVE_DATA)) pindexFirstMissing = pindex;
        if (pindexFirstNeverProcessed == NULL && pindex->nTx == 0) pindexFirstNeverProcessed = pindex;
        if (pindex->pprev != NULL && pindexFirstNotTreeValid == NULL && (pindex->nStatus & BLOCK_VALID_MASK) < BLOCK_VALID_TREE) pindexFirstNotTreeValid = pindex;
        if (pindex->pprev != NULL && pindexFirstNotTransactionsValid == NULL && (pindex->nStatus & BLOCK_VALID_MASK) < BLOCK_VALID_TRANSACTIONS) pindexFirstNotTransactionsValid = pindex;
        if (pindex->pprev != NULL && pindexFirstNotChainValid == NULL && (pindex->nStatus & BLOCK_VALID_MASK) < BLOCK_VALID_CHAIN) pindexFirstNotChainValid = pindex;
        if (pindex->pprev != NULL && pindexFirstNotScriptsValid == NULL && (pindex->nStatus & BLOCK_VALID_MASK) < BLOCK_VALID_SCRIPTS) pindexFirstNotScriptsValid = pindex;

        // Begin: actual consistency checks.
        if (pindex->pprev == NULL) {
            // Genesis block checks.
            assert(pindex->GetBlockHash() == consensusParams.hashGenesisBlock); // Genesis block's hash must match.
            assert(pindex == chainActive.Genesis()); // The current active chain's genesis block must be this block.
        }
        if (pindex->nChainTx == 0) assert(pindex->nSequenceId == 0);  // nSequenceId can't be set for blocks that aren't linked
        // VALID_TRANSACTIONS is equivalent to nTx > 0 for all nodes (whether or not pruning has occurred).
        // HAVE_DATA is only equivalent to nTx > 0 (or VALID_TRANSACTIONS) if no pruning has occurred.
        if (!fHavePruned) {
            // If we've never pruned, then HAVE_DATA should be equivalent to nTx > 0
            assert(!(pindex->nStatus & BLOCK_HAVE_DATA) == (pindex->nTx == 0));
            assert(pindexFirstMissing == pindexFirstNeverProcessed);
        } else {
            // If we have pruned, then we can only say that HAVE_DATA implies nTx > 0
            if (pindex->nStatus & BLOCK_HAVE_DATA) assert(pindex->nTx > 0);
        }
        if (pindex->nStatus & BLOCK_HAVE_UNDO) assert(pindex->nStatus & BLOCK_HAVE_DATA);
        assert(((pindex->nStatus & BLOCK_VALID_MASK) >= BLOCK_VALID_TRANSACTIONS) == (pindex->nTx > 0)); // This is pruning-independent.
        // All parents having had data (at some point) is equivalent to all parents being VALID_TRANSACTIONS, which is equivalent to nChainTx being set.
        assert((pindexFirstNeverProcessed != NULL) == (pindex->nChainTx == 0)); // nChainTx != 0 is used to signal that all parent blocks have been processed (but may have been pruned).
        assert((pindexFirstNotTransactionsValid != NULL) == (pindex->nChainTx == 0));
        assert(pindex->nHeight == nHeight); // nHeight must be consistent.
        assert(pindex->pprev == NULL || pindex->nChainWork >= pindex->pprev->nChainWork); // For every block except the genesis block, the chainwork must be larger than the parent's.
        assert(nHeight < 2 || (pindex->pskip && (pindex->pskip->nHeight < nHeight))); // The pskip pointer must point back for all but the first 2 blocks.
        assert(pindexFirstNotTreeValid == NULL); // All mapBlockIndex entries must at least be TREE valid
        if ((pindex->nStatus & BLOCK_VALID_MASK) >= BLOCK_VALID_TREE) assert(pindexFirstNotTreeValid == NULL); // TREE valid implies all parents are TREE valid
        if ((pindex->nStatus & BLOCK_VALID_MASK) >= BLOCK_VALID_CHAIN) assert(pindexFirstNotChainValid == NULL); // CHAIN valid implies all parents are CHAIN valid
        if ((pindex->nStatus & BLOCK_VALID_MASK) >= BLOCK_VALID_SCRIPTS) assert(pindexFirstNotScriptsValid == NULL); // SCRIPTS valid implies all parents are SCRIPTS valid
        if (pindexFirstInvalid == NULL) {
            // Checks for not-invalid blocks.
            assert((pindex->nStatus & BLOCK_FAILED_MASK) == 0); // The failed mask cannot be set for blocks without invalid parents.
        }
        if (!CBlockIndexWorkComparator()(pindex, chainActive.Tip()) && pindexFirstNeverProcessed == NULL) {
            if (pindexFirstInvalid == NULL) {
                // If this block sorts at least as good as the current tip and
                // is valid and we have all data for its parents, it must be in
                // setBlockIndexCandidates.  chainActive.Tip() must also be there
                // even if some data has been pruned.
                if (pindexFirstMissing == NULL || pindex == chainActive.Tip()) {
                    assert(setBlockIndexCandidates.count(pindex));
                }
                // If some parent is missing, then it could be that this block was in
                // setBlockIndexCandidates but had to be removed because of the missing data.
                // In this case it must be in mapBlocksUnlinked -- see test below.
            }
        } else { // If this block sorts worse than the current tip or some ancestor's block has never been seen, it cannot be in setBlockIndexCandidates.
            assert(setBlockIndexCandidates.count(pindex) == 0);
        }
        // Check whether this block is in mapBlocksUnlinked.
        std::pair<std::multimap<CBlockIndex*,CBlockIndex*>::iterator,std::multimap<CBlockIndex*,CBlockIndex*>::iterator> rangeUnlinked = mapBlocksUnlinked.equal_range(pindex->pprev);
        bool foundInUnlinked = false;
        while (rangeUnlinked.first != rangeUnlinked.second) {
            assert(rangeUnlinked.first->first == pindex->pprev);
            if (rangeUnlinked.first->second == pindex) {
                foundInUnlinked = true;
                break;
            }
            rangeUnlinked.first++;
        }
        if (pindex->pprev && (pindex->nStatus & BLOCK_HAVE_DATA) && pindexFirstNeverProcessed != NULL && pindexFirstInvalid == NULL) {
            // If this block has block data available, some parent was never received, and has no invalid parents, it must be in mapBlocksUnlinked.
            assert(foundInUnlinked);
        }
        if (!(pindex->nStatus & BLOCK_HAVE_DATA)) assert(!foundInUnlinked); // Can't be in mapBlocksUnlinked if we don't HAVE_DATA
        if (pindexFirstMissing == NULL) assert(!foundInUnlinked); // We aren't missing data for any parent -- cannot be in mapBlocksUnlinked.
        if (pindex->pprev && (pindex->nStatus & BLOCK_HAVE_DATA) && pindexFirstNeverProcessed == NULL && pindexFirstMissing != NULL) {
            // We HAVE_DATA for this block, have received data for all parents at some point, but we're currently missing data for some parent.
            assert(fHavePruned); // We must have pruned.
            // This block may have entered mapBlocksUnlinked if:
            //  - it has a descendant that at some point had more work than the
            //    tip, and
            //  - we tried switching to that descendant but were missing
            //    data for some intermediate block between chainActive and the
            //    tip.
            // So if this block is itself better than chainActive.Tip() and it wasn't in
            // setBlockIndexCandidates, then it must be in mapBlocksUnlinked.
            if (!CBlockIndexWorkComparator()(pindex, chainActive.Tip()) && setBlockIndexCandidates.count(pindex) == 0) {
                if (pindexFirstInvalid == NULL) {
                    assert(foundInUnlinked);
                }
            }
        }
        // assert(pindex->GetBlockHash() == pindex->GetBlockHeader().GetHash()); // Perhaps too slow
        // End: actual consistency checks.

        // Try descending into the first subnode.
        std::pair<std::multimap<CBlockIndex*,CBlockIndex*>::iterator,std::multimap<CBlockIndex*,CBlockIndex*>::iterator> range = forward.equal_range(pindex);
        if (range.first != range.second) {
            // A subnode was found.
            pindex = range.first->second;
            nHeight++;
            continue;
        }
        // This is a leaf node.
        // Move upwards until we reach a node of which we have not yet visited the last child.
        while (pindex) {
            // We are going to either move to a parent or a sibling of pindex.
            // If pindex was the first with a certain property, unset the corresponding variable.
            if (pindex == pindexFirstInvalid) pindexFirstInvalid = NULL;
            if (pindex == pindexFirstMissing) pindexFirstMissing = NULL;
            if (pindex == pindexFirstNeverProcessed) pindexFirstNeverProcessed = NULL;
            if (pindex == pindexFirstNotTreeValid) pindexFirstNotTreeValid = NULL;
            if (pindex == pindexFirstNotTransactionsValid) pindexFirstNotTransactionsValid = NULL;
            if (pindex == pindexFirstNotChainValid) pindexFirstNotChainValid = NULL;
            if (pindex == pindexFirstNotScriptsValid) pindexFirstNotScriptsValid = NULL;
            // Find our parent.
            CBlockIndex* pindexPar = pindex->pprev;
            // Find which child we just visited.
            std::pair<std::multimap<CBlockIndex*,CBlockIndex*>::iterator,std::multimap<CBlockIndex*,CBlockIndex*>::iterator> rangePar = forward.equal_range(pindexPar);
            while (rangePar.first->second != pindex) {
                assert(rangePar.first != rangePar.second); // Our parent must have at least the node we're coming from as child.
                rangePar.first++;
            }
            // Proceed to the next one.
            rangePar.first++;
            if (rangePar.first != rangePar.second) {
                // Move to the sibling.
                pindex = rangePar.first->second;
                break;
            } else {
                // Move up further.
                pindex = pindexPar;
                nHeight--;
                continue;
            }
        }
    }

    // Check that we actually traversed the entire map.
    assert(nNodes == forward.size());
}

//////////////////////////////////////////////////////////////////////////////
//
// CAlert
//

std::string GetWarnings(const std::string& strFor)
{
    int nPriority = 0;
    string strStatusBar;
    string strRPC;
    string strGUI;

    if (!CLIENT_VERSION_IS_RELEASE) {
        strStatusBar = "This is a pre-release test build - use at your own risk - do not use for mining or merchant applications";
        strGUI = _("This is a pre-release test build - use at your own risk - do not use for mining or merchant applications");
    }

    if (GetBoolArg("-testsafemode", DEFAULT_TESTSAFEMODE))
        strStatusBar = strRPC = strGUI = "testsafemode enabled";

    // Misc warnings like out of disk space and clock is wrong
    if (strMiscWarning != "")
    {
        nPriority = 1000;
        strStatusBar = strGUI = strMiscWarning;
    }

    if (fLargeWorkForkFound)
    {
        nPriority = 2000;
        strStatusBar = strRPC = "Warning: The network does not appear to fully agree! Some miners appear to be experiencing issues.";
        strGUI = _("Warning: The network does not appear to fully agree! Some miners appear to be experiencing issues.");
    }
    else if (fLargeWorkInvalidChainFound)
    {
        nPriority = 2000;
        strStatusBar = strRPC = "Warning: We do not appear to fully agree with our peers! You may need to upgrade, or other nodes may need to upgrade.";
        strGUI = _("Warning: We do not appear to fully agree with our peers! You may need to upgrade, or other nodes may need to upgrade.");
    }

    // Alerts
    {
        LOCK(cs_mapAlerts);
        BOOST_FOREACH(PAIRTYPE(const uint256, CAlert)& item, mapAlerts)
        {
            const CAlert& alert = item.second;
            if (alert.AppliesToMe() && alert.nPriority > nPriority)
            {
                nPriority = alert.nPriority;
                strStatusBar = strGUI = alert.strStatusBar;
            }
        }
    }

    if (strFor == "gui")
        return strGUI;
    else if (strFor == "statusbar")
        return strStatusBar;
    else if (strFor == "rpc")
        return strRPC;
    assert(!"GetWarnings(): invalid parameter");
    return "error";
}








//////////////////////////////////////////////////////////////////////////////
//
// Messages
//


bool static AlreadyHave(const CInv& inv) EXCLUSIVE_LOCKS_REQUIRED(cs_main)
{
    switch (inv.type)
    {
    case MSG_TX:
        {
            assert(recentRejects);
            if (chainActive.Tip()->GetBlockHash() != hashRecentRejectsChainTip)
            {
                // If the chain tip has changed previously rejected transactions
                // might be now valid, e.g. due to a nLockTime'd tx becoming valid,
                // or a double-spend. Reset the rejects filter and give those
                // txs a second chance.
                hashRecentRejectsChainTip = chainActive.Tip()->GetBlockHash();
                recentRejects->reset();
            }

            return recentRejects->contains(inv.hash) ||
                   mempool.exists(inv.hash) ||
                   mapOrphanTransactions.count(inv.hash) ||
                   pcoinsTip->HaveCoins(inv.hash);
        }
    case MSG_BLOCK:
        return mapBlockIndex.count(inv.hash);
    }
    // Don't know what it is, just say we already got one
    return true;
}

void static ProcessGetData(CNode* pfrom, const Consensus::Params& consensusParams)
{
    std::deque<CInv>::iterator it = pfrom->vRecvGetData.begin();

    vector<CInv> vNotFound;

    LOCK(cs_main);

    while (it != pfrom->vRecvGetData.end()) {
        // Don't bother if send buffer is too full to respond anyway
        if (pfrom->nSendSize >= SendBufferSize())
            break;

        const CInv &inv = *it;
        {
            boost::this_thread::interruption_point();
            it++;

            if (inv.type == MSG_BLOCK || inv.type == MSG_FILTERED_BLOCK)
            {
                bool send = false;
                BlockMap::iterator mi = mapBlockIndex.find(inv.hash);
                if (mi != mapBlockIndex.end())
                {
                    if (chainActive.Contains(mi->second)) {
                        send = true;
                    } else {
                        static const int nOneMonth = 30 * 24 * 60 * 60;
                        // To prevent fingerprinting attacks, only send blocks outside of the active
                        // chain if they are valid, and no more than a month older (both in time, and in
                        // best equivalent proof of work) than the best header chain we know about.
                        send = mi->second->IsValid(BLOCK_VALID_SCRIPTS) && (pindexBestHeader != NULL) &&
                            (pindexBestHeader->GetBlockTime() - mi->second->GetBlockTime() < nOneMonth) &&
                            (GetBlockProofEquivalentTime(*pindexBestHeader, *mi->second, *pindexBestHeader, consensusParams) < nOneMonth);
                        if (!send) {
                            LogPrintf("%s: ignoring request from peer=%i for old block that isn't in the main chain\n", __func__, pfrom->GetId());
                        }
                    }
                }
                // disconnect node in case we have reached the outbound limit for serving historical blocks
                // never disconnect whitelisted nodes
                static const int nOneWeek = 7 * 24 * 60 * 60; // assume > 1 week = historical
                if (send && CNode::OutboundTargetReached(true) && ( ((pindexBestHeader != NULL) && (pindexBestHeader->GetBlockTime() - mi->second->GetBlockTime() > nOneWeek)) || inv.type == MSG_FILTERED_BLOCK) && !pfrom->fWhitelisted)
                {
                    LogPrint("net", "historical block serving limit reached, disconnect peer=%d\n", pfrom->GetId());

                    //disconnect node
                    pfrom->fDisconnect = true;
                    send = false;
                }
                // Pruned nodes may have deleted the block, so check whether
                // it's available before trying to send.
                if (send && (mi->second->nStatus & BLOCK_HAVE_DATA))
                {
                    // Send block from disk
                    CBlock block;
                    if (!ReadBlockFromDisk(block, (*mi).second, consensusParams))
                        assert(!"cannot load block from disk");
                    if (inv.type == MSG_BLOCK)
                        pfrom->PushMessage(NetMsgType::BLOCK, block);
                    else // MSG_FILTERED_BLOCK)
                    {
                        LOCK(pfrom->cs_filter);
                        if (pfrom->pfilter)
                        {
                            CMerkleBlock merkleBlock(block, *pfrom->pfilter);
                            pfrom->PushMessage(NetMsgType::MERKLEBLOCK, merkleBlock);
                            // CMerkleBlock just contains hashes, so also push any transactions in the block the client did not see
                            // This avoids hurting performance by pointlessly requiring a round-trip
                            // Note that there is currently no way for a node to request any single transactions we didn't send here -
                            // they must either disconnect and retry or request the full block.
                            // Thus, the protocol spec specified allows for us to provide duplicate txn here,
                            // however we MUST always provide at least what the remote peer needs
                            typedef std::pair<unsigned int, uint256> PairType;
                            BOOST_FOREACH(PairType& pair, merkleBlock.vMatchedTxn)
                                pfrom->PushMessage(NetMsgType::TX, block.vtx[pair.first]);
                        }
                        // else
                            // no response
                    }

                    // Trigger the peer node to send a getblocks request for the next batch of inventory
                    if (inv.hash == pfrom->hashContinue)
                    {
                        // Bypass PushInventory, this must send even if redundant,
                        // and we want it right after the last block so they don't
                        // wait for other stuff first.
                        vector<CInv> vInv;
                        vInv.push_back(CInv(MSG_BLOCK, chainActive.Tip()->GetBlockHash()));
                        pfrom->PushMessage(NetMsgType::INV, vInv);
                        pfrom->hashContinue.SetNull();
                    }
                }
            }
            else if (inv.IsKnownType())
            {
                // Send stream from relay memory
                bool pushed = false;
                {
                    LOCK(cs_mapRelay);
                    map<CInv, CDataStream>::iterator mi = mapRelay.find(inv);
                    if (mi != mapRelay.end()) {
                        pfrom->PushMessage(inv.GetCommand(), (*mi).second);
                        pushed = true;
                    }
                }
                if (!pushed && inv.type == MSG_TX) {
                    CTransaction tx;
                    if (mempool.lookup(inv.hash, tx)) {
                        CDataStream ss(SER_NETWORK, PROTOCOL_VERSION);
                        ss.reserve(1000);
                        ss << tx;
                        pfrom->PushMessage(NetMsgType::TX, ss);
                        pushed = true;
                    }
                }
                if (!pushed) {
                    vNotFound.push_back(inv);
                }
            }

            // Track requests for our stuff.
            GetMainSignals().Inventory(inv.hash);

            if (inv.type == MSG_BLOCK || inv.type == MSG_FILTERED_BLOCK)
                break;
        }
    }

    pfrom->vRecvGetData.erase(pfrom->vRecvGetData.begin(), it);

    if (!vNotFound.empty()) {
        // Let the peer know that we didn't find what it asked for, so it doesn't
        // have to wait around forever. Currently only SPV clients actually care
        // about this message: it's needed when they are recursively walking the
        // dependencies of relevant unconfirmed transactions. SPV clients want to
        // do that because they want to know about (and store and rebroadcast and
        // risk analyze) the dependencies of transactions relevant to them, without
        // having to download the entire memory pool.
        pfrom->PushMessage(NetMsgType::NOTFOUND, vNotFound);
    }
}

bool static ProcessMessage(CNode* pfrom, string strCommand, CDataStream& vRecv, int64_t nTimeReceived)
{
    const CChainParams& chainparams = Params();
    RandAddSeedPerfmon();
    LogPrint("net", "received: %s (%u bytes) peer=%d\n", SanitizeString(strCommand), vRecv.size(), pfrom->id);
    if (mapArgs.count("-dropmessagestest") && GetRand(atoi(mapArgs["-dropmessagestest"])) == 0)
    {
        LogPrintf("dropmessagestest DROPPING RECV MESSAGE\n");
        return true;
    }


    if (!(nLocalServices & NODE_BLOOM) &&
              (strCommand == NetMsgType::FILTERLOAD ||
               strCommand == NetMsgType::FILTERADD ||
               strCommand == NetMsgType::FILTERCLEAR))
    {
        if (pfrom->nVersion >= NO_BLOOM_VERSION) {
            Misbehaving(pfrom->GetId(), 100);
            return false;
        } else if (GetBoolArg("-enforcenodebloom", DEFAULT_ENFORCENODEBLOOM)) {
            pfrom->fDisconnect = true;
            return false;
        }
    }


    if (strCommand == NetMsgType::VERSION)
    {
        // Each connection can only send one version message
        if (pfrom->nVersion != 0)
        {
            pfrom->PushMessage(NetMsgType::REJECT, strCommand, REJECT_DUPLICATE, string("Duplicate version message"));
            Misbehaving(pfrom->GetId(), 1);
            return false;
        }

        int64_t nTime;
        CAddress addrMe;
        CAddress addrFrom;
        uint64_t nNonce = 1;
        vRecv >> pfrom->nVersion >> pfrom->nServices >> nTime >> addrMe;
        if (pfrom->nVersion < MIN_PEER_PROTO_VERSION)
        {
            // disconnect from peers older than this proto version
            LogPrintf("peer=%d using obsolete version %i; disconnecting\n", pfrom->id, pfrom->nVersion);
            pfrom->PushMessage(NetMsgType::REJECT, strCommand, REJECT_OBSOLETE,
                               strprintf("Version must be %d or greater", MIN_PEER_PROTO_VERSION));
            pfrom->fDisconnect = true;
            return false;
        }

        if (pfrom->nVersion == 10300)
            pfrom->nVersion = 300;
        if (!vRecv.empty())
            vRecv >> addrFrom >> nNonce;
        if (!vRecv.empty()) {
            vRecv >> LIMITED_STRING(pfrom->strSubVer, MAX_SUBVERSION_LENGTH);
            pfrom->cleanSubVer = SanitizeString(pfrom->strSubVer);
        }
        if (!vRecv.empty())
            vRecv >> pfrom->nStartingHeight;
        if (!vRecv.empty())
            vRecv >> pfrom->fRelayTxes; // set to true after we get the first filter* message
        else
            pfrom->fRelayTxes = true;

        // Disconnect if we connected to ourself
        if (nNonce == nLocalHostNonce && nNonce > 1)
        {
            LogPrintf("connected to self at %s, disconnecting\n", pfrom->addr.ToString());
            pfrom->fDisconnect = true;
            return true;
        }

        pfrom->addrLocal = addrMe;
        if (pfrom->fInbound && addrMe.IsRoutable())
        {
            SeenLocal(addrMe);
        }

        // Be shy and don't send version until we hear
        if (pfrom->fInbound)
            pfrom->PushVersion();

        pfrom->fClient = !(pfrom->nServices & NODE_NETWORK);

        // Potentially mark this peer as a preferred download peer.
        UpdatePreferredDownload(pfrom, State(pfrom->GetId()));

        // Change version
        pfrom->PushMessage(NetMsgType::VERACK);
        pfrom->ssSend.SetVersion(min(pfrom->nVersion, PROTOCOL_VERSION));

        if (!pfrom->fInbound)
        {
            // Advertise our address
            if (fListen && !IsInitialBlockDownload())
            {
                CAddress addr = GetLocalAddress(&pfrom->addr);
                if (addr.IsRoutable())
                {
                    LogPrintf("ProcessMessages: advertising address %s\n", addr.ToString());
                    pfrom->PushAddress(addr);
                } else if (IsPeerAddrLocalGood(pfrom)) {
                    addr.SetIP(pfrom->addrLocal);
                    LogPrintf("ProcessMessages: advertising address %s\n", addr.ToString());
                    pfrom->PushAddress(addr);
                }
            }

            // Get recent addresses
            if (pfrom->fOneShot || pfrom->nVersion >= CADDR_TIME_VERSION || addrman.size() < 1000)
            {
                pfrom->PushMessage(NetMsgType::GETADDR);
                pfrom->fGetAddr = true;
            }
            addrman.Good(pfrom->addr);
        } else {
            if (((CNetAddr)pfrom->addr) == (CNetAddr)addrFrom)
            {
                addrman.Add(addrFrom, addrFrom);
                addrman.Good(addrFrom);
            }
        }

        // Relay alerts
        {
            LOCK(cs_mapAlerts);
            BOOST_FOREACH(PAIRTYPE(const uint256, CAlert)& item, mapAlerts)
                item.second.RelayTo(pfrom);
        }

        pfrom->fSuccessfullyConnected = true;

        string remoteAddr;
        if (fLogIPs)
            remoteAddr = ", peeraddr=" + pfrom->addr.ToString();

        LogPrintf("receive version message: %s: version %d, blocks=%d, us=%s, peer=%d%s\n",
                  pfrom->cleanSubVer, pfrom->nVersion,
                  pfrom->nStartingHeight, addrMe.ToString(), pfrom->id,
                  remoteAddr);

        int64_t nTimeOffset = nTime - GetTime();
        pfrom->nTimeOffset = nTimeOffset;
        AddTimeData(pfrom->addr, nTimeOffset);
    }


    else if (pfrom->nVersion == 0)
    {
        // Must have a version message before anything else
        Misbehaving(pfrom->GetId(), 1);
        return false;
    }


    else if (strCommand == NetMsgType::VERACK)
    {
        pfrom->SetRecvVersion(min(pfrom->nVersion, PROTOCOL_VERSION));

        // Mark this node as currently connected, so we update its timestamp later.
        if (pfrom->fNetworkNode) {
            LOCK(cs_main);
            State(pfrom->GetId())->fCurrentlyConnected = true;
        }

        if (pfrom->nVersion >= SENDHEADERS_VERSION) {
            // Tell our peer we prefer to receive headers rather than inv's
            // We send this to non-NODE NETWORK peers as well, because even
            // non-NODE NETWORK peers can announce blocks (such as pruning
            // nodes)
            pfrom->PushMessage(NetMsgType::SENDHEADERS);
        }
    }


    else if (strCommand == NetMsgType::ADDR)
    {
        vector<CAddress> vAddr;
        vRecv >> vAddr;

        // Don't want addr from older versions unless seeding
        if (pfrom->nVersion < CADDR_TIME_VERSION && addrman.size() > 1000)
            return true;
        if (vAddr.size() > 1000)
        {
            Misbehaving(pfrom->GetId(), 20);
            return error("message addr size() = %u", vAddr.size());
        }

        // Store the new addresses
        vector<CAddress> vAddrOk;
        int64_t nNow = GetAdjustedTime();
        int64_t nSince = nNow - 10 * 60;
        BOOST_FOREACH(CAddress& addr, vAddr)
        {
            boost::this_thread::interruption_point();

            if (addr.nTime <= 100000000 || addr.nTime > nNow + 10 * 60)
                addr.nTime = nNow - 5 * 24 * 60 * 60;
            pfrom->AddAddressKnown(addr);
            bool fReachable = IsReachable(addr);
            if (addr.nTime > nSince && !pfrom->fGetAddr && vAddr.size() <= 10 && addr.IsRoutable())
            {
                // Relay to a limited number of other nodes
                {
                    LOCK(cs_vNodes);
                    // Use deterministic randomness to send to the same nodes for 24 hours
                    // at a time so the addrKnowns of the chosen nodes prevent repeats
                    static uint256 hashSalt;
                    if (hashSalt.IsNull())
                        hashSalt = GetRandHash();
                    uint64_t hashAddr = addr.GetHash();
                    uint256 hashRand = ArithToUint256(UintToArith256(hashSalt) ^ (hashAddr<<32) ^ ((GetTime()+hashAddr)/(24*60*60)));
                    hashRand = Hash(BEGIN(hashRand), END(hashRand));
                    multimap<uint256, CNode*> mapMix;
                    BOOST_FOREACH(CNode* pnode, vNodes)
                    {
                        if (pnode->nVersion < CADDR_TIME_VERSION)
                            continue;
                        unsigned int nPointer;
                        memcpy(&nPointer, &pnode, sizeof(nPointer));
                        uint256 hashKey = ArithToUint256(UintToArith256(hashRand) ^ nPointer);
                        hashKey = Hash(BEGIN(hashKey), END(hashKey));
                        mapMix.insert(make_pair(hashKey, pnode));
                    }
                    int nRelayNodes = fReachable ? 2 : 1; // limited relaying of addresses outside our network(s)
                    for (multimap<uint256, CNode*>::iterator mi = mapMix.begin(); mi != mapMix.end() && nRelayNodes-- > 0; ++mi)
                        ((*mi).second)->PushAddress(addr);
                }
            }
            // Do not store addresses outside our network
            if (fReachable)
                vAddrOk.push_back(addr);
        }
        addrman.Add(vAddrOk, pfrom->addr, 2 * 60 * 60);
        if (vAddr.size() < 1000)
            pfrom->fGetAddr = false;
        if (pfrom->fOneShot)
            pfrom->fDisconnect = true;
    }

    else if (strCommand == NetMsgType::SENDHEADERS)
    {
        LOCK(cs_main);
        State(pfrom->GetId())->fPreferHeaders = true;
    }


    else if (strCommand == NetMsgType::INV)
    {
        vector<CInv> vInv;
        vRecv >> vInv;
        if (vInv.size() > MAX_INV_SZ)
        {
            Misbehaving(pfrom->GetId(), 20);
            return error("message inv size() = %u", vInv.size());
        }

        bool fBlocksOnly = GetBoolArg("-blocksonly", DEFAULT_BLOCKSONLY);

        // Allow whitelisted peers to send data other than blocks in blocks only mode if whitelistrelay is true
        if (pfrom->fWhitelisted && GetBoolArg("-whitelistrelay", DEFAULT_WHITELISTRELAY))
            fBlocksOnly = false;

        LOCK(cs_main);

        std::vector<CInv> vToFetch;

        for (unsigned int nInv = 0; nInv < vInv.size(); nInv++)
        {
            const CInv &inv = vInv[nInv];

            boost::this_thread::interruption_point();
            pfrom->AddInventoryKnown(inv);

            bool fAlreadyHave = AlreadyHave(inv);
            LogPrint("net", "got inv: %s  %s peer=%d\n", inv.ToString(), fAlreadyHave ? "have" : "new", pfrom->id);

            if (inv.type == MSG_BLOCK) {
                UpdateBlockAvailability(pfrom->GetId(), inv.hash);
                if (!fAlreadyHave && !fImporting && !fReindex && !mapBlocksInFlight.count(inv.hash)) {
                    // First request the headers preceding the announced block. In the normal fully-synced
                    // case where a new block is announced that succeeds the current tip (no reorganization),
                    // there are no such headers.
                    // Secondly, and only when we are close to being synced, we request the announced block directly,
                    // to avoid an extra round-trip. Note that we must *first* ask for the headers, so by the
                    // time the block arrives, the header chain leading up to it is already validated. Not
                    // doing this will result in the received block being rejected as an orphan in case it is
                    // not a direct successor.
                    pfrom->PushMessage(NetMsgType::GETHEADERS, chainActive.GetLocator(pindexBestHeader), inv.hash);
                    CNodeState *nodestate = State(pfrom->GetId());
                    if (CanDirectFetch(chainparams.GetConsensus()) &&
                        nodestate->nBlocksInFlight < MAX_BLOCKS_IN_TRANSIT_PER_PEER) {
                        vToFetch.push_back(inv);
                        // Mark block as in flight already, even though the actual "getdata" message only goes out
                        // later (within the same cs_main lock, though).
                        MarkBlockAsInFlight(pfrom->GetId(), inv.hash, chainparams.GetConsensus());
                    }
                    LogPrint("net", "getheaders (%d) %s to peer=%d\n", pindexBestHeader->nHeight, inv.hash.ToString(), pfrom->id);
                }
            }
            else
            {
                if (fBlocksOnly)
                    LogPrint("net", "transaction (%s) inv sent in violation of protocol peer=%d\n", inv.hash.ToString(), pfrom->id);
                else if (!fAlreadyHave && !fImporting && !fReindex && !IsInitialBlockDownload())
                    pfrom->AskFor(inv);
            }

            // Track requests for our stuff
            GetMainSignals().Inventory(inv.hash);

            if (pfrom->nSendSize > (SendBufferSize() * 2)) {
                Misbehaving(pfrom->GetId(), 50);
                return error("send buffer size() = %u", pfrom->nSendSize);
            }
        }

        if (!vToFetch.empty())
            pfrom->PushMessage(NetMsgType::GETDATA, vToFetch);
    }


    else if (strCommand == NetMsgType::GETDATA)
    {
        vector<CInv> vInv;
        vRecv >> vInv;
        if (vInv.size() > MAX_INV_SZ)
        {
            Misbehaving(pfrom->GetId(), 20);
            return error("message getdata size() = %u", vInv.size());
        }

        if (fDebug || (vInv.size() != 1))
            LogPrint("net", "received getdata (%u invsz) peer=%d\n", vInv.size(), pfrom->id);

        if ((fDebug && vInv.size() > 0) || (vInv.size() == 1))
            LogPrint("net", "received getdata for: %s peer=%d\n", vInv[0].ToString(), pfrom->id);

        pfrom->vRecvGetData.insert(pfrom->vRecvGetData.end(), vInv.begin(), vInv.end());
        ProcessGetData(pfrom, chainparams.GetConsensus());
    }


    else if (strCommand == NetMsgType::GETBLOCKS)
    {
        CBlockLocator locator;
        uint256 hashStop;
        vRecv >> locator >> hashStop;

        LOCK(cs_main);

        // Find the last block the caller has in the main chain
        CBlockIndex* pindex = FindForkInGlobalIndex(chainActive, locator);

        // Send the rest of the chain
        if (pindex)
            pindex = chainActive.Next(pindex);
        int nLimit = 500;
        LogPrint("net", "getblocks %d to %s limit %d from peer=%d\n", (pindex ? pindex->nHeight : -1), hashStop.IsNull() ? "end" : hashStop.ToString(), nLimit, pfrom->id);
        for (; pindex; pindex = chainActive.Next(pindex))
        {
            if (pindex->GetBlockHash() == hashStop)
            {
                LogPrint("net", "  getblocks stopping at %d %s\n", pindex->nHeight, pindex->GetBlockHash().ToString());
                break;
            }
            // If pruning, don't inv blocks unless we have on disk and are likely to still have
            // for some reasonable time window (1 hour) that block relay might require.
            const int nPrunedBlocksLikelyToHave = MIN_BLOCKS_TO_KEEP - 3600 / chainparams.GetConsensus().nPowTargetSpacing;
            if (fPruneMode && (!(pindex->nStatus & BLOCK_HAVE_DATA) || pindex->nHeight <= chainActive.Tip()->nHeight - nPrunedBlocksLikelyToHave))
            {
                LogPrint("net", " getblocks stopping, pruned or too old block at %d %s\n", pindex->nHeight, pindex->GetBlockHash().ToString());
                break;
            }
            pfrom->PushInventory(CInv(MSG_BLOCK, pindex->GetBlockHash()));
            if (--nLimit <= 0)
            {
                // When this block is requested, we'll send an inv that'll
                // trigger the peer to getblocks the next batch of inventory.
                LogPrint("net", "  getblocks stopping at limit %d %s\n", pindex->nHeight, pindex->GetBlockHash().ToString());
                pfrom->hashContinue = pindex->GetBlockHash();
                break;
            }
        }
    }


    else if (strCommand == NetMsgType::GETHEADERS)
    {
        CBlockLocator locator;
        uint256 hashStop;
        vRecv >> locator >> hashStop;

        LOCK(cs_main);
        if (IsInitialBlockDownload() && !pfrom->fWhitelisted) {
            LogPrint("net", "Ignoring getheaders from peer=%d because node is in initial block download\n", pfrom->id);
            return true;
        }

        CNodeState *nodestate = State(pfrom->GetId());
        CBlockIndex* pindex = NULL;
        if (locator.IsNull())
        {
            // If locator is null, return the hashStop block
            BlockMap::iterator mi = mapBlockIndex.find(hashStop);
            if (mi == mapBlockIndex.end())
                return true;
            pindex = (*mi).second;
        }
        else
        {
            // Find the last block the caller has in the main chain
            pindex = FindForkInGlobalIndex(chainActive, locator);
            if (pindex)
                pindex = chainActive.Next(pindex);
        }

        // we must use CBlocks, as CBlockHeaders won't include the 0x00 nTx count at the end
        vector<CBlock> vHeaders;
        unsigned nCount = 0;
        unsigned nSize = 0;
        LogPrint("net", "getheaders %d to %s from peer=%d\n", (pindex ? pindex->nHeight : -1), hashStop.ToString(), pfrom->id);
        for (; pindex; pindex = chainActive.Next(pindex))
        {
            const CBlockHeader header = pindex->GetBlockHeader(chainparams.GetConsensus());
            ++nCount;
            nSize += GetSerializeSize(header, SER_NETWORK, PROTOCOL_VERSION);
            vHeaders.push_back(header);
            if (nCount >= MAX_HEADERS_RESULTS
                  || pindex->GetBlockHash() == hashStop)
                break;
            if (pfrom->nVersion >= SIZE_HEADERS_LIMIT_VERSION
                  && nSize >= THRESHOLD_HEADERS_SIZE)
                break;
        }

        /* Check maximum headers size before pushing the message
           if the peer enforces it.  This should not fail since we
           break above in the loop at the threshold and the threshold
           should be small enough in comparison to the hard max size.
           Do it nevertheless to be sure.  */
        if (pfrom->nVersion >= SIZE_HEADERS_LIMIT_VERSION
              && nSize > MAX_HEADERS_SIZE)
            LogPrintf("ERROR: not pushing 'headers', too large\n");
        else
        {
            LogPrint("net", "pushing %u headers, %u bytes\n", nCount, nSize);
            // pindex can be NULL either if we sent chainActive.Tip() OR
            // if our peer has chainActive.Tip() (and thus we are sending an empty
            // headers message). In both cases it's safe to update
            // pindexBestHeaderSent to be our tip.
            nodestate->pindexBestHeaderSent = pindex ? pindex : chainActive.Tip();
            pfrom->PushMessage(NetMsgType::HEADERS, vHeaders);
        }
    }


    else if (strCommand == NetMsgType::TX)
    {
        // Stop processing the transaction early if
        // We are in blocks only mode and peer is either not whitelisted or whitelistrelay is off
        if (GetBoolArg("-blocksonly", DEFAULT_BLOCKSONLY) && (!pfrom->fWhitelisted || !GetBoolArg("-whitelistrelay", DEFAULT_WHITELISTRELAY)))
        {
            LogPrint("net", "transaction sent in violation of protocol peer=%d\n", pfrom->id);
            return true;
        }

        vector<uint256> vWorkQueue;
        vector<uint256> vEraseQueue;
        CTransaction tx;
        vRecv >> tx;

        CInv inv(MSG_TX, tx.GetHash());
        pfrom->AddInventoryKnown(inv);

        LOCK(cs_main);

        bool fMissingInputs = false;
        CValidationState state;

        pfrom->setAskFor.erase(inv.hash);
        mapAlreadyAskedFor.erase(inv);

        if (!AlreadyHave(inv) && AcceptToMemoryPool(mempool, state, tx, true, &fMissingInputs))
        {
            mempool.check(pcoinsTip);
            RelayTransaction(tx);
            vWorkQueue.push_back(inv.hash);

            LogPrint("mempool", "AcceptToMemoryPool: peer=%d: accepted %s (poolsz %u txn, %u kB)\n",
                pfrom->id,
                tx.GetHash().ToString(),
                mempool.size(), mempool.DynamicMemoryUsage() / 1000);

            // Recursively process any orphan transactions that depended on this one
            set<NodeId> setMisbehaving;
            for (unsigned int i = 0; i < vWorkQueue.size(); i++)
            {
                map<uint256, set<uint256> >::iterator itByPrev = mapOrphanTransactionsByPrev.find(vWorkQueue[i]);
                if (itByPrev == mapOrphanTransactionsByPrev.end())
                    continue;
                for (set<uint256>::iterator mi = itByPrev->second.begin();
                     mi != itByPrev->second.end();
                     ++mi)
                {
                    const uint256& orphanHash = *mi;
                    const CTransaction& orphanTx = mapOrphanTransactions[orphanHash].tx;
                    NodeId fromPeer = mapOrphanTransactions[orphanHash].fromPeer;
                    bool fMissingInputs2 = false;
                    // Use a dummy CValidationState so someone can't setup nodes to counter-DoS based on orphan
                    // resolution (that is, feeding people an invalid transaction based on LegitTxX in order to get
                    // anyone relaying LegitTxX banned)
                    CValidationState stateDummy;


                    if (setMisbehaving.count(fromPeer))
                        continue;
                    if (AcceptToMemoryPool(mempool, stateDummy, orphanTx, true, &fMissingInputs2))
                    {
                        LogPrint("mempool", "   accepted orphan tx %s\n", orphanHash.ToString());
                        RelayTransaction(orphanTx);
                        vWorkQueue.push_back(orphanHash);
                        vEraseQueue.push_back(orphanHash);
                    }
                    else if (!fMissingInputs2)
                    {
                        int nDos = 0;
                        if (stateDummy.IsInvalid(nDos) && nDos > 0)
                        {
                            // Punish peer that gave us an invalid orphan tx
                            Misbehaving(fromPeer, nDos);
                            setMisbehaving.insert(fromPeer);
                            LogPrint("mempool", "   invalid orphan tx %s\n", orphanHash.ToString());
                        }
                        // Has inputs but not accepted to mempool
                        // Probably non-standard or insufficient fee/priority
                        LogPrint("mempool", "   removed orphan tx %s\n", orphanHash.ToString());
                        vEraseQueue.push_back(orphanHash);
                        assert(recentRejects);
                        recentRejects->insert(orphanHash);
                    }
                    mempool.check(pcoinsTip);
                }
            }

            BOOST_FOREACH(uint256 hash, vEraseQueue)
                EraseOrphanTx(hash);
        }
        else if (fMissingInputs)
        {
            AddOrphanTx(tx, pfrom->GetId());

            // DoS prevention: do not allow mapOrphanTransactions to grow unbounded
            unsigned int nMaxOrphanTx = (unsigned int)std::max((int64_t)0, GetArg("-maxorphantx", DEFAULT_MAX_ORPHAN_TRANSACTIONS));
            unsigned int nEvicted = LimitOrphanTxSize(nMaxOrphanTx);
            if (nEvicted > 0)
                LogPrint("mempool", "mapOrphan overflow, removed %u tx\n", nEvicted);
        } else {
            assert(recentRejects);
            recentRejects->insert(tx.GetHash());

            if (pfrom->fWhitelisted && GetBoolArg("-whitelistforcerelay", DEFAULT_WHITELISTFORCERELAY)) {
                // Always relay transactions received from whitelisted peers, even
                // if they were already in the mempool or rejected from it due
                // to policy, allowing the node to function as a gateway for
                // nodes hidden behind it.
                //
                // Never relay transactions that we would assign a non-zero DoS
                // score for, as we expect peers to do the same with us in that
                // case.
                int nDoS = 0;
                if (!state.IsInvalid(nDoS) || nDoS == 0) {
                    LogPrintf("Force relaying tx %s from whitelisted peer=%d\n", tx.GetHash().ToString(), pfrom->id);
                    RelayTransaction(tx);
                } else {
                    LogPrintf("Not relaying invalid transaction %s from whitelisted peer=%d (%s)\n", tx.GetHash().ToString(), pfrom->id, FormatStateMessage(state));
                }
            }
        }
        int nDoS = 0;
        if (state.IsInvalid(nDoS))
        {
            LogPrint("mempoolrej", "%s from peer=%d was not accepted: %s\n", tx.GetHash().ToString(),
                pfrom->id,
                FormatStateMessage(state));
            if (state.GetRejectCode() < REJECT_INTERNAL) // Never send AcceptToMemoryPool's internal codes over P2P
                pfrom->PushMessage(NetMsgType::REJECT, strCommand, (unsigned char)state.GetRejectCode(),
                                   state.GetRejectReason().substr(0, MAX_REJECT_MESSAGE_LENGTH), inv.hash);
            if (nDoS > 0)
                Misbehaving(pfrom->GetId(), nDoS);
        }
        FlushStateToDisk(state, FLUSH_STATE_PERIODIC);
    }


    else if (strCommand == NetMsgType::HEADERS && !fImporting && !fReindex) // Ignore headers received while importing
    {
        std::vector<CBlockHeader> headers;

        // Bypass the normal CBlock deserialization, as we don't want to risk deserializing 2000 full blocks.
        unsigned int nCount = ReadCompactSize(vRecv);
        if (nCount > MAX_HEADERS_RESULTS) {
            Misbehaving(pfrom->GetId(), 20);
            return error("headers message count = %u", nCount);
        }
        headers.resize(nCount);
        unsigned nSize = 0;
        for (unsigned int n = 0; n < nCount; n++) {
            vRecv >> headers[n];
            ReadCompactSize(vRecv); // ignore tx count; assume it is 0.

            nSize += GetSerializeSize(headers[n], SER_NETWORK, PROTOCOL_VERSION);
            if (pfrom->nVersion >= SIZE_HEADERS_LIMIT_VERSION
                  && nSize > MAX_HEADERS_SIZE) {
                Misbehaving(pfrom->GetId(), 20);
                return error("headers message size = %u", nSize);
            }
        }

        LOCK(cs_main);

        if (nCount == 0) {
            // Nothing interesting. Stop asking this peers for more headers.
            return true;
        }

        CBlockIndex *pindexLast = NULL;
        BOOST_FOREACH(const CBlockHeader& header, headers) {
            CValidationState state;
            if (pindexLast != NULL && header.hashPrevBlock != pindexLast->GetBlockHash()) {
                Misbehaving(pfrom->GetId(), 20);
                return error("non-continuous headers sequence");
            }
            if (!AcceptBlockHeader(header, state, chainparams, &pindexLast)) {
                int nDoS;
                if (state.IsInvalid(nDoS)) {
                    if (nDoS > 0)
                        Misbehaving(pfrom->GetId(), nDoS);
                    return error("invalid header received");
                }
            }
        }

        if (pindexLast)
            UpdateBlockAvailability(pfrom->GetId(), pindexLast->GetBlockHash());

        bool maxSize = (nCount == MAX_HEADERS_RESULTS);
        if (pfrom->nVersion >= SIZE_HEADERS_LIMIT_VERSION
              && nSize >= THRESHOLD_HEADERS_SIZE)
            maxSize = true;
        if (maxSize && pindexLast) {
            // Headers message had its maximum size; the peer may have more headers.
            // TODO: optimize: if pindexLast is an ancestor of chainActive.Tip or pindexBestHeader, continue
            // from there instead.
            LogPrint("net", "more getheaders (%d) to end to peer=%d (startheight:%d)\n", pindexLast->nHeight, pfrom->id, pfrom->nStartingHeight);
            pfrom->PushMessage(NetMsgType::GETHEADERS, chainActive.GetLocator(pindexLast), uint256());
        }

        bool fCanDirectFetch = CanDirectFetch(chainparams.GetConsensus());
        CNodeState *nodestate = State(pfrom->GetId());
        // If this set of headers is valid and ends in a block with at least as
        // much work as our tip, download as much as possible.
        if (fCanDirectFetch && pindexLast->IsValid(BLOCK_VALID_TREE) && chainActive.Tip()->nChainWork <= pindexLast->nChainWork) {
            vector<CBlockIndex *> vToFetch;
            CBlockIndex *pindexWalk = pindexLast;
            // Calculate all the blocks we'd need to switch to pindexLast, up to a limit.
            while (pindexWalk && !chainActive.Contains(pindexWalk) && vToFetch.size() <= MAX_BLOCKS_IN_TRANSIT_PER_PEER) {
                if (!(pindexWalk->nStatus & BLOCK_HAVE_DATA) &&
                        !mapBlocksInFlight.count(pindexWalk->GetBlockHash())) {
                    // We don't have this block, and it's not yet in flight.
                    vToFetch.push_back(pindexWalk);
                }
                pindexWalk = pindexWalk->pprev;
            }
            // If pindexWalk still isn't on our main chain, we're looking at a
            // very large reorg at a time we think we're close to caught up to
            // the main chain -- this shouldn't really happen.  Bail out on the
            // direct fetch and rely on parallel download instead.
            if (!chainActive.Contains(pindexWalk)) {
                LogPrint("net", "Large reorg, won't direct fetch to %s (%d)\n",
                        pindexLast->GetBlockHash().ToString(),
                        pindexLast->nHeight);
            } else {
                vector<CInv> vGetData;
                // Download as much as possible, from earliest to latest.
                BOOST_REVERSE_FOREACH(CBlockIndex *pindex, vToFetch) {
                    if (nodestate->nBlocksInFlight >= MAX_BLOCKS_IN_TRANSIT_PER_PEER) {
                        // Can't download any more from this peer
                        break;
                    }
                    vGetData.push_back(CInv(MSG_BLOCK, pindex->GetBlockHash()));
                    MarkBlockAsInFlight(pfrom->GetId(), pindex->GetBlockHash(), chainparams.GetConsensus(), pindex);
                    LogPrint("net", "Requesting block %s from  peer=%d\n",
                            pindex->GetBlockHash().ToString(), pfrom->id);
                }
                if (vGetData.size() > 1) {
                    LogPrint("net", "Downloading blocks toward %s (%d) via headers direct fetch\n",
                            pindexLast->GetBlockHash().ToString(), pindexLast->nHeight);
                }
                if (vGetData.size() > 0) {
                    pfrom->PushMessage(NetMsgType::GETDATA, vGetData);
                }
            }
        }

        CheckBlockIndex(chainparams.GetConsensus());
    }

    else if (strCommand == NetMsgType::BLOCK && !fImporting && !fReindex) // Ignore blocks received while importing
    {
        CBlock block;
        vRecv >> block;

        CInv inv(MSG_BLOCK, block.GetHash());
        LogPrint("net", "received block %s peer=%d\n", inv.hash.ToString(), pfrom->id);

        pfrom->AddInventoryKnown(inv);

        CValidationState state;
        // Process all blocks from whitelisted peers, even if not requested,
        // unless we're still syncing with the network.
        // Such an unrequested block may still be processed, subject to the
        // conditions in AcceptBlock().
        bool forceProcessing = pfrom->fWhitelisted && !IsInitialBlockDownload();
        ProcessNewBlock(state, chainparams, pfrom, &block, forceProcessing, NULL);
        int nDoS;
        if (state.IsInvalid(nDoS)) {
            assert (state.GetRejectCode() < REJECT_INTERNAL); // Blocks are never rejected with internal reject codes
            pfrom->PushMessage(NetMsgType::REJECT, strCommand, (unsigned char)state.GetRejectCode(),
                               state.GetRejectReason().substr(0, MAX_REJECT_MESSAGE_LENGTH), inv.hash);
            if (nDoS > 0) {
                LOCK(cs_main);
                Misbehaving(pfrom->GetId(), nDoS);
            }
        }

    }


    else if (strCommand == NetMsgType::GETADDR)
    {
        // This asymmetric behavior for inbound and outbound connections was introduced
        // to prevent a fingerprinting attack: an attacker can send specific fake addresses
        // to users' AddrMan and later request them by sending getaddr messages.
        // Making nodes which are behind NAT and can only make outgoing connections ignore
        // the getaddr message mitigates the attack.
        if (!pfrom->fInbound) {
            LogPrint("net", "Ignoring \"getaddr\" from outbound connection. peer=%d\n", pfrom->id);
            return true;
        }

        pfrom->vAddrToSend.clear();
        vector<CAddress> vAddr = addrman.GetAddr();
        BOOST_FOREACH(const CAddress &addr, vAddr)
            pfrom->PushAddress(addr);
    }


    else if (strCommand == NetMsgType::MEMPOOL)
    {
        if (CNode::OutboundTargetReached(false) && !pfrom->fWhitelisted)
        {
            LogPrint("net", "mempool request with bandwidth limit reached, disconnect peer=%d\n", pfrom->GetId());
            pfrom->fDisconnect = true;
            return true;
        }
        LOCK2(cs_main, pfrom->cs_filter);

        std::vector<uint256> vtxid;
        mempool.queryHashes(vtxid);
        vector<CInv> vInv;
        BOOST_FOREACH(uint256& hash, vtxid) {
            CInv inv(MSG_TX, hash);
            if (pfrom->pfilter) {
                CTransaction tx;
                bool fInMemPool = mempool.lookup(hash, tx);
                if (!fInMemPool) continue; // another thread removed since queryHashes, maybe...
                if (!pfrom->pfilter->IsRelevantAndUpdate(tx)) continue;
            }
            vInv.push_back(inv);
            if (vInv.size() == MAX_INV_SZ) {
                pfrom->PushMessage(NetMsgType::INV, vInv);
                vInv.clear();
            }
        }
        if (vInv.size() > 0)
            pfrom->PushMessage(NetMsgType::INV, vInv);
    }


    else if (strCommand == NetMsgType::PING)
    {
        if (pfrom->nVersion > BIP0031_VERSION)
        {
            uint64_t nonce = 0;
            vRecv >> nonce;
            // Echo the message back with the nonce. This allows for two useful features:
            //
            // 1) A remote node can quickly check if the connection is operational
            // 2) Remote nodes can measure the latency of the network thread. If this node
            //    is overloaded it won't respond to pings quickly and the remote node can
            //    avoid sending us more work, like chain download requests.
            //
            // The nonce stops the remote getting confused between different pings: without
            // it, if the remote node sends a ping once per second and this node takes 5
            // seconds to respond to each, the 5th ping the remote sends would appear to
            // return very quickly.
            pfrom->PushMessage(NetMsgType::PONG, nonce);
        }
    }


    else if (strCommand == NetMsgType::PONG)
    {
        int64_t pingUsecEnd = nTimeReceived;
        uint64_t nonce = 0;
        size_t nAvail = vRecv.in_avail();
        bool bPingFinished = false;
        std::string sProblem;

        if (nAvail >= sizeof(nonce)) {
            vRecv >> nonce;

            // Only process pong message if there is an outstanding ping (old ping without nonce should never pong)
            if (pfrom->nPingNonceSent != 0) {
                if (nonce == pfrom->nPingNonceSent) {
                    // Matching pong received, this ping is no longer outstanding
                    bPingFinished = true;
                    int64_t pingUsecTime = pingUsecEnd - pfrom->nPingUsecStart;
                    if (pingUsecTime > 0) {
                        // Successful ping time measurement, replace previous
                        pfrom->nPingUsecTime = pingUsecTime;
                        pfrom->nMinPingUsecTime = std::min(pfrom->nMinPingUsecTime, pingUsecTime);
                    } else {
                        // This should never happen
                        sProblem = "Timing mishap";
                    }
                } else {
                    // Nonce mismatches are normal when pings are overlapping
                    sProblem = "Nonce mismatch";
                    if (nonce == 0) {
                        // This is most likely a bug in another implementation somewhere; cancel this ping
                        bPingFinished = true;
                        sProblem = "Nonce zero";
                    }
                }
            } else {
                sProblem = "Unsolicited pong without ping";
            }
        } else {
            // This is most likely a bug in another implementation somewhere; cancel this ping
            bPingFinished = true;
            sProblem = "Short payload";
        }

        if (!(sProblem.empty())) {
            LogPrint("net", "pong peer=%d: %s, %x expected, %x received, %u bytes\n",
                pfrom->id,
                sProblem,
                pfrom->nPingNonceSent,
                nonce,
                nAvail);
        }
        if (bPingFinished) {
            pfrom->nPingNonceSent = 0;
        }
    }


    else if (fAlerts && strCommand == NetMsgType::ALERT)
    {
        CAlert alert;
        vRecv >> alert;

        uint256 alertHash = alert.GetHash();
        if (pfrom->setKnown.count(alertHash) == 0)
        {
            if (alert.ProcessAlert(chainparams.AlertKey()))
            {
                // Relay
                pfrom->setKnown.insert(alertHash);
                {
                    LOCK(cs_vNodes);
                    BOOST_FOREACH(CNode* pnode, vNodes)
                        alert.RelayTo(pnode);
                }
            }
            else {
                // Small DoS penalty so peers that send us lots of
                // duplicate/expired/invalid-signature/whatever alerts
                // eventually get banned.
                // This isn't a Misbehaving(100) (immediate ban) because the
                // peer might be an older or different implementation with
                // a different signature key, etc.
                Misbehaving(pfrom->GetId(), 10);
            }
        }
    }


    else if (strCommand == NetMsgType::FILTERLOAD)
    {
        CBloomFilter filter;
        vRecv >> filter;

        if (!filter.IsWithinSizeConstraints())
            // There is no excuse for sending a too-large filter
            Misbehaving(pfrom->GetId(), 100);
        else
        {
            LOCK(pfrom->cs_filter);
            delete pfrom->pfilter;
            pfrom->pfilter = new CBloomFilter(filter);
            pfrom->pfilter->UpdateEmptyFull();
        }
        pfrom->fRelayTxes = true;
    }


    else if (strCommand == NetMsgType::FILTERADD)
    {
        vector<unsigned char> vData;
        vRecv >> vData;

        // Nodes must NEVER send a data item > 520 bytes (the max size for a script data object,
        // and thus, the maximum size any matched object can have) in a filteradd message
        if (vData.size() > MAX_SCRIPT_ELEMENT_SIZE)
        {
            Misbehaving(pfrom->GetId(), 100);
        } else {
            LOCK(pfrom->cs_filter);
            if (pfrom->pfilter)
                pfrom->pfilter->insert(vData);
            else
                Misbehaving(pfrom->GetId(), 100);
        }
    }


    else if (strCommand == NetMsgType::FILTERCLEAR)
    {
        LOCK(pfrom->cs_filter);
        delete pfrom->pfilter;
        pfrom->pfilter = new CBloomFilter();
        pfrom->fRelayTxes = true;
    }


    else if (strCommand == NetMsgType::REJECT)
    {
        if (fDebug) {
            try {
                string strMsg; unsigned char ccode; string strReason;
                vRecv >> LIMITED_STRING(strMsg, CMessageHeader::COMMAND_SIZE) >> ccode >> LIMITED_STRING(strReason, MAX_REJECT_MESSAGE_LENGTH);

                ostringstream ss;
                ss << strMsg << " code " << itostr(ccode) << ": " << strReason;

                if (strMsg == NetMsgType::BLOCK || strMsg == NetMsgType::TX)
                {
                    uint256 hash;
                    vRecv >> hash;
                    ss << ": hash " << hash.ToString();
                }
                LogPrint("net", "Reject %s\n", SanitizeString(ss.str()));
            } catch (const std::ios_base::failure&) {
                // Avoid feedback loops by preventing reject messages from triggering a new reject message.
                LogPrint("net", "Unparseable reject message received\n");
            }
        }
    }

    else
    {
        // Ignore unknown commands for extensibility
        LogPrint("net", "Unknown command \"%s\" from peer=%d\n", SanitizeString(strCommand), pfrom->id);
    }



    return true;
}

// requires LOCK(cs_vRecvMsg)
bool ProcessMessages(CNode* pfrom)
{
    const CChainParams& chainparams = Params();
    //if (fDebug)
    //    LogPrintf("%s(%u messages)\n", __func__, pfrom->vRecvMsg.size());

    //
    // Message format
    //  (4) message start
    //  (12) command
    //  (4) size
    //  (4) checksum
    //  (x) data
    //
    bool fOk = true;

    if (!pfrom->vRecvGetData.empty())
        ProcessGetData(pfrom, chainparams.GetConsensus());

    // this maintains the order of responses
    if (!pfrom->vRecvGetData.empty()) return fOk;

    std::deque<CNetMessage>::iterator it = pfrom->vRecvMsg.begin();
    while (!pfrom->fDisconnect && it != pfrom->vRecvMsg.end()) {
        // Don't bother if send buffer is too full to respond anyway
        if (pfrom->nSendSize >= SendBufferSize())
            break;

        // get next message
        CNetMessage& msg = *it;

        //if (fDebug)
        //    LogPrintf("%s(message %u msgsz, %u bytes, complete:%s)\n", __func__,
        //            msg.hdr.nMessageSize, msg.vRecv.size(),
        //            msg.complete() ? "Y" : "N");

        // end, if an incomplete message is found
        if (!msg.complete())
            break;

        // at this point, any failure means we can delete the current message
        it++;

        // Scan for message start
        if (memcmp(msg.hdr.pchMessageStart, chainparams.MessageStart(), MESSAGE_START_SIZE) != 0) {
            LogPrintf("PROCESSMESSAGE: INVALID MESSAGESTART %s peer=%d\n", SanitizeString(msg.hdr.GetCommand()), pfrom->id);
            fOk = false;
            break;
        }

        // Read header
        CMessageHeader& hdr = msg.hdr;
        if (!hdr.IsValid(chainparams.MessageStart()))
        {
            LogPrintf("PROCESSMESSAGE: ERRORS IN HEADER %s peer=%d\n", SanitizeString(hdr.GetCommand()), pfrom->id);
            continue;
        }
        string strCommand = hdr.GetCommand();

        // Message size
        unsigned int nMessageSize = hdr.nMessageSize;

        // Checksum
        CDataStream& vRecv = msg.vRecv;
        uint256 hash = Hash(vRecv.begin(), vRecv.begin() + nMessageSize);
        unsigned int nChecksum = ReadLE32((unsigned char*)&hash);
        if (nChecksum != hdr.nChecksum)
        {
            LogPrintf("%s(%s, %u bytes): CHECKSUM ERROR nChecksum=%08x hdr.nChecksum=%08x\n", __func__,
               SanitizeString(strCommand), nMessageSize, nChecksum, hdr.nChecksum);
            continue;
        }

        // Process message
        bool fRet = false;
        try
        {
            fRet = ProcessMessage(pfrom, strCommand, vRecv, msg.nTime);
            boost::this_thread::interruption_point();
        }
        catch (const std::ios_base::failure& e)
        {
            pfrom->PushMessage(NetMsgType::REJECT, strCommand, REJECT_MALFORMED, string("error parsing message"));
            if (strstr(e.what(), "end of data"))
            {
                // Allow exceptions from under-length message on vRecv
                LogPrintf("%s(%s, %u bytes): Exception '%s' caught, normally caused by a message being shorter than its stated length\n", __func__, SanitizeString(strCommand), nMessageSize, e.what());
            }
            else if (strstr(e.what(), "size too large"))
            {
                // Allow exceptions from over-long size
                LogPrintf("%s(%s, %u bytes): Exception '%s' caught\n", __func__, SanitizeString(strCommand), nMessageSize, e.what());
            }
            else
            {
                PrintExceptionContinue(&e, "ProcessMessages()");
            }
        }
        catch (const boost::thread_interrupted&) {
            throw;
        }
        catch (const std::exception& e) {
            PrintExceptionContinue(&e, "ProcessMessages()");
        } catch (...) {
            PrintExceptionContinue(NULL, "ProcessMessages()");
        }

        if (!fRet)
            LogPrintf("%s(%s, %u bytes) FAILED peer=%d\n", __func__, SanitizeString(strCommand), nMessageSize, pfrom->id);

        break;
    }

    // In case the connection got shut down, its receive buffer was wiped
    if (!pfrom->fDisconnect)
        pfrom->vRecvMsg.erase(pfrom->vRecvMsg.begin(), it);

    return fOk;
}


bool SendMessages(CNode* pto)
{
    const Consensus::Params& consensusParams = Params().GetConsensus();
    {
        // Don't send anything until we get its version message
        if (pto->nVersion == 0)
            return true;

        //
        // Message: ping
        //
        bool pingSend = false;
        if (pto->fPingQueued) {
            // RPC ping request by user
            pingSend = true;
        }
        if (pto->nPingNonceSent == 0 && pto->nPingUsecStart + PING_INTERVAL * 1000000 < GetTimeMicros()) {
            // Ping automatically sent as a latency probe & keepalive.
            pingSend = true;
        }
        if (pingSend) {
            uint64_t nonce = 0;
            while (nonce == 0) {
                GetRandBytes((unsigned char*)&nonce, sizeof(nonce));
            }
            pto->fPingQueued = false;
            pto->nPingUsecStart = GetTimeMicros();
            if (pto->nVersion > BIP0031_VERSION) {
                pto->nPingNonceSent = nonce;
                pto->PushMessage(NetMsgType::PING, nonce);
            } else {
                // Peer is too old to support ping command with nonce, pong will never arrive.
                pto->nPingNonceSent = 0;
                pto->PushMessage(NetMsgType::PING);
            }
        }

        TRY_LOCK(cs_main, lockMain); // Acquire cs_main for IsInitialBlockDownload() and CNodeState()
        if (!lockMain)
            return true;

        // Address refresh broadcast
        int64_t nNow = GetTimeMicros();
        if (!IsInitialBlockDownload() && pto->nNextLocalAddrSend < nNow) {
            AdvertiseLocal(pto);
            pto->nNextLocalAddrSend = PoissonNextSend(nNow, AVG_LOCAL_ADDRESS_BROADCAST_INTERVAL);
        }

        //
        // Message: addr
        //
        if (pto->nNextAddrSend < nNow) {
            pto->nNextAddrSend = PoissonNextSend(nNow, AVG_ADDRESS_BROADCAST_INTERVAL);
            vector<CAddress> vAddr;
            vAddr.reserve(pto->vAddrToSend.size());
            BOOST_FOREACH(const CAddress& addr, pto->vAddrToSend)
            {
                if (!pto->addrKnown.contains(addr.GetKey()))
                {
                    pto->addrKnown.insert(addr.GetKey());
                    vAddr.push_back(addr);
                    // receiver rejects addr messages larger than 1000
                    if (vAddr.size() >= 1000)
                    {
                        pto->PushMessage(NetMsgType::ADDR, vAddr);
                        vAddr.clear();
                    }
                }
            }
            pto->vAddrToSend.clear();
            if (!vAddr.empty())
                pto->PushMessage(NetMsgType::ADDR, vAddr);
        }

        CNodeState &state = *State(pto->GetId());
        if (state.fShouldBan) {
            if (pto->fWhitelisted)
                LogPrintf("Warning: not punishing whitelisted peer %s!\n", pto->addr.ToString());
            else {
                pto->fDisconnect = true;
                if (pto->addr.IsLocal())
                    LogPrintf("Warning: not banning local peer %s!\n", pto->addr.ToString());
                else
                {
                    CNode::Ban(pto->addr, BanReasonNodeMisbehaving);
                }
            }
            state.fShouldBan = false;
        }

        BOOST_FOREACH(const CBlockReject& reject, state.rejects)
            pto->PushMessage(NetMsgType::REJECT, (string)NetMsgType::BLOCK, reject.chRejectCode, reject.strRejectReason, reject.hashBlock);
        state.rejects.clear();

        // Start block sync
        if (pindexBestHeader == NULL)
            pindexBestHeader = chainActive.Tip();
        bool fFetch = state.fPreferredDownload || (nPreferredDownload == 0 && !pto->fClient && !pto->fOneShot); // Download if this is a nice peer, or we have no nice peers and this one might do.
        if (!state.fSyncStarted && !pto->fClient && !fImporting && !fReindex) {
            // Only actively request headers from a single peer, unless we're close to today.
            if ((nSyncStarted == 0 && fFetch) || pindexBestHeader->GetBlockTime() > GetAdjustedTime() - 24 * 60 * 60) {
                state.fSyncStarted = true;
                nSyncStarted++;
                const CBlockIndex *pindexStart = pindexBestHeader;
                /* If possible, start at the block preceding the currently
                   best known header.  This ensures that we always get a
                   non-empty list of headers back as long as the peer
                   is up-to-date.  With a non-empty response, we can initialise
                   the peer's known best block.  This wouldn't be possible
                   if we requested starting at pindexBestHeader and
                   got back an empty response.  */
                if (pindexStart->pprev)
                    pindexStart = pindexStart->pprev;
                LogPrint("net", "initial getheaders (%d) to peer=%d (startheight:%d)\n", pindexStart->nHeight, pto->id, pto->nStartingHeight);
                pto->PushMessage(NetMsgType::GETHEADERS, chainActive.GetLocator(pindexStart), uint256());
            }
        }

        // Resend wallet transactions that haven't gotten in a block yet
        // Except during reindex, importing and IBD, when old wallet
        // transactions become unconfirmed and spams other nodes.
        if (!fReindex && !fImporting && !IsInitialBlockDownload())
        {
            GetMainSignals().Broadcast(nTimeBestReceived);
        }

        //
        // Try sending block announcements via headers
        //
        {
            // If we have less than MAX_BLOCKS_TO_ANNOUNCE in our
            // list of block hashes we're relaying, and our peer wants
            // headers announcements, then find the first header
            // not yet known to our peer but would connect, and send.
            // If no header would connect, or if we have too many
            // blocks, or if the peer doesn't want headers, just
            // add all to the inv queue.
            LOCK(pto->cs_inventory);
            vector<CBlock> vHeaders;
            bool fRevertToInv = (!state.fPreferHeaders || pto->vBlockHashesToAnnounce.size() > MAX_BLOCKS_TO_ANNOUNCE);
            CBlockIndex *pBestIndex = NULL; // last header queued for delivery
            ProcessBlockAvailability(pto->id); // ensure pindexBestKnownBlock is up-to-date

            if (!fRevertToInv) {
                bool fFoundStartingHeader = false;
                // Try to find first header that our peer doesn't have, and
                // then send all headers past that one.  If we come across any
                // headers that aren't on chainActive, give up.
                BOOST_FOREACH(const uint256 &hash, pto->vBlockHashesToAnnounce) {
                    BlockMap::iterator mi = mapBlockIndex.find(hash);
                    assert(mi != mapBlockIndex.end());
                    CBlockIndex *pindex = mi->second;
                    if (chainActive[pindex->nHeight] != pindex) {
                        // Bail out if we reorged away from this block
                        fRevertToInv = true;
                        break;
                    }
                    assert(pBestIndex == NULL || pindex->pprev == pBestIndex);
                    pBestIndex = pindex;
                    if (fFoundStartingHeader) {
                        // add this to the headers message
                        vHeaders.push_back(pindex->GetBlockHeader(consensusParams));
                    } else if (PeerHasHeader(&state, pindex)) {
                        continue; // keep looking for the first new block
                    } else if (pindex->pprev == NULL || PeerHasHeader(&state, pindex->pprev)) {
                        // Peer doesn't have this header but they do have the prior one.
                        // Start sending headers.
                        fFoundStartingHeader = true;
                        vHeaders.push_back(pindex->GetBlockHeader(consensusParams));
                    } else {
                        // Peer doesn't have this header or the prior one -- nothing will
                        // connect, so bail out.
                        fRevertToInv = true;
                        break;
                    }
                }
            }
            if (fRevertToInv) {
                // If falling back to using an inv, just try to inv the tip.
                // The last entry in vBlockHashesToAnnounce was our tip at some point
                // in the past.
                if (!pto->vBlockHashesToAnnounce.empty()) {
                    const uint256 &hashToAnnounce = pto->vBlockHashesToAnnounce.back();
                    BlockMap::iterator mi = mapBlockIndex.find(hashToAnnounce);
                    assert(mi != mapBlockIndex.end());
                    CBlockIndex *pindex = mi->second;

                    // Warn if we're announcing a block that is not on the main chain.
                    // This should be very rare and could be optimized out.
                    // Just log for now.
                    if (chainActive[pindex->nHeight] != pindex) {
                        LogPrint("net", "Announcing block %s not on main chain (tip=%s)\n",
                            hashToAnnounce.ToString(), chainActive.Tip()->GetBlockHash().ToString());
                    }

                    // If the peer announced this block to us, don't inv it back.
                    // (Since block announcements may not be via inv's, we can't solely rely on
                    // setInventoryKnown to track this.)
                    if (!PeerHasHeader(&state, pindex)) {
                        pto->PushInventory(CInv(MSG_BLOCK, hashToAnnounce));
                        LogPrint("net", "%s: sending inv peer=%d hash=%s\n", __func__,
                            pto->id, hashToAnnounce.ToString());
                    }
                }
            } else if (!vHeaders.empty()) {
                if (vHeaders.size() > 1) {
                    LogPrint("net", "%s: %u headers, range (%s, %s), to peer=%d\n", __func__,
                            vHeaders.size(),
                            vHeaders.front().GetHash().ToString(),
                            vHeaders.back().GetHash().ToString(), pto->id);
                } else {
                    LogPrint("net", "%s: sending header %s to peer=%d\n", __func__,
                            vHeaders.front().GetHash().ToString(), pto->id);
                }
                pto->PushMessage(NetMsgType::HEADERS, vHeaders);
                state.pindexBestHeaderSent = pBestIndex;
            }
            pto->vBlockHashesToAnnounce.clear();
        }

        //
        // Message: inventory
        //
        vector<CInv> vInv;
        vector<CInv> vInvWait;
        {
            bool fSendTrickle = pto->fWhitelisted;
            if (pto->nNextInvSend < nNow) {
                fSendTrickle = true;
                pto->nNextInvSend = PoissonNextSend(nNow, AVG_INVENTORY_BROADCAST_INTERVAL);
            }
            LOCK(pto->cs_inventory);
            vInv.reserve(std::min<size_t>(1000, pto->vInventoryToSend.size()));
            vInvWait.reserve(pto->vInventoryToSend.size());
            BOOST_FOREACH(const CInv& inv, pto->vInventoryToSend)
            {
                if (inv.type == MSG_TX && pto->filterInventoryKnown.contains(inv.hash))
                    continue;

                // trickle out tx inv to protect privacy
                if (inv.type == MSG_TX && !fSendTrickle)
                {
                    // 1/4 of tx invs blast to all immediately
                    static uint256 hashSalt;
                    if (hashSalt.IsNull())
                        hashSalt = GetRandHash();
                    uint256 hashRand = ArithToUint256(UintToArith256(inv.hash) ^ UintToArith256(hashSalt));
                    hashRand = Hash(BEGIN(hashRand), END(hashRand));
                    bool fTrickleWait = ((UintToArith256(hashRand) & 3) != 0);

                    if (fTrickleWait)
                    {
                        vInvWait.push_back(inv);
                        continue;
                    }
                }

                pto->filterInventoryKnown.insert(inv.hash);

                vInv.push_back(inv);
                if (vInv.size() >= 1000)
                {
                    pto->PushMessage(NetMsgType::INV, vInv);
                    vInv.clear();
                }
            }
            pto->vInventoryToSend = vInvWait;
        }
        if (!vInv.empty())
            pto->PushMessage(NetMsgType::INV, vInv);

        // Detect whether we're stalling
        nNow = GetTimeMicros();
        if (!pto->fDisconnect && state.nStallingSince && state.nStallingSince < nNow - 1000000 * BLOCK_STALLING_TIMEOUT) {
            // Stalling only triggers when the block download window cannot move. During normal steady state,
            // the download window should be much larger than the to-be-downloaded set of blocks, so disconnection
            // should only happen during initial block download.
            LogPrintf("Peer=%d is stalling block download, disconnecting\n", pto->id);
            pto->fDisconnect = true;
        }
        // In case there is a block that has been in flight from this peer for (2 + 0.5 * N) times the block interval
        // (with N the number of validated blocks that were in flight at the time it was requested), disconnect due to
        // timeout. We compensate for in-flight blocks to prevent killing off peers due to our own downstream link
        // being saturated. We only count validated in-flight blocks so peers can't advertise non-existing block hashes
        // to unreasonably increase our timeout.
        // We also compare the block download timeout originally calculated against the time at which we'd disconnect
        // if we assumed the block were being requested now (ignoring blocks we've requested from this peer, since we're
        // only looking at this peer's oldest request).  This way a large queue in the past doesn't result in a
        // permanently large window for this block to be delivered (ie if the number of blocks in flight is decreasing
        // more quickly than once every 5 minutes, then we'll shorten the download window for this block).
        if (!pto->fDisconnect && state.vBlocksInFlight.size() > 0) {
            QueuedBlock &queuedBlock = state.vBlocksInFlight.front();
            int64_t nTimeoutIfRequestedNow = GetBlockTimeout(nNow, nQueuedValidatedHeaders - state.nBlocksInFlightValidHeaders, consensusParams);
            if (queuedBlock.nTimeDisconnect > nTimeoutIfRequestedNow) {
                LogPrint("net", "Reducing block download timeout for peer=%d block=%s, orig=%d new=%d\n", pto->id, queuedBlock.hash.ToString(), queuedBlock.nTimeDisconnect, nTimeoutIfRequestedNow);
                queuedBlock.nTimeDisconnect = nTimeoutIfRequestedNow;
            }
            if (queuedBlock.nTimeDisconnect < nNow) {
                LogPrintf("Timeout downloading block %s from peer=%d, disconnecting\n", queuedBlock.hash.ToString(), pto->id);
                pto->fDisconnect = true;
            }
        }

        //
        // Message: getdata (blocks)
        //
        vector<CInv> vGetData;
        if (!pto->fDisconnect && !pto->fClient && (fFetch || !IsInitialBlockDownload()) && state.nBlocksInFlight < MAX_BLOCKS_IN_TRANSIT_PER_PEER) {
            vector<CBlockIndex*> vToDownload;
            NodeId staller = -1;
            FindNextBlocksToDownload(pto->GetId(), MAX_BLOCKS_IN_TRANSIT_PER_PEER - state.nBlocksInFlight, vToDownload, staller);
            BOOST_FOREACH(CBlockIndex *pindex, vToDownload) {
                vGetData.push_back(CInv(MSG_BLOCK, pindex->GetBlockHash()));
                MarkBlockAsInFlight(pto->GetId(), pindex->GetBlockHash(), consensusParams, pindex);
                LogPrint("net", "Requesting block %s (%d) peer=%d\n", pindex->GetBlockHash().ToString(),
                    pindex->nHeight, pto->id);
            }
            if (state.nBlocksInFlight == 0 && staller != -1) {
                if (State(staller)->nStallingSince == 0) {
                    State(staller)->nStallingSince = nNow;
                    LogPrint("net", "Stall started peer=%d\n", staller);
                }
            }
        }

        //
        // Message: getdata (non-blocks)
        //
        while (!pto->fDisconnect && !pto->mapAskFor.empty() && (*pto->mapAskFor.begin()).first <= nNow)
        {
            const CInv& inv = (*pto->mapAskFor.begin()).second;
            if (!AlreadyHave(inv))
            {
                if (fDebug)
                    LogPrint("net", "Requesting %s peer=%d\n", inv.ToString(), pto->id);
                vGetData.push_back(inv);
                if (vGetData.size() >= 1000)
                {
                    pto->PushMessage(NetMsgType::GETDATA, vGetData);
                    vGetData.clear();
                }
            } else {
                //If we're not going to ask, don't expect a response.
                pto->setAskFor.erase(inv.hash);
            }
            pto->mapAskFor.erase(pto->mapAskFor.begin());
        }
        if (!vGetData.empty())
            pto->PushMessage(NetMsgType::GETDATA, vGetData);

    }
    return true;
}

 std::string CBlockFileInfo::ToString() const {
     return strprintf("CBlockFileInfo(blocks=%u, size=%u, heights=%u...%u, time=%s...%s)", nBlocks, nSize, nHeightFirst, nHeightLast, DateTimeStrFormat("%Y-%m-%d", nTimeFirst), DateTimeStrFormat("%Y-%m-%d", nTimeLast));
 }



class CMainCleanup
{
public:
    CMainCleanup() {}
    ~CMainCleanup() {
        // block headers
        BlockMap::iterator it1 = mapBlockIndex.begin();
        for (; it1 != mapBlockIndex.end(); it1++)
            delete (*it1).second;
        mapBlockIndex.clear();

        // orphan transactions
        mapOrphanTransactions.clear();
        mapOrphanTransactionsByPrev.clear();
    }
} instance_of_cmaincleanup;<|MERGE_RESOLUTION|>--- conflicted
+++ resolved
@@ -1329,13 +1329,8 @@
 
         // Check against previous transactions
         // This is done last to help prevent CPU exhaustion denial-of-service attacks.
-<<<<<<< HEAD
         if (!CheckInputs(tx, state, view, true, STANDARD_SCRIPT_VERIFY_FLAGS | SCRIPT_VERIFY_NAMES_MEMPOOL, true))
-            return error("%s: CheckInputs: %s, %s", __func__, hash.ToString(), FormatStateMessage(state));
-=======
-        if (!CheckInputs(tx, state, view, true, STANDARD_SCRIPT_VERIFY_FLAGS, true))
             return false; // state filled in by CheckInputs
->>>>>>> 17881c9d
 
         // Check again against just the consensus-critical mandatory script
         // verification flags, in case of bugs in the standard flags that cause
@@ -1495,24 +1490,17 @@
     }
 
     /* We have auxpow.  Check it.  */
-<<<<<<< HEAD
-
-    if (!block.nVersion.IsAuxpow())
+
+    if (!block.IsAuxpow())
         return error("%s : auxpow on block with non-auxpow version", __func__);
 
     /* Temporary check:  Disallow parent blocks with auxpow version.  This is
        for compatibility with the old client.  */
     /* FIXME: Remove this check with a hardfork later on.  */
-    if (block.auxpow->getParentBlock().nVersion.IsAuxpow())
+    if (block.auxpow->getParentBlock().IsAuxpow())
         return error("%s : auxpow parent block has auxpow version", __func__);
 
-    if (!block.auxpow->check(block.GetHash(), block.nVersion.GetChainId(), params))
-=======
-    if (!block.IsAuxpow())
-        return error("%s : auxpow on block with non-auxpow version", __func__);
-
     if (!block.auxpow->check(block.GetHash(), block.GetChainId(), params))
->>>>>>> 17881c9d
         return error("%s : AUX POW is not valid", __func__);
     if (!CheckProofOfWork(block.auxpow->getParentBlockHash(), block.nBits, params))
         return error("%s : AUX proof of work failed", __func__);

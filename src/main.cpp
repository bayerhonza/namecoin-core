--- conflicted
+++ resolved
@@ -1250,13 +1250,8 @@
     }
 
     // Check the header
-<<<<<<< HEAD
     if (!CheckProofOfWork(block))
-        return error("ReadBlockFromDisk: Errors in block header");
-=======
-    if (!CheckProofOfWork(block.GetHash(), block.nBits))
         return error("ReadBlockFromDisk: Errors in block header at %s", pos.ToString());
->>>>>>> 07f4386b
 
     return true;
 }

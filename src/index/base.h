// Copyright (c) 2017-2019 The Bitcoin Core developers
// Distributed under the MIT software license, see the accompanying
// file COPYING or http://www.opensource.org/licenses/mit-license.php.

#ifndef BITCOIN_INDEX_BASE_H
#define BITCOIN_INDEX_BASE_H

#include <dbwrapper.h>
#include <primitives/block.h>
#include <primitives/transaction.h>
#include <threadinterrupt.h>
#include <validationinterface.h>

class CBlockIndex;

/**
 * Base class for indices of blockchain data. This implements
 * CValidationInterface and ensures blocks are indexed sequentially according
 * to their position in the active chain.
 */
class BaseIndex : public CValidationInterface
{
protected:
    class DB : public CDBWrapper
    {
    public:
        DB(const fs::path& path, size_t n_cache_size,
           bool f_memory = false, bool f_wipe = false, bool f_obfuscate = false);

        /// Read block locator of the chain that the txindex is in sync with.
        bool ReadBestBlock(CBlockLocator& locator) const;

        /// Write block locator of the chain that the txindex is in sync with.
        void WriteBestBlock(CDBBatch& batch, const CBlockLocator& locator);
    };

private:
    /// Whether the index is in sync with the main chain. The flag is flipped
    /// from false to true once, after which point this starts processing
    /// ValidationInterface notifications to stay in sync.
    std::atomic<bool> m_synced{false};

    /// The last block in the chain that the index is in sync with.
    std::atomic<const CBlockIndex*> m_best_block_index{nullptr};

    std::thread m_thread_sync;
    CThreadInterrupt m_interrupt;

    /// Sync the index with the block index starting from the current best block.
    /// Intended to be run in its own thread, m_thread_sync, and can be
    /// interrupted with m_interrupt. Once the index gets in sync, the m_synced
    /// flag is set and the BlockConnected ValidationInterface callback takes
    /// over and the sync thread exits.
    void ThreadSync();

    /// Write the current index state (eg. chain block locator and subclass-specific items) to disk.
    ///
    /// Recommendations for error handling:
    /// If called on a successor of the previous committed best block in the index, the index can
    /// continue processing without risk of corruption, though the index state will need to catch up
    /// from further behind on reboot. If the new state is not a successor of the previous state (due
    /// to a chain reorganization), the index must halt until Commit succeeds or else it could end up
    /// getting corrupted.
    bool Commit();

protected:
<<<<<<< HEAD
    void BlockConnected(const std::shared_ptr<const CBlock>& block, const CBlockIndex* pindex,
                        const std::vector<CTransactionRef>& txn_conflicted,
                        const std::vector<CTransactionRef>& vNameConflicts) override;
=======
    void BlockConnected(const std::shared_ptr<const CBlock>& block, const CBlockIndex* pindex) override;
>>>>>>> 19c31c13

    void ChainStateFlushed(const CBlockLocator& locator) override;

    /// Initialize internal state from the database and block index.
    virtual bool Init();

    /// Write update index entries for a newly connected block.
    virtual bool WriteBlock(const CBlock& block, const CBlockIndex* pindex) { return true; }

    /// Virtual method called internally by Commit that can be overridden to atomically
    /// commit more index state.
    virtual bool CommitInternal(CDBBatch& batch);

    /// Rewind index to an earlier chain tip during a chain reorg. The tip must
    /// be an ancestor of the current best block.
    virtual bool Rewind(const CBlockIndex* current_tip, const CBlockIndex* new_tip);

    virtual DB& GetDB() const = 0;

    /// Get the name of the index for display in logs.
    virtual const char* GetName() const = 0;

public:
    /// Destructor interrupts sync thread if running and blocks until it exits.
    virtual ~BaseIndex();

    /// Blocks the current thread until the index is caught up to the current
    /// state of the block chain. This only blocks if the index has gotten in
    /// sync once and only needs to process blocks in the ValidationInterface
    /// queue. If the index is catching up from far behind, this method does
    /// not block and immediately returns false.
    bool BlockUntilSyncedToCurrentChain() const;

    void Interrupt();

    /// Start initializes the sync state and registers the instance as a
    /// ValidationInterface so that it stays in sync with blockchain updates.
    void Start();

    /// Stops the instance from staying in sync with blockchain updates.
    void Stop();
};

#endif // BITCOIN_INDEX_BASE_H<|MERGE_RESOLUTION|>--- conflicted
+++ resolved
@@ -64,13 +64,7 @@
     bool Commit();
 
 protected:
-<<<<<<< HEAD
-    void BlockConnected(const std::shared_ptr<const CBlock>& block, const CBlockIndex* pindex,
-                        const std::vector<CTransactionRef>& txn_conflicted,
-                        const std::vector<CTransactionRef>& vNameConflicts) override;
-=======
     void BlockConnected(const std::shared_ptr<const CBlock>& block, const CBlockIndex* pindex) override;
->>>>>>> 19c31c13
 
     void ChainStateFlushed(const CBlockLocator& locator) override;
 

--- conflicted
+++ resolved
@@ -534,15 +534,10 @@
                     break;
 
                 // Update nTime every few seconds
-<<<<<<< HEAD
-                UpdateTime(pblock, chainparams.GetConsensus(), pindexPrev);
-                if (chainparams.GetConsensus().AllowMinDifficultyBlocks(pblock->GetBlockTime()))
-=======
                 if (UpdateTime(pblock, chainparams.GetConsensus(), pindexPrev) < 0)
                     break; // Recreate the block if the clock has run backwards,
                            // so that we can use the correct time.
-                if (chainparams.GetConsensus().fPowAllowMinDifficultyBlocks)
->>>>>>> a5fb537d
+                if (chainparams.GetConsensus().AllowMinDifficultyBlocks(pblock->GetBlockTime()))
                 {
                     // Changing pblock->nTime can change work required on testnet:
                     hashTarget.SetCompact(pblock->nBits);

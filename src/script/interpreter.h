--- conflicted
+++ resolved
@@ -82,16 +82,14 @@
     // See BIP65 for details.
     SCRIPT_VERIFY_CHECKLOCKTIMEVERIFY = (1U << 9),
 
-<<<<<<< HEAD
-    // Perform name checks in "mempool" mode.  This allows / disallows
-    // certain stuff (e. g., it allows immature spending of name_new's).
-    SCRIPT_VERIFY_NAMES_MEMPOOL = (1U << 24),
-=======
     // support CHECKSEQUENCEVERIFY opcode
     //
     // See BIP112 for details
     SCRIPT_VERIFY_CHECKSEQUENCEVERIFY = (1U << 10),
->>>>>>> ba99b38e
+
+    // Perform name checks in "mempool" mode.  This allows / disallows
+    // certain stuff (e. g., it allows immature spending of name_new's).
+    SCRIPT_VERIFY_NAMES_MEMPOOL = (1U << 24),
 };
 
 bool CheckSignatureEncoding(const std::vector<unsigned char> &vchSig, unsigned int flags, ScriptError* serror);

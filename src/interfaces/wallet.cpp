// Copyright (c) 2018 The Bitcoin Core developers
// Distributed under the MIT software license, see the accompanying
// file COPYING or http://www.opensource.org/licenses/mit-license.php.

#include <interfaces/wallet.h>

#include <amount.h>
#include <consensus/validation.h>
#include <interfaces/chain.h>
#include <interfaces/handler.h>
#include <policy/feerate.h>
#include <policy/fees.h>
#include <primitives/transaction.h>
#include <script/standard.h>
#include <support/allocators/secure.h>
#include <sync.h>
#include <ui_interface.h>
#include <uint256.h>
#include <util/system.h>
#include <wallet/feebumper.h>
#include <wallet/fees.h>
#include <wallet/ismine.h>
#include <wallet/rpcwallet.h>
#include <wallet/load.h>
#include <wallet/wallet.h>
#include <wallet/walletutil.h>

#include <memory>
#include <string>
#include <utility>
#include <vector>

namespace interfaces {
namespace {

class PendingWalletTxImpl : public PendingWalletTx
{
public:
    explicit PendingWalletTxImpl(CWallet& wallet) : m_wallet(wallet) {}

    const CTransaction& get() override { return *m_tx; }

    bool commit(WalletValueMap value_map,
        WalletOrderForm order_form,
        std::string& reject_reason) override
    {
        auto locked_chain = m_wallet.chain().lock();
        LOCK(m_wallet.cs_wallet);
        CValidationState state;
        if (!m_wallet.CommitTransaction(m_tx, std::move(value_map), std::move(order_form), state)) {
            reject_reason = state.GetRejectReason();
            return false;
        }
        return true;
    }

    CTransactionRef m_tx;
    CWallet& m_wallet;
};

//! Construct wallet tx struct.
WalletTx MakeWalletTx(interfaces::Chain::Lock& locked_chain, CWallet& wallet, const CWalletTx& wtx)
{
    WalletTx result;
    result.tx = wtx.tx;
    result.txin_is_mine.reserve(wtx.tx->vin.size());
    for (const auto& txin : wtx.tx->vin) {
        result.txin_is_mine.emplace_back(wallet.IsMine(txin));
    }
    result.txout_is_mine.reserve(wtx.tx->vout.size());
    result.txout_address.reserve(wtx.tx->vout.size());
    result.txout_address_is_mine.reserve(wtx.tx->vout.size());
    for (const auto& txout : wtx.tx->vout) {
        result.txout_is_mine.emplace_back(wallet.IsMine(txout));
        result.txout_address.emplace_back();
        result.txout_address_is_mine.emplace_back(ExtractDestination(txout.scriptPubKey, result.txout_address.back()) ?
                                                      IsMine(wallet, result.txout_address.back()) :
                                                      ISMINE_NO);
    }
    result.credit = wtx.GetCredit(locked_chain, ISMINE_ALL);
    result.debit = wtx.GetDebit(ISMINE_ALL);
    result.change = wtx.GetChange();
    result.time = wtx.GetTxTime();
    result.value_map = wtx.mapValue;
    result.is_coinbase = wtx.IsCoinBase();
    return result;
}

//! Construct wallet tx status struct.
WalletTxStatus MakeWalletTxStatus(interfaces::Chain::Lock& locked_chain, const CWalletTx& wtx)
{
    WalletTxStatus result;
    result.block_height = locked_chain.getBlockHeight(wtx.hashBlock).get_value_or(std::numeric_limits<int>::max());
    result.blocks_to_maturity = wtx.GetBlocksToMaturity(locked_chain);
    result.depth_in_main_chain = wtx.GetDepthInMainChain(locked_chain);
    result.time_received = wtx.nTimeReceived;
    result.lock_time = wtx.tx->nLockTime;
    result.is_final = locked_chain.checkFinalTx(*wtx.tx);
    result.is_trusted = wtx.IsTrusted(locked_chain);
    result.is_abandoned = wtx.isAbandoned();
    result.is_coinbase = wtx.IsCoinBase();
    result.is_in_main_chain = wtx.IsInMainChain(locked_chain);
    return result;
}

//! Construct wallet TxOut struct.
WalletTxOut MakeWalletTxOut(interfaces::Chain::Lock& locked_chain,
    CWallet& wallet,
    const CWalletTx& wtx,
    int n,
    int depth) EXCLUSIVE_LOCKS_REQUIRED(wallet.cs_wallet)
{
    WalletTxOut result;
    result.txout = wtx.tx->vout[n];
    result.time = wtx.GetTxTime();
    result.depth_in_main_chain = depth;
    result.is_spent = wallet.IsSpent(locked_chain, wtx.GetHash(), n);
    return result;
}

class WalletImpl : public Wallet
{
public:
    explicit WalletImpl(const std::shared_ptr<CWallet>& wallet) : m_wallet(wallet) {}

    bool encryptWallet(const SecureString& wallet_passphrase) override
    {
        return m_wallet->EncryptWallet(wallet_passphrase);
    }
    bool isCrypted() override { return m_wallet->IsCrypted(); }
    bool lock() override { return m_wallet->Lock(); }
    bool unlock(const SecureString& wallet_passphrase) override { return m_wallet->Unlock(wallet_passphrase); }
    bool isLocked() override { return m_wallet->IsLocked(); }
    bool changeWalletPassphrase(const SecureString& old_wallet_passphrase,
        const SecureString& new_wallet_passphrase) override
    {
        return m_wallet->ChangeWalletPassphrase(old_wallet_passphrase, new_wallet_passphrase);
    }
    void abortRescan() override { m_wallet->AbortRescan(); }
    bool backupWallet(const std::string& filename) override { return m_wallet->BackupWallet(filename); }
    std::string getWalletName() override { return m_wallet->GetName(); }
    bool getNewDestination(const OutputType type, const std::string label, CTxDestination& dest) override
    {
        LOCK(m_wallet->cs_wallet);
        std::string error;
        return m_wallet->GetNewDestination(type, label, dest, error);
    }
    bool getPubKey(const CKeyID& address, CPubKey& pub_key) override { return m_wallet->GetPubKey(address, pub_key); }
    bool getPrivKey(const CKeyID& address, CKey& key) override { return m_wallet->GetKey(address, key); }
    bool isSpendable(const CTxDestination& dest) override { return IsMine(*m_wallet, dest) & ISMINE_SPENDABLE; }
    bool haveWatchOnly() override { return m_wallet->HaveWatchOnly(); };
    bool setAddressBook(const CTxDestination& dest, const std::string& name, const std::string& purpose) override
    {
        return m_wallet->SetAddressBook(dest, name, purpose);
    }
    bool delAddressBook(const CTxDestination& dest) override
    {
        return m_wallet->DelAddressBook(dest);
    }
    bool getAddress(const CTxDestination& dest,
        std::string* name,
        isminetype* is_mine,
        std::string* purpose) override
    {
        LOCK(m_wallet->cs_wallet);
        auto it = m_wallet->mapAddressBook.find(dest);
        if (it == m_wallet->mapAddressBook.end()) {
            return false;
        }
        if (name) {
            *name = it->second.name;
        }
        if (is_mine) {
            *is_mine = IsMine(*m_wallet, dest);
        }
        if (purpose) {
            *purpose = it->second.purpose;
        }
        return true;
    }
    std::vector<WalletAddress> getAddresses() override
    {
        LOCK(m_wallet->cs_wallet);
        std::vector<WalletAddress> result;
        for (const auto& item : m_wallet->mapAddressBook) {
            result.emplace_back(item.first, IsMine(*m_wallet, item.first), item.second.name, item.second.purpose);
        }
        return result;
    }
    void learnRelatedScripts(const CPubKey& key, OutputType type) override { m_wallet->LearnRelatedScripts(key, type); }
    bool addDestData(const CTxDestination& dest, const std::string& key, const std::string& value) override
    {
        LOCK(m_wallet->cs_wallet);
        return m_wallet->AddDestData(dest, key, value);
    }
    bool eraseDestData(const CTxDestination& dest, const std::string& key) override
    {
        LOCK(m_wallet->cs_wallet);
        return m_wallet->EraseDestData(dest, key);
    }
    std::vector<std::string> getDestValues(const std::string& prefix) override
    {
        LOCK(m_wallet->cs_wallet);
        return m_wallet->GetDestValues(prefix);
    }
    void lockCoin(const COutPoint& output) override
    {
        auto locked_chain = m_wallet->chain().lock();
        LOCK(m_wallet->cs_wallet);
        return m_wallet->LockCoin(output);
    }
    void unlockCoin(const COutPoint& output) override
    {
        auto locked_chain = m_wallet->chain().lock();
        LOCK(m_wallet->cs_wallet);
        return m_wallet->UnlockCoin(output);
    }
    bool isLockedCoin(const COutPoint& output) override
    {
        auto locked_chain = m_wallet->chain().lock();
        LOCK(m_wallet->cs_wallet);
        return m_wallet->IsLockedCoin(output.hash, output.n);
    }
    void listLockedCoins(std::vector<COutPoint>& outputs) override
    {
        auto locked_chain = m_wallet->chain().lock();
        LOCK(m_wallet->cs_wallet);
        return m_wallet->ListLockedCoins(outputs);
    }
    std::unique_ptr<PendingWalletTx> createTransaction(const std::vector<CRecipient>& recipients,
        const CCoinControl& coin_control,
        bool sign,
        int& change_pos,
        CAmount& fee,
        std::string& fail_reason) override
    {
        auto locked_chain = m_wallet->chain().lock();
        LOCK(m_wallet->cs_wallet);
        auto pending = MakeUnique<PendingWalletTxImpl>(*m_wallet);
<<<<<<< HEAD
        if (!m_wallet->CreateTransaction(*locked_chain, recipients, nullptr, pending->m_tx, pending->m_dest, fee, change_pos,
=======
        if (!m_wallet->CreateTransaction(*locked_chain, recipients, pending->m_tx, fee, change_pos,
>>>>>>> 08f76cb6
                fail_reason, coin_control, sign)) {
            return {};
        }
        return std::move(pending);
    }
    bool transactionCanBeAbandoned(const uint256& txid) override { return m_wallet->TransactionCanBeAbandoned(txid); }
    bool abandonTransaction(const uint256& txid) override
    {
        auto locked_chain = m_wallet->chain().lock();
        LOCK(m_wallet->cs_wallet);
        return m_wallet->AbandonTransaction(*locked_chain, txid);
    }
    bool transactionCanBeBumped(const uint256& txid) override
    {
        return feebumper::TransactionCanBeBumped(m_wallet.get(), txid);
    }
    bool createBumpTransaction(const uint256& txid,
        const CCoinControl& coin_control,
        CAmount total_fee,
        std::vector<std::string>& errors,
        CAmount& old_fee,
        CAmount& new_fee,
        CMutableTransaction& mtx) override
    {
        if (total_fee > 0) {
            return feebumper::CreateTotalBumpTransaction(m_wallet.get(), txid, coin_control, total_fee, errors, old_fee, new_fee, mtx) ==
                feebumper::Result::OK;
        } else {
            return feebumper::CreateRateBumpTransaction(m_wallet.get(), txid, coin_control, errors, old_fee, new_fee, mtx) ==
                feebumper::Result::OK;
        }
    }
    bool signBumpTransaction(CMutableTransaction& mtx) override { return feebumper::SignTransaction(m_wallet.get(), mtx); }
    bool commitBumpTransaction(const uint256& txid,
        CMutableTransaction&& mtx,
        std::vector<std::string>& errors,
        uint256& bumped_txid) override
    {
        return feebumper::CommitTransaction(m_wallet.get(), txid, std::move(mtx), errors, bumped_txid) ==
               feebumper::Result::OK;
    }
    CTransactionRef getTx(const uint256& txid) override
    {
        auto locked_chain = m_wallet->chain().lock();
        LOCK(m_wallet->cs_wallet);
        auto mi = m_wallet->mapWallet.find(txid);
        if (mi != m_wallet->mapWallet.end()) {
            return mi->second.tx;
        }
        return {};
    }
    WalletTx getWalletTx(const uint256& txid) override
    {
        auto locked_chain = m_wallet->chain().lock();
        LOCK(m_wallet->cs_wallet);
        auto mi = m_wallet->mapWallet.find(txid);
        if (mi != m_wallet->mapWallet.end()) {
            return MakeWalletTx(*locked_chain, *m_wallet, mi->second);
        }
        return {};
    }
    std::vector<WalletTx> getWalletTxs() override
    {
        auto locked_chain = m_wallet->chain().lock();
        LOCK(m_wallet->cs_wallet);
        std::vector<WalletTx> result;
        result.reserve(m_wallet->mapWallet.size());
        for (const auto& entry : m_wallet->mapWallet) {
            result.emplace_back(MakeWalletTx(*locked_chain, *m_wallet, entry.second));
        }
        return result;
    }
    bool tryGetTxStatus(const uint256& txid,
        interfaces::WalletTxStatus& tx_status,
        int& num_blocks,
        int64_t& block_time) override
    {
        auto locked_chain = m_wallet->chain().lock(true /* try_lock */);
        if (!locked_chain) {
            return false;
        }
        TRY_LOCK(m_wallet->cs_wallet, locked_wallet);
        if (!locked_wallet) {
            return false;
        }
        auto mi = m_wallet->mapWallet.find(txid);
        if (mi == m_wallet->mapWallet.end()) {
            return false;
        }
        if (Optional<int> height = locked_chain->getHeight()) {
            num_blocks = *height;
            block_time = locked_chain->getBlockTime(*height);
        } else {
            num_blocks = -1;
            block_time = -1;
        }
        tx_status = MakeWalletTxStatus(*locked_chain, mi->second);
        return true;
    }
    WalletTx getWalletTxDetails(const uint256& txid,
        WalletTxStatus& tx_status,
        WalletOrderForm& order_form,
        bool& in_mempool,
        int& num_blocks) override
    {
        auto locked_chain = m_wallet->chain().lock();
        LOCK(m_wallet->cs_wallet);
        auto mi = m_wallet->mapWallet.find(txid);
        if (mi != m_wallet->mapWallet.end()) {
            num_blocks = locked_chain->getHeight().get_value_or(-1);
            in_mempool = mi->second.InMempool();
            order_form = mi->second.vOrderForm;
            tx_status = MakeWalletTxStatus(*locked_chain, mi->second);
            return MakeWalletTx(*locked_chain, *m_wallet, mi->second);
        }
        return {};
    }
    WalletBalances getBalances() override
    {
        const auto bal = m_wallet->GetBalance();
        WalletBalances result;
        result.balance = bal.m_mine_trusted;
        result.unconfirmed_balance = bal.m_mine_untrusted_pending;
        result.immature_balance = bal.m_mine_immature;
        result.have_watch_only = m_wallet->HaveWatchOnly();
        if (result.have_watch_only) {
            result.watch_only_balance = bal.m_watchonly_trusted;
            result.unconfirmed_watch_only_balance = bal.m_watchonly_untrusted_pending;
            result.immature_watch_only_balance = bal.m_watchonly_immature;
        }
        return result;
    }
    bool tryGetBalances(WalletBalances& balances, int& num_blocks) override
    {
        auto locked_chain = m_wallet->chain().lock(true /* try_lock */);
        if (!locked_chain) return false;
        TRY_LOCK(m_wallet->cs_wallet, locked_wallet);
        if (!locked_wallet) {
            return false;
        }
        balances = getBalances();
        num_blocks = locked_chain->getHeight().get_value_or(-1);
        return true;
    }
    CAmount getBalance() override { return m_wallet->GetBalance().m_mine_trusted; }
    CAmount getAvailableBalance(const CCoinControl& coin_control) override
    {
        return m_wallet->GetAvailableBalance(&coin_control);
    }
    isminetype txinIsMine(const CTxIn& txin) override
    {
        auto locked_chain = m_wallet->chain().lock();
        LOCK(m_wallet->cs_wallet);
        return m_wallet->IsMine(txin);
    }
    isminetype txoutIsMine(const CTxOut& txout) override
    {
        auto locked_chain = m_wallet->chain().lock();
        LOCK(m_wallet->cs_wallet);
        return m_wallet->IsMine(txout);
    }
    CAmount getDebit(const CTxIn& txin, isminefilter filter) override
    {
        auto locked_chain = m_wallet->chain().lock();
        LOCK(m_wallet->cs_wallet);
        return m_wallet->GetDebit(txin, filter);
    }
    CAmount getCredit(const CTxOut& txout, isminefilter filter) override
    {
        auto locked_chain = m_wallet->chain().lock();
        LOCK(m_wallet->cs_wallet);
        return m_wallet->GetCredit(txout, filter);
    }
    CoinsList listCoins() override
    {
        auto locked_chain = m_wallet->chain().lock();
        LOCK(m_wallet->cs_wallet);
        CoinsList result;
        for (const auto& entry : m_wallet->ListCoins(*locked_chain)) {
            auto& group = result[entry.first];
            for (const auto& coin : entry.second) {
                group.emplace_back(COutPoint(coin.tx->GetHash(), coin.i),
                    MakeWalletTxOut(*locked_chain, *m_wallet, *coin.tx, coin.i, coin.nDepth));
            }
        }
        return result;
    }
    std::vector<WalletTxOut> getCoins(const std::vector<COutPoint>& outputs) override
    {
        auto locked_chain = m_wallet->chain().lock();
        LOCK(m_wallet->cs_wallet);
        std::vector<WalletTxOut> result;
        result.reserve(outputs.size());
        for (const auto& output : outputs) {
            result.emplace_back();
            auto it = m_wallet->mapWallet.find(output.hash);
            if (it != m_wallet->mapWallet.end()) {
                int depth = it->second.GetDepthInMainChain(*locked_chain);
                if (depth >= 0) {
                    result.back() = MakeWalletTxOut(*locked_chain, *m_wallet, it->second, output.n, depth);
                }
            }
        }
        return result;
    }
    CAmount getRequiredFee(unsigned int tx_bytes) override { return GetRequiredFee(*m_wallet, tx_bytes); }
    CAmount getMinimumFee(unsigned int tx_bytes,
        const CCoinControl& coin_control,
        int* returned_target,
        FeeReason* reason) override
    {
        FeeCalculation fee_calc;
        CAmount result;
        result = GetMinimumFee(*m_wallet, tx_bytes, coin_control, &fee_calc);
        if (returned_target) *returned_target = fee_calc.returnedTarget;
        if (reason) *reason = fee_calc.reason;
        return result;
    }
    unsigned int getConfirmTarget() override { return m_wallet->m_confirm_target; }
    bool hdEnabled() override { return m_wallet->IsHDEnabled(); }
    bool canGetAddresses() override { return m_wallet->CanGetAddresses(); }
    bool IsWalletFlagSet(uint64_t flag) override { return m_wallet->IsWalletFlagSet(flag); }
    OutputType getDefaultAddressType() override { return m_wallet->m_default_address_type; }
    OutputType getDefaultChangeType() override { return m_wallet->m_default_change_type; }
    CAmount getDefaultMaxTxFee() override { return m_wallet->m_default_max_tx_fee; }
    void remove() override
    {
        RemoveWallet(m_wallet);
    }
    std::unique_ptr<Handler> handleUnload(UnloadFn fn) override
    {
        return MakeHandler(m_wallet->NotifyUnload.connect(fn));
    }
    std::unique_ptr<Handler> handleShowProgress(ShowProgressFn fn) override
    {
        return MakeHandler(m_wallet->ShowProgress.connect(fn));
    }
    std::unique_ptr<Handler> handleStatusChanged(StatusChangedFn fn) override
    {
        return MakeHandler(m_wallet->NotifyStatusChanged.connect([fn](CWallet*) { fn(); }));
    }
    std::unique_ptr<Handler> handleAddressBookChanged(AddressBookChangedFn fn) override
    {
        return MakeHandler(m_wallet->NotifyAddressBookChanged.connect(
            [fn](CWallet*, const CTxDestination& address, const std::string& label, bool is_mine,
                const std::string& purpose, ChangeType status) { fn(address, label, is_mine, purpose, status); }));
    }
    std::unique_ptr<Handler> handleTransactionChanged(TransactionChangedFn fn) override
    {
        return MakeHandler(m_wallet->NotifyTransactionChanged.connect(
            [fn](CWallet*, const uint256& txid, ChangeType status) { fn(txid, status); }));
    }
    std::unique_ptr<Handler> handleWatchOnlyChanged(WatchOnlyChangedFn fn) override
    {
        return MakeHandler(m_wallet->NotifyWatchonlyChanged.connect(fn));
    }
    std::unique_ptr<Handler> handleCanGetAddressesChanged(CanGetAddressesChangedFn fn) override
    {
        return MakeHandler(m_wallet->NotifyCanGetAddressesChanged.connect(fn));
    }

    std::shared_ptr<CWallet> m_wallet;
};

class WalletClientImpl : public ChainClient
{
public:
    WalletClientImpl(Chain& chain, std::vector<std::string> wallet_filenames)
        : m_chain(chain), m_wallet_filenames(std::move(wallet_filenames))
    {
    }
    void registerRpcs() override { return RegisterWalletRPCCommands(m_chain, m_rpc_handlers); }
    bool verify() override { return VerifyWallets(m_chain, m_wallet_filenames); }
    bool load() override { return LoadWallets(m_chain, m_wallet_filenames); }
    void start(CScheduler& scheduler) override { return StartWallets(scheduler); }
    void flush() override { return FlushWallets(); }
    void stop() override { return StopWallets(); }
    ~WalletClientImpl() override { UnloadWallets(); }

    Chain& m_chain;
    std::vector<std::string> m_wallet_filenames;
    std::vector<std::unique_ptr<Handler>> m_rpc_handlers;
};

} // namespace

std::unique_ptr<Wallet> MakeWallet(const std::shared_ptr<CWallet>& wallet) { return wallet ? MakeUnique<WalletImpl>(wallet) : nullptr; }

std::unique_ptr<ChainClient> MakeWalletClient(Chain& chain, std::vector<std::string> wallet_filenames)
{
    return MakeUnique<WalletClientImpl>(chain, std::move(wallet_filenames));
}

} // namespace interfaces<|MERGE_RESOLUTION|>--- conflicted
+++ resolved
@@ -237,11 +237,7 @@
         auto locked_chain = m_wallet->chain().lock();
         LOCK(m_wallet->cs_wallet);
         auto pending = MakeUnique<PendingWalletTxImpl>(*m_wallet);
-<<<<<<< HEAD
-        if (!m_wallet->CreateTransaction(*locked_chain, recipients, nullptr, pending->m_tx, pending->m_dest, fee, change_pos,
-=======
-        if (!m_wallet->CreateTransaction(*locked_chain, recipients, pending->m_tx, fee, change_pos,
->>>>>>> 08f76cb6
+        if (!m_wallet->CreateTransaction(*locked_chain, recipients, nullptr, pending->m_tx, fee, change_pos,
                 fail_reason, coin_control, sign)) {
             return {};
         }

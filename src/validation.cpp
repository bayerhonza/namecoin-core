// Copyright (c) 2009-2010 Satoshi Nakamoto
// Copyright (c) 2009-2017 The Bitcoin Core developers
// Distributed under the MIT software license, see the accompanying
// file COPYING or http://www.opensource.org/licenses/mit-license.php.

#include <validation.h>

#include <arith_uint256.h>
#include <auxpow.h>
#include <chain.h>
#include <chainparams.h>
#include <checkpoints.h>
#include <checkqueue.h>
#include <consensus/consensus.h>
#include <consensus/merkle.h>
#include <consensus/tx_verify.h>
#include <consensus/validation.h>
#include <cuckoocache.h>
#include <hash.h>
#include <init.h>
#include <policy/fees.h>
#include <policy/policy.h>
#include <policy/rbf.h>
#include <pow.h>
#include <primitives/block.h>
#include <primitives/transaction.h>
#include <random.h>
#include <reverse_iterator.h>
#include <script/script.h>
#include <script/sigcache.h>
#include <script/standard.h>
#include <timedata.h>
#include <tinyformat.h>
#include <txdb.h>
#include <txmempool.h>
#include <ui_interface.h>
#include <undo.h>
#include <util.h>
#include <utilmoneystr.h>
#include <utilstrencodings.h>
#include <validationinterface.h>
#include <warnings.h>

#include <future>
#include <sstream>

#include <boost/algorithm/string/replace.hpp>
#include <boost/algorithm/string/join.hpp>
#include <boost/thread.hpp>

#if defined(NDEBUG)
# error "Bitcoin cannot be compiled without assertions."
#endif

#define MICRO 0.000001
#define MILLI 0.001

/**
 * Global state
 */
namespace {
    struct CBlockIndexWorkComparator
    {
        bool operator()(const CBlockIndex *pa, const CBlockIndex *pb) const {
            // First sort by most total work, ...
            if (pa->nChainWork > pb->nChainWork) return false;
            if (pa->nChainWork < pb->nChainWork) return true;

            // ... then by earliest time received, ...
            if (pa->nSequenceId < pb->nSequenceId) return false;
            if (pa->nSequenceId > pb->nSequenceId) return true;

            // Use pointer address as tie breaker (should only happen with blocks
            // loaded from disk, as those all have id 0).
            if (pa < pb) return false;
            if (pa > pb) return true;

            // Identical blocks.
            return false;
        }
    };
} // anon namespace

class ConnectTrace;

/**
 * CChainState stores and provides an API to update our local knowledge of the
 * current best chain and header tree.
 *
 * It generally provides access to the current block tree, as well as functions
 * to provide new data, which it will appropriately validate and incorporate in
 * its state as necessary.
 *
 * Eventually, the API here is targeted at being exposed externally as a
 * consumable libconsensus library, so any functions added must only call
 * other class member functions, pure functions in other parts of the consensus
 * library, callbacks via the validation interface, or read/write-to-disk
 * functions (eventually this will also be via callbacks).
 */
class CChainState {
private:
    /**
     * The set of all CBlockIndex entries with BLOCK_VALID_TRANSACTIONS (for itself and all ancestors) and
     * as good as our current tip or better. Entries may be failed, though, and pruning nodes may be
     * missing the data for the block.
     */
    std::set<CBlockIndex*, CBlockIndexWorkComparator> setBlockIndexCandidates;

    /**
     * Every received block is assigned a unique and increasing identifier, so we
     * know which one to give priority in case of a fork.
     */
    CCriticalSection cs_nBlockSequenceId;
    /** Blocks loaded from disk are assigned id 0, so start the counter at 1. */
    int32_t nBlockSequenceId = 1;
    /** Decreasing counter (used by subsequent preciousblock calls). */
    int32_t nBlockReverseSequenceId = -1;
    /** chainwork for the last block that preciousblock has been applied to. */
    arith_uint256 nLastPreciousChainwork = 0;

    /** In order to efficiently track invalidity of headers, we keep the set of
      * blocks which we tried to connect and found to be invalid here (ie which
      * were set to BLOCK_FAILED_VALID since the last restart). We can then
      * walk this set and check if a new header is a descendant of something in
      * this set, preventing us from having to walk mapBlockIndex when we try
      * to connect a bad block and fail.
      *
      * While this is more complicated than marking everything which descends
      * from an invalid block as invalid at the time we discover it to be
      * invalid, doing so would require walking all of mapBlockIndex to find all
      * descendants. Since this case should be very rare, keeping track of all
      * BLOCK_FAILED_VALID blocks in a set should be just fine and work just as
      * well.
      *
      * Because we already walk mapBlockIndex in height-order at startup, we go
      * ahead and mark descendants of invalid blocks as FAILED_CHILD at that time,
      * instead of putting things in this set.
      */
    std::set<CBlockIndex*> g_failed_blocks;

    /**
     * the ChainState CriticalSection
     * A lock that must be held when modifying this ChainState - held in ActivateBestChain()
     */
    CCriticalSection m_cs_chainstate;

public:
    CChain chainActive;
    BlockMap mapBlockIndex;
    std::multimap<CBlockIndex*, CBlockIndex*> mapBlocksUnlinked;
    CBlockIndex *pindexBestInvalid = nullptr;

    bool LoadBlockIndex(const Consensus::Params& consensus_params, CBlockTreeDB& blocktree);

    bool ActivateBestChain(CValidationState &state, const CChainParams& chainparams, std::shared_ptr<const CBlock> pblock);

    bool AcceptBlockHeader(const CBlockHeader& block, CValidationState& state, const CChainParams& chainparams, CBlockIndex** ppindex);
    bool AcceptBlock(const std::shared_ptr<const CBlock>& pblock, CValidationState& state, const CChainParams& chainparams, CBlockIndex** ppindex, bool fRequested, const CDiskBlockPos* dbp, bool* fNewBlock);

    // Block (dis)connection on a given view:
    DisconnectResult DisconnectBlock(const CBlock& block, const CBlockIndex* pindex, CCoinsViewCache& view, std::set<valtype>& unexpiredNames);
    bool ConnectBlock(const CBlock& block, CValidationState& state, CBlockIndex* pindex,
                    CCoinsViewCache& view,
                    std::set<valtype>& expiredNames,
                    const CChainParams& chainparams, bool fJustCheck = false);

    // Block disconnection on our pcoinsTip:
    bool DisconnectTip(CValidationState& state, const CChainParams& chainparams, DisconnectedBlockTransactions *disconnectpool);

    // Manual block validity manipulation:
    bool PreciousBlock(CValidationState& state, const CChainParams& params, CBlockIndex *pindex);
    bool InvalidateBlock(CValidationState& state, const CChainParams& chainparams, CBlockIndex *pindex);
    bool ResetBlockFailureFlags(CBlockIndex *pindex);

    bool ReplayBlocks(const CChainParams& params, CCoinsView* view);
    bool RewindBlockIndex(const CChainParams& params);
    bool LoadGenesisBlock(const CChainParams& chainparams);

    void PruneBlockIndexCandidates();

    void UnloadBlockIndex();

private:
    bool ActivateBestChainStep(CValidationState& state, const CChainParams& chainparams, CBlockIndex* pindexMostWork, const std::shared_ptr<const CBlock>& pblock, bool& fInvalidFound, ConnectTrace& connectTrace);
    bool ConnectTip(CValidationState& state, const CChainParams& chainparams, CBlockIndex* pindexNew, const std::shared_ptr<const CBlock>& pblock, ConnectTrace& connectTrace, DisconnectedBlockTransactions &disconnectpool);

    CBlockIndex* AddToBlockIndex(const CBlockHeader& block);
    /** Create a new block index entry for a given block hash */
    CBlockIndex * InsertBlockIndex(const uint256& hash);
    void CheckBlockIndex(const Consensus::Params& consensusParams);

    void InvalidBlockFound(CBlockIndex *pindex, const CValidationState &state);
    CBlockIndex* FindMostWorkChain();
    bool ReceivedBlockTransactions(const CBlock &block, CValidationState& state, CBlockIndex *pindexNew, const CDiskBlockPos& pos, const Consensus::Params& consensusParams);


    bool RollforwardBlock(const CBlockIndex* pindex, CCoinsViewCache& inputs, const CChainParams& params);
} g_chainstate;



CCriticalSection cs_main;

BlockMap& mapBlockIndex = g_chainstate.mapBlockIndex;
CChain& chainActive = g_chainstate.chainActive;
CBlockIndex *pindexBestHeader = nullptr;
CWaitableCriticalSection csBestBlock;
CConditionVariable cvBlockChange;
int nScriptCheckThreads = 0;
std::atomic_bool fImporting(false);
std::atomic_bool fReindex(false);
bool fTxIndex = false;
bool fHavePruned = false;
bool fPruneMode = false;
bool fIsBareMultisigStd = DEFAULT_PERMIT_BAREMULTISIG;
bool fRequireStandard = true;
bool fCheckBlockIndex = false;
bool fCheckpointsEnabled = DEFAULT_CHECKPOINTS_ENABLED;
size_t nCoinCacheUsage = 5000 * 300;
uint64_t nPruneTarget = 0;
int64_t nMaxTipAge = DEFAULT_MAX_TIP_AGE;
bool fEnableReplacement = DEFAULT_ENABLE_REPLACEMENT;

uint256 hashAssumeValid;
arith_uint256 nMinimumChainWork;

CFeeRate minRelayTxFee = CFeeRate(DEFAULT_MIN_RELAY_TX_FEE);
CAmount maxTxFee = DEFAULT_TRANSACTION_MAXFEE;

CBlockPolicyEstimator feeEstimator;
CTxMemPool mempool(&feeEstimator);

/** Constant stuff for coinbase transactions we create: */
CScript COINBASE_FLAGS;

const std::string strMessageMagic = "Bitcoin Signed Message:\n";

// Internal stuff
namespace {
    CBlockIndex *&pindexBestInvalid = g_chainstate.pindexBestInvalid;

    /** All pairs A->B, where A (or one of its ancestors) misses transactions, but B has transactions.
     * Pruned nodes may have entries where B is missing data.
     */
    std::multimap<CBlockIndex*, CBlockIndex*>& mapBlocksUnlinked = g_chainstate.mapBlocksUnlinked;

    CCriticalSection cs_LastBlockFile;
    std::vector<CBlockFileInfo> vinfoBlockFile;
    int nLastBlockFile = 0;
    /** Global flag to indicate we should check to see if there are
     *  block/undo files that should be deleted.  Set on startup
     *  or if we allocate more file space when we're in prune mode
     */
    bool fCheckForPruning = false;

    /** Dirty block index entries. */
    std::set<CBlockIndex*> setDirtyBlockIndex;

    /** Dirty block file entries. */
    std::set<int> setDirtyFileInfo;
} // anon namespace

CBlockIndex* FindForkInGlobalIndex(const CChain& chain, const CBlockLocator& locator)
{
    // Find the first block the caller has in the main chain
    for (const uint256& hash : locator.vHave) {
        BlockMap::iterator mi = mapBlockIndex.find(hash);
        if (mi != mapBlockIndex.end())
        {
            CBlockIndex* pindex = (*mi).second;
            if (chain.Contains(pindex))
                return pindex;
            if (pindex->GetAncestor(chain.Height()) == chain.Tip()) {
                return chain.Tip();
            }
        }
    }
    return chain.Genesis();
}

std::unique_ptr<CCoinsViewDB> pcoinsdbview;
std::unique_ptr<CCoinsViewCache> pcoinsTip;
std::unique_ptr<CBlockTreeDB> pblocktree;

enum FlushStateMode {
    FLUSH_STATE_NONE,
    FLUSH_STATE_IF_NEEDED,
    FLUSH_STATE_PERIODIC,
    FLUSH_STATE_ALWAYS
};

// See definition for documentation
static bool FlushStateToDisk(const CChainParams& chainParams, CValidationState &state, FlushStateMode mode, int nManualPruneHeight=0);
static void FindFilesToPruneManual(std::set<int>& setFilesToPrune, int nManualPruneHeight);
static void FindFilesToPrune(std::set<int>& setFilesToPrune, uint64_t nPruneAfterHeight);
bool CheckInputs(const CTransaction& tx, CValidationState &state, const CCoinsViewCache &inputs, bool fScriptChecks, unsigned int flags, bool cacheSigStore, bool cacheFullScriptStore, PrecomputedTransactionData& txdata, std::vector<CScriptCheck> *pvChecks = nullptr);
static FILE* OpenUndoFile(const CDiskBlockPos &pos, bool fReadOnly = false);

bool CheckFinalTx(const CTransaction &tx, int flags)
{
    AssertLockHeld(cs_main);

    // By convention a negative value for flags indicates that the
    // current network-enforced consensus rules should be used. In
    // a future soft-fork scenario that would mean checking which
    // rules would be enforced for the next block and setting the
    // appropriate flags. At the present time no soft-forks are
    // scheduled, so no flags are set.
    flags = std::max(flags, 0);

    // CheckFinalTx() uses chainActive.Height()+1 to evaluate
    // nLockTime because when IsFinalTx() is called within
    // CBlock::AcceptBlock(), the height of the block *being*
    // evaluated is what is used. Thus if we want to know if a
    // transaction can be part of the *next* block, we need to call
    // IsFinalTx() with one more than chainActive.Height().
    const int nBlockHeight = chainActive.Height() + 1;

    // BIP113 requires that time-locked transactions have nLockTime set to
    // less than the median time of the previous block they're contained in.
    // When the next block is created its previous block will be the current
    // chain tip, so we use that to calculate the median time passed to
    // IsFinalTx() if LOCKTIME_MEDIAN_TIME_PAST is set.
    const int64_t nBlockTime = (flags & LOCKTIME_MEDIAN_TIME_PAST)
                             ? chainActive.Tip()->GetMedianTimePast()
                             : GetAdjustedTime();

    return IsFinalTx(tx, nBlockHeight, nBlockTime);
}

bool TestLockPointValidity(const LockPoints* lp)
{
    AssertLockHeld(cs_main);
    assert(lp);
    // If there are relative lock times then the maxInputBlock will be set
    // If there are no relative lock times, the LockPoints don't depend on the chain
    if (lp->maxInputBlock) {
        // Check whether chainActive is an extension of the block at which the LockPoints
        // calculation was valid.  If not LockPoints are no longer valid
        if (!chainActive.Contains(lp->maxInputBlock)) {
            return false;
        }
    }

    // LockPoints still valid
    return true;
}

bool CheckSequenceLocks(const CTransaction &tx, int flags, LockPoints* lp, bool useExistingLockPoints)
{
    AssertLockHeld(cs_main);
    AssertLockHeld(mempool.cs);

    CBlockIndex* tip = chainActive.Tip();
    assert(tip != nullptr);

    CBlockIndex index;
    index.pprev = tip;
    // CheckSequenceLocks() uses chainActive.Height()+1 to evaluate
    // height based locks because when SequenceLocks() is called within
    // ConnectBlock(), the height of the block *being*
    // evaluated is what is used.
    // Thus if we want to know if a transaction can be part of the
    // *next* block, we need to use one more than chainActive.Height()
    index.nHeight = tip->nHeight + 1;

    std::pair<int, int64_t> lockPair;
    if (useExistingLockPoints) {
        assert(lp);
        lockPair.first = lp->height;
        lockPair.second = lp->time;
    }
    else {
        // pcoinsTip contains the UTXO set for chainActive.Tip()
        CCoinsViewMemPool viewMemPool(pcoinsTip.get(), mempool);
        std::vector<int> prevheights;
        prevheights.resize(tx.vin.size());
        for (size_t txinIndex = 0; txinIndex < tx.vin.size(); txinIndex++) {
            const CTxIn& txin = tx.vin[txinIndex];
            Coin coin;
            if (!viewMemPool.GetCoin(txin.prevout, coin)) {
                return error("%s: Missing input", __func__);
            }
            if (coin.nHeight == MEMPOOL_HEIGHT) {
                // Assume all mempool transaction confirm in the next block
                prevheights[txinIndex] = tip->nHeight + 1;
            } else {
                prevheights[txinIndex] = coin.nHeight;
            }
        }
        lockPair = CalculateSequenceLocks(tx, flags, &prevheights, index);
        if (lp) {
            lp->height = lockPair.first;
            lp->time = lockPair.second;
            // Also store the hash of the block with the highest height of
            // all the blocks which have sequence locked prevouts.
            // This hash needs to still be on the chain
            // for these LockPoint calculations to be valid
            // Note: It is impossible to correctly calculate a maxInputBlock
            // if any of the sequence locked inputs depend on unconfirmed txs,
            // except in the special case where the relative lock time/height
            // is 0, which is equivalent to no sequence lock. Since we assume
            // input height of tip+1 for mempool txs and test the resulting
            // lockPair from CalculateSequenceLocks against tip+1.  We know
            // EvaluateSequenceLocks will fail if there was a non-zero sequence
            // lock on a mempool input, so we can use the return value of
            // CheckSequenceLocks to indicate the LockPoints validity
            int maxInputHeight = 0;
            for (int height : prevheights) {
                // Can ignore mempool inputs since we'll fail if they had non-zero locks
                if (height != tip->nHeight+1) {
                    maxInputHeight = std::max(maxInputHeight, height);
                }
            }
            lp->maxInputBlock = tip->GetAncestor(maxInputHeight);
        }
    }
    return EvaluateSequenceLocks(index, lockPair);
}

// Returns the script flags which should be checked for a given block
static unsigned int GetBlockScriptFlags(const CBlockIndex* pindex, const Consensus::Params& chainparams);

static void LimitMempoolSize(CTxMemPool& pool, size_t limit, unsigned long age) {
    int expired = pool.Expire(GetTime() - age);
    if (expired != 0) {
        LogPrint(BCLog::MEMPOOL, "Expired %i transactions from the memory pool\n", expired);
    }

    std::vector<COutPoint> vNoSpendsRemaining;
    pool.TrimToSize(limit, &vNoSpendsRemaining);
    for (const COutPoint& removed : vNoSpendsRemaining)
        pcoinsTip->Uncache(removed);
}

/** Convert CValidationState to a human-readable message for logging */
std::string FormatStateMessage(const CValidationState &state)
{
    return strprintf("%s%s (code %i)",
        state.GetRejectReason(),
        state.GetDebugMessage().empty() ? "" : ", "+state.GetDebugMessage(),
        state.GetRejectCode());
}

static bool IsCurrentForFeeEstimation()
{
    AssertLockHeld(cs_main);
    if (IsInitialBlockDownload())
        return false;
    if (chainActive.Tip()->GetBlockTime() < (GetTime() - MAX_FEE_ESTIMATION_TIP_AGE))
        return false;
    if (chainActive.Height() < pindexBestHeader->nHeight - 1)
        return false;
    return true;
}

/* Make mempool consistent after a reorg, by re-adding or recursively erasing
 * disconnected block transactions from the mempool, and also removing any
 * other transactions from the mempool that are no longer valid given the new
 * tip/height.
 *
 * Note: we assume that disconnectpool only contains transactions that are NOT
 * confirmed in the current chain nor already in the mempool (otherwise,
 * in-mempool descendants of such transactions would be removed).
 *
 * Passing fAddToMempool=false will skip trying to add the transactions back,
 * and instead just erase from the mempool as needed.
 */

void UpdateMempoolForReorg(DisconnectedBlockTransactions &disconnectpool, bool fAddToMempool)
{
    AssertLockHeld(cs_main);
    std::vector<uint256> vHashUpdate;
    // disconnectpool's insertion_order index sorts the entries from
    // oldest to newest, but the oldest entry will be the last tx from the
    // latest mined block that was disconnected.
    // Iterate disconnectpool in reverse, so that we add transactions
    // back to the mempool starting with the earliest transaction that had
    // been previously seen in a block.
    auto it = disconnectpool.queuedTx.get<insertion_order>().rbegin();
    while (it != disconnectpool.queuedTx.get<insertion_order>().rend()) {
        // ignore validation errors in resurrected transactions
        CValidationState stateDummy;
        if (!fAddToMempool || (*it)->IsCoinBase() ||
            !AcceptToMemoryPool(mempool, stateDummy, *it, nullptr /* pfMissingInputs */,
                                nullptr /* plTxnReplaced */, true /* bypass_limits */, 0 /* nAbsurdFee */)) {
            // If the transaction doesn't make it in to the mempool, remove any
            // transactions that depend on it (which would now be orphans).
            mempool.removeRecursive(**it, MemPoolRemovalReason::REORG);
        } else if (mempool.exists((*it)->GetHash())) {
            vHashUpdate.push_back((*it)->GetHash());
        }
        ++it;
    }
    disconnectpool.queuedTx.clear();
    // AcceptToMemoryPool/addUnchecked all assume that new mempool entries have
    // no in-mempool children, which is generally not true when adding
    // previously-confirmed transactions back to the mempool.
    // UpdateTransactionsFromBlock finds descendants of any transactions in
    // the disconnectpool that were added back and cleans up the mempool state.
    mempool.UpdateTransactionsFromBlock(vHashUpdate);

    // We also need to remove any now-immature transactions
    mempool.removeForReorg(pcoinsTip.get(), chainActive.Tip()->nHeight + 1, STANDARD_LOCKTIME_VERIFY_FLAGS);
    // Re-limit mempool size, in case we added any transactions
    LimitMempoolSize(mempool, gArgs.GetArg("-maxmempool", DEFAULT_MAX_MEMPOOL_SIZE) * 1000000, gArgs.GetArg("-mempoolexpiry", DEFAULT_MEMPOOL_EXPIRY) * 60 * 60);
}

// Used to avoid mempool polluting consensus critical paths if CCoinsViewMempool
// were somehow broken and returning the wrong scriptPubKeys
static bool CheckInputsFromMempoolAndCache(const CTransaction& tx, CValidationState &state, const CCoinsViewCache &view, CTxMemPool& pool,
                 unsigned int flags, bool cacheSigStore, PrecomputedTransactionData& txdata) {
    AssertLockHeld(cs_main);

    // pool.cs should be locked already, but go ahead and re-take the lock here
    // to enforce that mempool doesn't change between when we check the view
    // and when we actually call through to CheckInputs
    LOCK(pool.cs);

    assert(!tx.IsCoinBase());
    for (const CTxIn& txin : tx.vin) {
        const Coin& coin = view.AccessCoin(txin.prevout);

        // At this point we haven't actually checked if the coins are all
        // available (or shouldn't assume we have, since CheckInputs does).
        // So we just return failure if the inputs are not available here,
        // and then only have to check equivalence for available inputs.
        if (coin.IsSpent()) return false;

        const CTransactionRef& txFrom = pool.get(txin.prevout.hash);
        if (txFrom) {
            assert(txFrom->GetHash() == txin.prevout.hash);
            assert(txFrom->vout.size() > txin.prevout.n);
            assert(txFrom->vout[txin.prevout.n] == coin.out);
        } else {
            const Coin& coinFromDisk = pcoinsTip->AccessCoin(txin.prevout);
            assert(!coinFromDisk.IsSpent());
            assert(coinFromDisk.out == coin.out);
        }
    }

    return CheckInputs(tx, state, view, true, flags, cacheSigStore, true, txdata);
}

static bool AcceptToMemoryPoolWorker(const CChainParams& chainparams, CTxMemPool& pool, CValidationState& state, const CTransactionRef& ptx,
                              bool* pfMissingInputs, int64_t nAcceptTime, std::list<CTransactionRef>* plTxnReplaced,
                              bool bypass_limits, const CAmount& nAbsurdFee, std::vector<COutPoint>& coins_to_uncache)
{
    const CTransaction& tx = *ptx;
    const uint256 hash = tx.GetHash();
    AssertLockHeld(cs_main);
    LOCK(pool.cs); // mempool "read lock" (held through GetMainSignals().TransactionAddedToMempool())
    if (pfMissingInputs) {
        *pfMissingInputs = false;
    }

    if (!CheckTransaction(tx, state))
        return false; // state filled in by CheckTransaction

    // Coinbase is only valid in a block, not as a loose transaction
    if (tx.IsCoinBase())
        return state.DoS(100, false, REJECT_INVALID, "coinbase");

    // Reject transactions with witness before segregated witness activates (override with -prematurewitness)
    bool witnessEnabled = IsWitnessEnabled(chainActive.Tip(), chainparams.GetConsensus());
    if (!gArgs.GetBoolArg("-prematurewitness", false) && tx.HasWitness() && !witnessEnabled) {
        return state.DoS(0, false, REJECT_NONSTANDARD, "no-witness-yet", true);
    }

    // Rather not work on nonstandard transactions (unless -testnet/-regtest)
    std::string reason;
    if (fRequireStandard && !IsStandardTx(tx, reason, witnessEnabled))
        return state.DoS(0, false, REJECT_NONSTANDARD, reason);

    // Do not work on transactions that are too small.
    // A transaction with 1 segwit input and 1 P2WPHK output has non-witness size of 82 bytes.
    // Transactions smaller than this are not relayed to reduce unnecessary malloc overhead.
    if (::GetSerializeSize(tx, SER_NETWORK, PROTOCOL_VERSION | SERIALIZE_TRANSACTION_NO_WITNESS) < MIN_STANDARD_TX_NONWITNESS_SIZE)
        return state.DoS(0, false, REJECT_NONSTANDARD, "tx-size-small");

    // Only accept nLockTime-using transactions that can be mined in the next
    // block; we don't want our mempool filled up with transactions that can't
    // be mined yet.
    if (!CheckFinalTx(tx, STANDARD_LOCKTIME_VERIFY_FLAGS))
        return state.DoS(0, false, REJECT_NONSTANDARD, "non-final");

    // is it already in the memory pool?
    if (pool.exists(hash)) {
        return state.Invalid(false, REJECT_DUPLICATE, "txn-already-in-mempool");
    }

    // Check for conflicts with in-memory transactions
    std::set<uint256> setConflicts;
    for (const CTxIn &txin : tx.vin)
    {
        auto itConflicting = pool.mapNextTx.find(txin.prevout);
        if (itConflicting != pool.mapNextTx.end())
        {
            const CTransaction *ptxConflicting = itConflicting->second;
            if (!setConflicts.count(ptxConflicting->GetHash()))
            {
                // Allow opt-out of transaction replacement by setting
                // nSequence > MAX_BIP125_RBF_SEQUENCE (SEQUENCE_FINAL-2) on all inputs.
                //
                // SEQUENCE_FINAL-1 is picked to still allow use of nLockTime by
                // non-replaceable transactions. All inputs rather than just one
                // is for the sake of multi-party protocols, where we don't
                // want a single party to be able to disable replacement.
                //
                // The opt-out ignores descendants as anyone relying on
                // first-seen mempool behavior should be checking all
                // unconfirmed ancestors anyway; doing otherwise is hopelessly
                // insecure.
                bool fReplacementOptOut = true;
                if (fEnableReplacement)
                {
                    for (const CTxIn &_txin : ptxConflicting->vin)
                    {
                        if (_txin.nSequence <= MAX_BIP125_RBF_SEQUENCE)
                        {
                            fReplacementOptOut = false;
                            break;
                        }
                    }
                }
                if (fReplacementOptOut) {
                    return state.Invalid(false, REJECT_DUPLICATE, "txn-mempool-conflict");
                }

                setConflicts.insert(ptxConflicting->GetHash());
            }
        }
    }

    if (!pool.checkNameOps(tx))
        return false;

    {
        CCoinsView dummy;
        CCoinsViewCache view(&dummy);

        LockPoints lp;
        CCoinsViewMemPool viewMemPool(pcoinsTip.get(), pool);
        view.SetBackend(viewMemPool);

        // do all inputs exist?
        for (const CTxIn txin : tx.vin) {
            if (!pcoinsTip->HaveCoinInCache(txin.prevout)) {
                coins_to_uncache.push_back(txin.prevout);
            }
            if (!view.HaveCoin(txin.prevout)) {
                // Are inputs missing because we already have the tx?
                for (size_t out = 0; out < tx.vout.size(); out++) {
                    // Optimistically just do efficient check of cache for outputs
                    if (pcoinsTip->HaveCoinInCache(COutPoint(hash, out))) {
                        return state.Invalid(false, REJECT_DUPLICATE, "txn-already-known");
                    }
                }
                // Otherwise assume this might be an orphan tx for which we just haven't seen parents yet
                if (pfMissingInputs) {
                    *pfMissingInputs = true;
                }
                return false; // fMissingInputs and !state.IsInvalid() is used to detect this condition, don't set state.Invalid()
            }
        }

        // Bring the best block into scope
        view.GetBestBlock();

        /* If this is a name update (or firstupdate), make sure that the
           existing name entry (if any) is in the dummy cache.  Otherwise
           tx validation done below (in CheckInputs) will not be correct.  */
        for (const auto& txout : tx.vout)
        {
            const CNameScript nameOp(txout.scriptPubKey);
            if (nameOp.isNameOp() && nameOp.isAnyUpdate())
            {
                const valtype& name = nameOp.getOpName();
                CNameData data;
                if (view.GetName(name, data))
                    view.SetName(name, data, false);
            }
        }

        // we have all inputs cached now, so switch back to dummy, so we don't need to keep lock on mempool
        view.SetBackend(dummy);

        // Only accept BIP68 sequence locked transactions that can be mined in the next
        // block; we don't want our mempool filled up with transactions that can't
        // be mined yet.
        // Must keep pool.cs for this unless we change CheckSequenceLocks to take a
        // CoinsViewCache instead of create its own
        if (!CheckSequenceLocks(tx, STANDARD_LOCKTIME_VERIFY_FLAGS, &lp))
            return state.DoS(0, false, REJECT_NONSTANDARD, "non-BIP68-final");

        CAmount nFees = 0;
        if (!Consensus::CheckTxInputs(tx, state, view, GetSpendHeight(view), SCRIPT_VERIFY_NAMES_MEMPOOL, nFees)) {
            return error("%s: Consensus::CheckTxInputs: %s, %s", __func__, tx.GetHash().ToString(), FormatStateMessage(state));
        }

        // Check for non-standard pay-to-script-hash in inputs
        if (fRequireStandard && !AreInputsStandard(tx, view))
            return state.Invalid(false, REJECT_NONSTANDARD, "bad-txns-nonstandard-inputs");

        // Check for non-standard witness in P2WSH
        if (tx.HasWitness() && fRequireStandard && !IsWitnessStandard(tx, view))
            return state.DoS(0, false, REJECT_NONSTANDARD, "bad-witness-nonstandard", true);

        int64_t nSigOpsCost = GetTransactionSigOpCost(tx, view, STANDARD_SCRIPT_VERIFY_FLAGS);

        // nModifiedFees includes any fee deltas from PrioritiseTransaction
        CAmount nModifiedFees = nFees;
        pool.ApplyDelta(hash, nModifiedFees);

        // Keep track of transactions that spend a coinbase, which we re-scan
        // during reorgs to ensure COINBASE_MATURITY is still met.
        bool fSpendsCoinbase = false;
        for (const CTxIn &txin : tx.vin) {
            const Coin &coin = view.AccessCoin(txin.prevout);
            if (coin.IsCoinBase()) {
                fSpendsCoinbase = true;
                break;
            }
        }

        CTxMemPoolEntry entry(ptx, nFees, nAcceptTime, chainActive.Height(),
                              fSpendsCoinbase, nSigOpsCost, lp);
        unsigned int nSize = entry.GetTxSize();

        // Check that the transaction doesn't have an excessive number of
        // sigops, making it impossible to mine. Since the coinbase transaction
        // itself can contain sigops MAX_STANDARD_TX_SIGOPS is less than
        // MAX_BLOCK_SIGOPS; we still consider this an invalid rather than
        // merely non-standard transaction.
        if (nSigOpsCost > MAX_STANDARD_TX_SIGOPS_COST)
            return state.DoS(0, false, REJECT_NONSTANDARD, "bad-txns-too-many-sigops", false,
                strprintf("%d", nSigOpsCost));

        CAmount mempoolRejectFee = pool.GetMinFee(gArgs.GetArg("-maxmempool", DEFAULT_MAX_MEMPOOL_SIZE) * 1000000).GetFee(nSize);
        if (!bypass_limits && mempoolRejectFee > 0 && nModifiedFees < mempoolRejectFee) {
            return state.DoS(0, false, REJECT_INSUFFICIENTFEE, "mempool min fee not met", false, strprintf("%d < %d", nFees, mempoolRejectFee));
        }

        // No transactions are allowed below minRelayTxFee except from disconnected blocks
        if (!bypass_limits && nModifiedFees < ::minRelayTxFee.GetFee(nSize)) {
            return state.DoS(0, false, REJECT_INSUFFICIENTFEE, "min relay fee not met");
        }

        if (nAbsurdFee && nFees > nAbsurdFee)
            return state.Invalid(false,
                REJECT_HIGHFEE, "absurdly-high-fee",
                strprintf("%d > %d", nFees, nAbsurdFee));

        // Calculate in-mempool ancestors, up to a limit.
        CTxMemPool::setEntries setAncestors;
        size_t nLimitAncestors = gArgs.GetArg("-limitancestorcount", DEFAULT_ANCESTOR_LIMIT);
        size_t nLimitAncestorSize = gArgs.GetArg("-limitancestorsize", DEFAULT_ANCESTOR_SIZE_LIMIT)*1000;
        size_t nLimitDescendants = gArgs.GetArg("-limitdescendantcount", DEFAULT_DESCENDANT_LIMIT);
        size_t nLimitDescendantSize = gArgs.GetArg("-limitdescendantsize", DEFAULT_DESCENDANT_SIZE_LIMIT)*1000;
        std::string errString;
        if (!pool.CalculateMemPoolAncestors(entry, setAncestors, nLimitAncestors, nLimitAncestorSize, nLimitDescendants, nLimitDescendantSize, errString)) {
            return state.DoS(0, false, REJECT_NONSTANDARD, "too-long-mempool-chain", false, errString);
        }

        // A transaction that spends outputs that would be replaced by it is invalid. Now
        // that we have the set of all ancestors we can detect this
        // pathological case by making sure setConflicts and setAncestors don't
        // intersect.
        for (CTxMemPool::txiter ancestorIt : setAncestors)
        {
            const uint256 &hashAncestor = ancestorIt->GetTx().GetHash();
            if (setConflicts.count(hashAncestor))
            {
                return state.DoS(10, false,
                                 REJECT_INVALID, "bad-txns-spends-conflicting-tx", false,
                                 strprintf("%s spends conflicting transaction %s",
                                           hash.ToString(),
                                           hashAncestor.ToString()));
            }
        }

        // Check if it's economically rational to mine this transaction rather
        // than the ones it replaces.
        CAmount nConflictingFees = 0;
        size_t nConflictingSize = 0;
        uint64_t nConflictingCount = 0;
        CTxMemPool::setEntries allConflicting;

        // If we don't hold the lock allConflicting might be incomplete; the
        // subsequent RemoveStaged() and addUnchecked() calls don't guarantee
        // mempool consistency for us.
        const bool fReplacementTransaction = setConflicts.size();
        if (fReplacementTransaction)
        {
            CFeeRate newFeeRate(nModifiedFees, nSize);
            std::set<uint256> setConflictsParents;
            const int maxDescendantsToVisit = 100;
            CTxMemPool::setEntries setIterConflicting;
            for (const uint256 &hashConflicting : setConflicts)
            {
                CTxMemPool::txiter mi = pool.mapTx.find(hashConflicting);
                if (mi == pool.mapTx.end())
                    continue;

                // Save these to avoid repeated lookups
                setIterConflicting.insert(mi);

                // Don't allow the replacement to reduce the feerate of the
                // mempool.
                //
                // We usually don't want to accept replacements with lower
                // feerates than what they replaced as that would lower the
                // feerate of the next block. Requiring that the feerate always
                // be increased is also an easy-to-reason about way to prevent
                // DoS attacks via replacements.
                //
                // The mining code doesn't (currently) take children into
                // account (CPFP) so we only consider the feerates of
                // transactions being directly replaced, not their indirect
                // descendants. While that does mean high feerate children are
                // ignored when deciding whether or not to replace, we do
                // require the replacement to pay more overall fees too,
                // mitigating most cases.
                CFeeRate oldFeeRate(mi->GetModifiedFee(), mi->GetTxSize());
                if (newFeeRate <= oldFeeRate)
                {
                    return state.DoS(0, false,
                            REJECT_INSUFFICIENTFEE, "insufficient fee", false,
                            strprintf("rejecting replacement %s; new feerate %s <= old feerate %s",
                                  hash.ToString(),
                                  newFeeRate.ToString(),
                                  oldFeeRate.ToString()));
                }

                for (const CTxIn &txin : mi->GetTx().vin)
                {
                    setConflictsParents.insert(txin.prevout.hash);
                }

                nConflictingCount += mi->GetCountWithDescendants();
            }
            // This potentially overestimates the number of actual descendants
            // but we just want to be conservative to avoid doing too much
            // work.
            if (nConflictingCount <= maxDescendantsToVisit) {
                // If not too many to replace, then calculate the set of
                // transactions that would have to be evicted
                for (CTxMemPool::txiter it : setIterConflicting) {
                    pool.CalculateDescendants(it, allConflicting);
                }
                for (CTxMemPool::txiter it : allConflicting) {
                    nConflictingFees += it->GetModifiedFee();
                    nConflictingSize += it->GetTxSize();
                }
            } else {
                return state.DoS(0, false,
                        REJECT_NONSTANDARD, "too many potential replacements", false,
                        strprintf("rejecting replacement %s; too many potential replacements (%d > %d)\n",
                            hash.ToString(),
                            nConflictingCount,
                            maxDescendantsToVisit));
            }

            for (unsigned int j = 0; j < tx.vin.size(); j++)
            {
                // We don't want to accept replacements that require low
                // feerate junk to be mined first. Ideally we'd keep track of
                // the ancestor feerates and make the decision based on that,
                // but for now requiring all new inputs to be confirmed works.
                if (!setConflictsParents.count(tx.vin[j].prevout.hash))
                {
                    // Rather than check the UTXO set - potentially expensive -
                    // it's cheaper to just check if the new input refers to a
                    // tx that's in the mempool.
                    if (pool.mapTx.find(tx.vin[j].prevout.hash) != pool.mapTx.end())
                        return state.DoS(0, false,
                                         REJECT_NONSTANDARD, "replacement-adds-unconfirmed", false,
                                         strprintf("replacement %s adds unconfirmed input, idx %d",
                                                  hash.ToString(), j));
                }
            }

            // The replacement must pay greater fees than the transactions it
            // replaces - if we did the bandwidth used by those conflicting
            // transactions would not be paid for.
            if (nModifiedFees < nConflictingFees)
            {
                return state.DoS(0, false,
                                 REJECT_INSUFFICIENTFEE, "insufficient fee", false,
                                 strprintf("rejecting replacement %s, less fees than conflicting txs; %s < %s",
                                          hash.ToString(), FormatMoney(nModifiedFees), FormatMoney(nConflictingFees)));
            }

            // Finally in addition to paying more fees than the conflicts the
            // new transaction must pay for its own bandwidth.
            CAmount nDeltaFees = nModifiedFees - nConflictingFees;
            if (nDeltaFees < ::incrementalRelayFee.GetFee(nSize))
            {
                return state.DoS(0, false,
                        REJECT_INSUFFICIENTFEE, "insufficient fee", false,
                        strprintf("rejecting replacement %s, not enough additional fees to relay; %s < %s",
                              hash.ToString(),
                              FormatMoney(nDeltaFees),
                              FormatMoney(::incrementalRelayFee.GetFee(nSize))));
            }
        }

        unsigned int scriptVerifyFlags = STANDARD_SCRIPT_VERIFY_FLAGS;
        if (!chainparams.RequireStandard()) {
            scriptVerifyFlags = gArgs.GetArg("-promiscuousmempoolflags", scriptVerifyFlags);
        }
        scriptVerifyFlags |= SCRIPT_VERIFY_NAMES_MEMPOOL;

        // Check against previous transactions
        // This is done last to help prevent CPU exhaustion denial-of-service attacks.
        PrecomputedTransactionData txdata(tx);
        if (!CheckInputs(tx, state, view, true, scriptVerifyFlags, true, false, txdata)) {
            // SCRIPT_VERIFY_CLEANSTACK requires SCRIPT_VERIFY_WITNESS, so we
            // need to turn both off, and compare against just turning off CLEANSTACK
            // to see if the failure is specifically due to witness validation.
            CValidationState stateDummy; // Want reported failures to be from first CheckInputs
            if (!tx.HasWitness() && CheckInputs(tx, stateDummy, view, true, scriptVerifyFlags & ~(SCRIPT_VERIFY_WITNESS | SCRIPT_VERIFY_CLEANSTACK), true, false, txdata) &&
                !CheckInputs(tx, stateDummy, view, true, scriptVerifyFlags & ~SCRIPT_VERIFY_CLEANSTACK, true, false, txdata)) {
                // Only the witness is missing, so the transaction itself may be fine.
                state.SetCorruptionPossible();
            }
            return false; // state filled in by CheckInputs
        }

        // Check again against the current block tip's script verification
        // flags to cache our script execution flags. This is, of course,
        // useless if the next block has different script flags from the
        // previous one, but because the cache tracks script flags for us it
        // will auto-invalidate and we'll just have a few blocks of extra
        // misses on soft-fork activation.
        //
        // This is also useful in case of bugs in the standard flags that cause
        // transactions to pass as valid when they're actually invalid. For
        // instance the STRICTENC flag was incorrectly allowing certain
        // CHECKSIG NOT scripts to pass, even though they were invalid.
        //
        // There is a similar check in CreateNewBlock() to prevent creating
        // invalid blocks (using TestBlockValidity), however allowing such
        // transactions into the mempool can be exploited as a DoS attack.
        //
        // Namecoin actually allows some scripts into the mempool that would
        // not (yet) be valid in a block, namely premature NAME_FIRSTUPDATE's.
        // Thus add the mempool-flag here.
        unsigned int currentBlockScriptVerifyFlags = GetBlockScriptFlags(chainActive.Tip(), Params().GetConsensus());
        currentBlockScriptVerifyFlags |= SCRIPT_VERIFY_NAMES_MEMPOOL;
        if (!CheckInputsFromMempoolAndCache(tx, state, view, pool, currentBlockScriptVerifyFlags, true, txdata))
        {
            // If we're using promiscuousmempoolflags, we may hit this normally
            // Check if current block has some flags that scriptVerifyFlags
            // does not before printing an ominous warning
            if (!(~scriptVerifyFlags & currentBlockScriptVerifyFlags)) {
                return error("%s: BUG! PLEASE REPORT THIS! ConnectInputs failed against latest-block but not STANDARD flags %s, %s",
                    __func__, hash.ToString(), FormatStateMessage(state));
            } else {
                if (!CheckInputs(tx, state, view, true, MANDATORY_SCRIPT_VERIFY_FLAGS, true, false, txdata)) {
                    return error("%s: ConnectInputs failed against MANDATORY but not STANDARD flags due to promiscuous mempool %s, %s",
                        __func__, hash.ToString(), FormatStateMessage(state));
                } else {
                    LogPrintf("Warning: -promiscuousmempool flags set to not include currently enforced soft forks, this may break mining or otherwise cause instability!\n");
                }
            }
        }

        // Remove conflicting transactions from the mempool
        for (const CTxMemPool::txiter it : allConflicting)
        {
            LogPrint(BCLog::MEMPOOL, "replacing tx %s with %s for %s BTC additional fees, %d delta bytes\n",
                    it->GetTx().GetHash().ToString(),
                    hash.ToString(),
                    FormatMoney(nModifiedFees - nConflictingFees),
                    (int)nSize - (int)nConflictingSize);
            if (plTxnReplaced)
                plTxnReplaced->push_back(it->GetSharedTx());
        }
        pool.RemoveStaged(allConflicting, false, MemPoolRemovalReason::REPLACED);

        // This transaction should only count for fee estimation if:
        // - it isn't a BIP 125 replacement transaction (may not be widely supported)
        // - it's not being readded during a reorg which bypasses typical mempool fee limits
        // - the node is not behind
        // - the transaction is not dependent on any other transactions in the mempool
        bool validForFeeEstimation = !fReplacementTransaction && !bypass_limits && IsCurrentForFeeEstimation() && pool.HasNoInputsOf(tx);

        // Store transaction in memory
        pool.addUnchecked(hash, entry, setAncestors, validForFeeEstimation);

        // trim mempool and check if tx was trimmed
        if (!bypass_limits) {
            LimitMempoolSize(pool, gArgs.GetArg("-maxmempool", DEFAULT_MAX_MEMPOOL_SIZE) * 1000000, gArgs.GetArg("-mempoolexpiry", DEFAULT_MEMPOOL_EXPIRY) * 60 * 60);
            if (!pool.exists(hash))
                return state.DoS(0, false, REJECT_INSUFFICIENTFEE, "mempool full");
        }
    }

    GetMainSignals().TransactionAddedToMempool(ptx);

    return true;
}

/** (try to) add transaction to memory pool with a specified acceptance time **/
static bool AcceptToMemoryPoolWithTime(const CChainParams& chainparams, CTxMemPool& pool, CValidationState &state, const CTransactionRef &tx,
                        bool* pfMissingInputs, int64_t nAcceptTime, std::list<CTransactionRef>* plTxnReplaced,
                        bool bypass_limits, const CAmount nAbsurdFee)
{
    std::vector<COutPoint> coins_to_uncache;
    bool res = AcceptToMemoryPoolWorker(chainparams, pool, state, tx, pfMissingInputs, nAcceptTime, plTxnReplaced, bypass_limits, nAbsurdFee, coins_to_uncache);
    if (!res) {
        for (const COutPoint& hashTx : coins_to_uncache)
            pcoinsTip->Uncache(hashTx);
    }
    // After we've (potentially) uncached entries, ensure our coins cache is still within its size limits
    CValidationState stateDummy;
    FlushStateToDisk(chainparams, stateDummy, FLUSH_STATE_PERIODIC);
    return res;
}

bool AcceptToMemoryPool(CTxMemPool& pool, CValidationState &state, const CTransactionRef &tx,
                        bool* pfMissingInputs, std::list<CTransactionRef>* plTxnReplaced,
                        bool bypass_limits, const CAmount nAbsurdFee)
{
    const CChainParams& chainparams = Params();
    return AcceptToMemoryPoolWithTime(chainparams, pool, state, tx, pfMissingInputs, GetTime(), plTxnReplaced, bypass_limits, nAbsurdFee);
}

/**
 * Return transaction in txOut, and if it was found inside a block, its hash is placed in hashBlock.
 * If blockIndex is provided, the transaction is fetched from the corresponding block.
 */
bool GetTransaction(const uint256& hash, CTransactionRef& txOut, const Consensus::Params& consensusParams, uint256& hashBlock, bool fAllowSlow, CBlockIndex* blockIndex)
{
    CBlockIndex* pindexSlow = blockIndex;

    LOCK(cs_main);

    if (!blockIndex) {
        CTransactionRef ptx = mempool.get(hash);
        if (ptx) {
            txOut = ptx;
            return true;
        }

        if (fTxIndex) {
            CDiskTxPos postx;
            if (pblocktree->ReadTxIndex(hash, postx)) {
                CAutoFile file(OpenBlockFile(postx, true), SER_DISK, CLIENT_VERSION);
                if (file.IsNull())
                    return error("%s: OpenBlockFile failed", __func__);
                CBlockHeader header;
                try {
                    file >> header;
                    fseek(file.Get(), postx.nTxOffset, SEEK_CUR);
                    file >> txOut;
                } catch (const std::exception& e) {
                    return error("%s: Deserialize or I/O error - %s", __func__, e.what());
                }
                hashBlock = header.GetHash();
                if (txOut->GetHash() != hash)
                    return error("%s: txid mismatch", __func__);
                return true;
            }

            // transaction not found in index, nothing more can be done
            return false;
        }

        if (fAllowSlow) { // use coin database to locate block that contains transaction, and scan it
            const Coin& coin = AccessByTxid(*pcoinsTip, hash);
            if (!coin.IsSpent()) pindexSlow = chainActive[coin.nHeight];
        }
    }

    if (pindexSlow) {
        CBlock block;
        if (ReadBlockFromDisk(block, pindexSlow, consensusParams)) {
            for (const auto& tx : block.vtx) {
                if (tx->GetHash() == hash) {
                    txOut = tx;
                    hashBlock = pindexSlow->GetBlockHash();
                    return true;
                }
            }
        }
    }

    return false;
}






//////////////////////////////////////////////////////////////////////////////
//
// CBlock and CBlockIndex
//

bool CheckProofOfWork(const CBlockHeader& block, const Consensus::Params& params)
{
    /* Except for legacy blocks with full version 1, ensure that
       the chain ID is correct.  Legacy blocks are not allowed since
       the merge-mining start, which is checked in AcceptBlockHeader
       where the height is known.  */
    if (!block.IsLegacy() && params.fStrictChainId
        && block.GetChainId() != params.nAuxpowChainId)
        return error("%s : block does not have our chain ID"
                     " (got %d, expected %d, full nVersion %d)",
                     __func__, block.GetChainId(),
                     params.nAuxpowChainId, block.nVersion);

    /* If there is no auxpow, just check the block hash.  */
    if (!block.auxpow)
    {
        if (block.IsAuxpow())
            return error("%s : no auxpow on block with auxpow version",
                         __func__);

        if (!CheckProofOfWork(block.GetHash(), block.nBits, params))
            return error("%s : non-AUX proof of work failed", __func__);

        return true;
    }

    /* We have auxpow.  Check it.  */

    if (!block.IsAuxpow())
        return error("%s : auxpow on block with non-auxpow version", __func__);

    /* Temporary check:  Disallow parent blocks with auxpow version.  This is
       for compatibility with the old client.  */
    /* FIXME: Remove this check with a hardfork later on.  */
    if (block.auxpow->getParentBlock().IsAuxpow())
        return error("%s : auxpow parent block has auxpow version", __func__);

    if (!block.auxpow->check(block.GetHash(), block.GetChainId(), params))
        return error("%s : AUX POW is not valid", __func__);
    if (!CheckProofOfWork(block.auxpow->getParentBlockHash(), block.nBits, params))
        return error("%s : AUX proof of work failed", __func__);

    return true;
}

static bool WriteBlockToDisk(const CBlock& block, CDiskBlockPos& pos, const CMessageHeader::MessageStartChars& messageStart)
{
    // Open history file to append
    CAutoFile fileout(OpenBlockFile(pos), SER_DISK, CLIENT_VERSION);
    if (fileout.IsNull())
        return error("WriteBlockToDisk: OpenBlockFile failed");

    // Write index header
    unsigned int nSize = GetSerializeSize(fileout, block);
    fileout << FLATDATA(messageStart) << nSize;

    // Write block
    long fileOutPos = ftell(fileout.Get());
    if (fileOutPos < 0)
        return error("WriteBlockToDisk: ftell failed");
    pos.nPos = (unsigned int)fileOutPos;
    fileout << block;

    return true;
}

/* Generic implementation of block reading that can handle
   both a block and its header.  */

template<typename T>
static bool ReadBlockOrHeader(T& block, const CDiskBlockPos& pos, const Consensus::Params& consensusParams)
{
    block.SetNull();

    // Open history file to read
    CAutoFile filein(OpenBlockFile(pos, true), SER_DISK, CLIENT_VERSION);
    if (filein.IsNull())
        return error("ReadBlockFromDisk: OpenBlockFile failed for %s", pos.ToString());

    // Read block
    try {
        filein >> block;
    }
    catch (const std::exception& e) {
        return error("%s: Deserialize or I/O error - %s at %s", __func__, e.what(), pos.ToString());
    }

    // Check the header
    if (!CheckProofOfWork(block, consensusParams))
        return error("ReadBlockFromDisk: Errors in block header at %s", pos.ToString());

    return true;
}

template<typename T>
static bool ReadBlockOrHeader(T& block, const CBlockIndex* pindex, const Consensus::Params& consensusParams)
{
    CDiskBlockPos blockPos;
    {
        LOCK(cs_main);
        blockPos = pindex->GetBlockPos();
    }

    if (!ReadBlockOrHeader(block, blockPos, consensusParams))
        return false;
    if (block.GetHash() != pindex->GetBlockHash())
        return error("ReadBlockFromDisk(CBlock&, CBlockIndex*): GetHash() doesn't match index for %s at %s",
                pindex->ToString(), pindex->GetBlockPos().ToString());
    return true;
}

bool ReadBlockFromDisk(CBlock& block, const CDiskBlockPos& pos, const Consensus::Params& consensusParams)
{
    return ReadBlockOrHeader(block, pos, consensusParams);
}

bool ReadBlockFromDisk(CBlock& block, const CBlockIndex* pindex, const Consensus::Params& consensusParams)
{
    return ReadBlockOrHeader(block, pindex, consensusParams);
}

bool ReadBlockHeaderFromDisk(CBlockHeader& block, const CBlockIndex* pindex, const Consensus::Params& consensusParams)
{
    return ReadBlockOrHeader(block, pindex, consensusParams);
}

CAmount GetBlockSubsidy(int nHeight, const Consensus::Params& consensusParams)
{
    int halvings = nHeight / consensusParams.nSubsidyHalvingInterval;
    // Force block reward to zero when right shift is undefined.
    if (halvings >= 64)
        return 0;

    CAmount nSubsidy = 50 * COIN;
    // Subsidy is cut in half every 210,000 blocks which will occur approximately every 4 years.
    nSubsidy >>= halvings;
    return nSubsidy;
}

bool IsInitialBlockDownload()
{
    // Once this function has returned false, it must remain false.
    static std::atomic<bool> latchToFalse{false};
    // Optimization: pre-test latch before taking the lock.
    if (latchToFalse.load(std::memory_order_relaxed))
        return false;

    LOCK(cs_main);
    if (latchToFalse.load(std::memory_order_relaxed))
        return false;
    if (fImporting || fReindex)
        return true;
    if (chainActive.Tip() == nullptr)
        return true;
    if (chainActive.Tip()->nChainWork < nMinimumChainWork)
        return true;
    if (chainActive.Tip()->GetBlockTime() < (GetTime() - nMaxTipAge))
        return true;
    LogPrintf("Leaving InitialBlockDownload (latching to false)\n");
    latchToFalse.store(true, std::memory_order_relaxed);
    return false;
}

CBlockIndex *pindexBestForkTip = nullptr, *pindexBestForkBase = nullptr;

static void AlertNotify(const std::string& strMessage)
{
    uiInterface.NotifyAlertChanged();
    std::string strCmd = gArgs.GetArg("-alertnotify", "");
    if (strCmd.empty()) return;

    // Alert text should be plain ascii coming from a trusted source, but to
    // be safe we first strip anything not in safeChars, then add single quotes around
    // the whole string before passing it to the shell:
    std::string singleQuote("'");
    std::string safeStatus = SanitizeString(strMessage);
    safeStatus = singleQuote+safeStatus+singleQuote;
    boost::replace_all(strCmd, "%s", safeStatus);

    boost::thread t(runCommand, strCmd); // thread runs free
}

static void CheckForkWarningConditions()
{
    AssertLockHeld(cs_main);
    // Before we get past initial download, we cannot reliably alert about forks
    // (we assume we don't get stuck on a fork before finishing our initial sync)
    if (IsInitialBlockDownload())
        return;

    // If our best fork is no longer within 72 blocks (+/- 12 hours if no one mines it)
    // of our head, drop it
    if (pindexBestForkTip && chainActive.Height() - pindexBestForkTip->nHeight >= 72)
        pindexBestForkTip = nullptr;

    if (pindexBestForkTip || (pindexBestInvalid && pindexBestInvalid->nChainWork > chainActive.Tip()->nChainWork + (GetBlockProof(*chainActive.Tip()) * 6)))
    {
        if (!GetfLargeWorkForkFound() && pindexBestForkBase)
        {
            std::string warning = std::string("'Warning: Large-work fork detected, forking after block ") +
                pindexBestForkBase->phashBlock->ToString() + std::string("'");
            AlertNotify(warning);
        }
        if (pindexBestForkTip && pindexBestForkBase)
        {
            LogPrintf("%s: Warning: Large valid fork found\n  forking the chain at height %d (%s)\n  lasting to height %d (%s).\nChain state database corruption likely.\n", __func__,
                   pindexBestForkBase->nHeight, pindexBestForkBase->phashBlock->ToString(),
                   pindexBestForkTip->nHeight, pindexBestForkTip->phashBlock->ToString());
            SetfLargeWorkForkFound(true);
        }
        else
        {
            LogPrintf("%s: Warning: Found invalid chain at least ~6 blocks longer than our best chain.\nChain state database corruption likely.\n", __func__);
            SetfLargeWorkInvalidChainFound(true);
        }
    }
    else
    {
        SetfLargeWorkForkFound(false);
        SetfLargeWorkInvalidChainFound(false);
    }
}

static void CheckForkWarningConditionsOnNewFork(CBlockIndex* pindexNewForkTip)
{
    AssertLockHeld(cs_main);
    // If we are on a fork that is sufficiently large, set a warning flag
    CBlockIndex* pfork = pindexNewForkTip;
    CBlockIndex* plonger = chainActive.Tip();
    while (pfork && pfork != plonger)
    {
        while (plonger && plonger->nHeight > pfork->nHeight)
            plonger = plonger->pprev;
        if (pfork == plonger)
            break;
        pfork = pfork->pprev;
    }

    // We define a condition where we should warn the user about as a fork of at least 7 blocks
    // with a tip within 72 blocks (+/- 12 hours if no one mines it) of ours
    // We use 7 blocks rather arbitrarily as it represents just under 10% of sustained network
    // hash rate operating on the fork.
    // or a chain that is entirely longer than ours and invalid (note that this should be detected by both)
    // We define it this way because it allows us to only store the highest fork tip (+ base) which meets
    // the 7-block condition and from this always have the most-likely-to-cause-warning fork
    if (pfork && (!pindexBestForkTip || pindexNewForkTip->nHeight > pindexBestForkTip->nHeight) &&
            pindexNewForkTip->nChainWork - pfork->nChainWork > (GetBlockProof(*pfork) * 7) &&
            chainActive.Height() - pindexNewForkTip->nHeight < 72)
    {
        pindexBestForkTip = pindexNewForkTip;
        pindexBestForkBase = pfork;
    }

    CheckForkWarningConditions();
}

void static InvalidChainFound(CBlockIndex* pindexNew)
{
    if (!pindexBestInvalid || pindexNew->nChainWork > pindexBestInvalid->nChainWork)
        pindexBestInvalid = pindexNew;

    LogPrintf("%s: invalid block=%s  height=%d  log2_work=%.8g  date=%s\n", __func__,
      pindexNew->GetBlockHash().ToString(), pindexNew->nHeight,
      log(pindexNew->nChainWork.getdouble())/log(2.0), DateTimeStrFormat("%Y-%m-%d %H:%M:%S",
      pindexNew->GetBlockTime()));
    CBlockIndex *tip = chainActive.Tip();
    assert (tip);
    LogPrintf("%s:  current best=%s  height=%d  log2_work=%.8g  date=%s\n", __func__,
      tip->GetBlockHash().ToString(), chainActive.Height(), log(tip->nChainWork.getdouble())/log(2.0),
      DateTimeStrFormat("%Y-%m-%d %H:%M:%S", tip->GetBlockTime()));
    CheckForkWarningConditions();
}

void CChainState::InvalidBlockFound(CBlockIndex *pindex, const CValidationState &state) {
    if (!state.CorruptionPossible()) {
        pindex->nStatus |= BLOCK_FAILED_VALID;
        g_failed_blocks.insert(pindex);
        setDirtyBlockIndex.insert(pindex);
        setBlockIndexCandidates.erase(pindex);
        InvalidChainFound(pindex);
    }
}

void UpdateCoins(const CTransaction& tx, CCoinsViewCache& inputs, CTxUndo &txundo, int nHeight)
{
    // mark inputs spent
    if (!tx.IsCoinBase()) {
        txundo.vprevout.reserve(tx.vin.size());
        for (const CTxIn &txin : tx.vin) {
            txundo.vprevout.emplace_back();
            bool is_spent = inputs.SpendCoin(txin.prevout, &txundo.vprevout.back());
            assert(is_spent);
        }
    }
    // add outputs
    AddCoins(inputs, tx, nHeight);
}

void UpdateCoins(const CTransaction& tx, CCoinsViewCache& inputs, int nHeight)
{
    CTxUndo txundo;
    UpdateCoins(tx, inputs, txundo, nHeight);
}

bool CScriptCheck::operator()() {
    const CScript &scriptSig = ptxTo->vin[nIn].scriptSig;
    const CScriptWitness *witness = &ptxTo->vin[nIn].scriptWitness;
    return VerifyScript(scriptSig, m_tx_out.scriptPubKey, witness, nFlags, CachingTransactionSignatureChecker(ptxTo, nIn, m_tx_out.nValue, cacheStore, *txdata), &error);
}

int GetSpendHeight(const CCoinsViewCache& inputs)
{
    LOCK(cs_main);
    CBlockIndex* pindexPrev = mapBlockIndex.find(inputs.GetBestBlock())->second;
    return pindexPrev->nHeight + 1;
}


static CuckooCache::cache<uint256, SignatureCacheHasher> scriptExecutionCache;
static uint256 scriptExecutionCacheNonce(GetRandHash());

void InitScriptExecutionCache() {
    // nMaxCacheSize is unsigned. If -maxsigcachesize is set to zero,
    // setup_bytes creates the minimum possible cache (2 elements).
    size_t nMaxCacheSize = std::min(std::max((int64_t)0, gArgs.GetArg("-maxsigcachesize", DEFAULT_MAX_SIG_CACHE_SIZE) / 2), MAX_MAX_SIG_CACHE_SIZE) * ((size_t) 1 << 20);
    size_t nElems = scriptExecutionCache.setup_bytes(nMaxCacheSize);
    LogPrintf("Using %zu MiB out of %zu/2 requested for script execution cache, able to store %zu elements\n",
            (nElems*sizeof(uint256)) >>20, (nMaxCacheSize*2)>>20, nElems);
}

/**
 * Check whether all inputs of this transaction are valid (no double spends, scripts & sigs, amounts)
 * This does not modify the UTXO set.
 *
 * If pvChecks is not nullptr, script checks are pushed onto it instead of being performed inline. Any
 * script checks which are not necessary (eg due to script execution cache hits) are, obviously,
 * not pushed onto pvChecks/run.
 *
 * Setting cacheSigStore/cacheFullScriptStore to false will remove elements from the corresponding cache
 * which are matched. This is useful for checking blocks where we will likely never need the cache
 * entry again.
 *
 * Non-static (and re-declared) in src/test/txvalidationcache_tests.cpp
 */
bool CheckInputs(const CTransaction& tx, CValidationState &state, const CCoinsViewCache &inputs, bool fScriptChecks, unsigned int flags, bool cacheSigStore, bool cacheFullScriptStore, PrecomputedTransactionData& txdata, std::vector<CScriptCheck> *pvChecks)
{
    if (!tx.IsCoinBase())
    {
        if (pvChecks)
            pvChecks->reserve(tx.vin.size());

        // The first loop above does all the inexpensive checks.
        // Only if ALL inputs pass do we perform expensive ECDSA signature checks.
        // Helps prevent CPU exhaustion attacks.

        // Skip script verification when connecting blocks under the
        // assumevalid block. Assuming the assumevalid block is valid this
        // is safe because block merkle hashes are still computed and checked,
        // Of course, if an assumed valid block is invalid due to false scriptSigs
        // this optimization would allow an invalid chain to be accepted.
        if (fScriptChecks) {
            // First check if script executions have been cached with the same
            // flags. Note that this assumes that the inputs provided are
            // correct (ie that the transaction hash which is in tx's prevouts
            // properly commits to the scriptPubKey in the inputs view of that
            // transaction).
            uint256 hashCacheEntry;
            // We only use the first 19 bytes of nonce to avoid a second SHA
            // round - giving us 19 + 32 + 4 = 55 bytes (+ 8 + 1 = 64)
            static_assert(55 - sizeof(flags) - 32 >= 128/8, "Want at least 128 bits of nonce for script execution cache");
            CSHA256().Write(scriptExecutionCacheNonce.begin(), 55 - sizeof(flags) - 32).Write(tx.GetWitnessHash().begin(), 32).Write((unsigned char*)&flags, sizeof(flags)).Finalize(hashCacheEntry.begin());
            AssertLockHeld(cs_main); //TODO: Remove this requirement by making CuckooCache not require external locks
            if (scriptExecutionCache.contains(hashCacheEntry, !cacheFullScriptStore)) {
                return true;
            }

            for (unsigned int i = 0; i < tx.vin.size(); i++) {
                const COutPoint &prevout = tx.vin[i].prevout;
                const Coin& coin = inputs.AccessCoin(prevout);
                assert(!coin.IsSpent());

                // We very carefully only pass in things to CScriptCheck which
                // are clearly committed to by tx' witness hash. This provides
                // a sanity check that our caching is not introducing consensus
                // failures through additional data in, eg, the coins being
                // spent being checked as a part of CScriptCheck.

                // Verify signature
                CScriptCheck check(coin.out, tx, i, flags, cacheSigStore, &txdata);
                if (pvChecks) {
                    pvChecks->push_back(CScriptCheck());
                    check.swap(pvChecks->back());
                } else if (!check()) {
                    if (flags & STANDARD_NOT_MANDATORY_VERIFY_FLAGS) {
                        // Check whether the failure was caused by a
                        // non-mandatory script verification check, such as
                        // non-standard DER encodings or non-null dummy
                        // arguments; if so, don't trigger DoS protection to
                        // avoid splitting the network between upgraded and
                        // non-upgraded nodes.
                        CScriptCheck check2(coin.out, tx, i,
                                flags & ~STANDARD_NOT_MANDATORY_VERIFY_FLAGS, cacheSigStore, &txdata);
                        if (check2())
                            return state.Invalid(false, REJECT_NONSTANDARD, strprintf("non-mandatory-script-verify-flag (%s)", ScriptErrorString(check.GetScriptError())));
                    }
                    // Failures of other flags indicate a transaction that is
                    // invalid in new blocks, e.g. an invalid P2SH. We DoS ban
                    // such nodes as they are not following the protocol. That
                    // said during an upgrade careful thought should be taken
                    // as to the correct behavior - we may want to continue
                    // peering with non-upgraded nodes even after soft-fork
                    // super-majority signaling has occurred.
                    return state.DoS(100,false, REJECT_INVALID, strprintf("mandatory-script-verify-flag-failed (%s)", ScriptErrorString(check.GetScriptError())));
                }
            }

            if (cacheFullScriptStore && !pvChecks) {
                // We executed all of the provided scripts, and were told to
                // cache the result. Do so now.
                scriptExecutionCache.insert(hashCacheEntry);
            }
        }
    }

    return true;
}

namespace {

bool UndoWriteToDisk(const CBlockUndo& blockundo, CDiskBlockPos& pos, const uint256& hashBlock, const CMessageHeader::MessageStartChars& messageStart)
{
    // Open history file to append
    CAutoFile fileout(OpenUndoFile(pos), SER_DISK, CLIENT_VERSION);
    if (fileout.IsNull())
        return error("%s: OpenUndoFile failed", __func__);

    // Write index header
    unsigned int nSize = GetSerializeSize(fileout, blockundo);
    fileout << FLATDATA(messageStart) << nSize;

    // Write undo data
    long fileOutPos = ftell(fileout.Get());
    if (fileOutPos < 0)
        return error("%s: ftell failed", __func__);
    pos.nPos = (unsigned int)fileOutPos;
    fileout << blockundo;

    // calculate & write checksum
    CHashWriter hasher(SER_GETHASH, PROTOCOL_VERSION);
    hasher << hashBlock;
    hasher << blockundo;
    fileout << hasher.GetHash();

    return true;
}

static bool UndoReadFromDisk(CBlockUndo& blockundo, const CBlockIndex *pindex)
{
    CDiskBlockPos pos = pindex->GetUndoPos();
    if (pos.IsNull()) {
        return error("%s: no undo data available", __func__);
    }

    // Open history file to read
    CAutoFile filein(OpenUndoFile(pos, true), SER_DISK, CLIENT_VERSION);
    if (filein.IsNull())
        return error("%s: OpenUndoFile failed", __func__);

    // Read block
    uint256 hashChecksum;
    CHashVerifier<CAutoFile> verifier(&filein); // We need a CHashVerifier as reserializing may lose data
    try {
        verifier << pindex->pprev->GetBlockHash();
        verifier >> blockundo;
        filein >> hashChecksum;
    }
    catch (const std::exception& e) {
        return error("%s: Deserialize or I/O error - %s", __func__, e.what());
    }

    // Verify checksum
    if (hashChecksum != verifier.GetHash())
        return error("%s: Checksum mismatch", __func__);

    return true;
}

/** Abort with a message */
bool AbortNode(const std::string& strMessage, const std::string& userMessage="")
{
    SetMiscWarning(strMessage);
    LogPrintf("*** %s\n", strMessage);
    uiInterface.ThreadSafeMessageBox(
        userMessage.empty() ? _("Error: A fatal internal error occurred, see debug.log for details") : userMessage,
        "", CClientUIInterface::MSG_ERROR);
    StartShutdown();
    return false;
}

bool AbortNode(CValidationState& state, const std::string& strMessage, const std::string& userMessage="")
{
    AbortNode(strMessage, userMessage);
    return state.Error(strMessage);
}

} // namespace

/**
 * Restore the UTXO in a Coin at a given COutPoint
 * @param undo The Coin to be restored.
 * @param view The coins view to which to apply the changes.
 * @param out The out point that corresponds to the tx input.
 * @return A DisconnectResult as an int
 */
int ApplyTxInUndo(Coin&& undo, CCoinsViewCache& view, const COutPoint& out)
{
    bool fClean = true;

    if (view.HaveCoin(out)) fClean = false; // overwriting transaction output

    if (undo.nHeight == 0) {
        // Missing undo metadata (height and coinbase). Older versions included this
        // information only in undo records for the last spend of a transactions'
        // outputs. This implies that it must be present for some other output of the same tx.
        const Coin& alternate = AccessByTxid(view, out.hash);
        if (!alternate.IsSpent()) {
            undo.nHeight = alternate.nHeight;
            undo.fCoinBase = alternate.fCoinBase;
        } else {
            return DISCONNECT_FAILED; // adding output for transaction without known metadata
        }
    }
    // The potential_overwrite parameter to AddCoin is only allowed to be false if we know for
    // sure that the coin did not already exist in the cache. As we have queried for that above
    // using HaveCoin, we don't need to guess. When fClean is false, a coin already existed and
    // it is an overwrite.
    view.AddCoin(out, std::move(undo), !fClean);

    return fClean ? DISCONNECT_OK : DISCONNECT_UNCLEAN;
}

/** Undo the effects of this block (with given index) on the UTXO set represented by coins.
 *  When FAILED is returned, view is left in an indeterminate state. */
DisconnectResult CChainState::DisconnectBlock(const CBlock& block, const CBlockIndex* pindex, CCoinsViewCache& view, std::set<valtype>& unexpiredNames)
{
    bool fClean = true;

    CBlockUndo blockUndo;
    if (!UndoReadFromDisk(blockUndo, pindex)) {
        error("DisconnectBlock(): failure reading undo data");
        return DISCONNECT_FAILED;
    }

    if (blockUndo.vtxundo.size() + 1 != block.vtx.size()) {
        error("DisconnectBlock(): block and undo data inconsistent");
        return DISCONNECT_FAILED;
    }

    /* Undo name expirations.  We use nHeight+1 here in sync with
       the call to ExpireNames, because that's the height at which a
       possible name_update could be (thus it counts for spendability
       of the name).  This is done first to match the order
       in which names are expired when connecting blocks.  */
    if (!UnexpireNames (pindex->nHeight + 1, blockUndo, view, unexpiredNames))
      fClean = false;

    // undo transactions in reverse order
    for (int i = block.vtx.size() - 1; i >= 0; i--) {
        const CTransaction &tx = *(block.vtx[i]);
        uint256 hash = tx.GetHash();
        bool is_coinbase = tx.IsCoinBase();

        // Check that all outputs are available and match the outputs in the block itself
        // exactly.
        for (size_t o = 0; o < tx.vout.size(); o++) {
            if (!tx.vout[o].scriptPubKey.IsUnspendable()) {
                COutPoint out(hash, o);
                Coin coin;
                bool is_spent = view.SpendCoin(out, &coin);
                if (!is_spent || tx.vout[o] != coin.out || pindex->nHeight != coin.nHeight || is_coinbase != coin.fCoinBase) {
                    /* This may be due to a historic bug.  For them, some names
                       are marked immediately as unspendable.  They fail this check
                       when undoing, thus ignore them here.  */
                    CChainParams::BugType type;
                    if (!Params ().IsHistoricBug (tx.GetHash (), pindex->nHeight, type) || type != CChainParams::BUG_FULLY_IGNORE) {
                        fClean = false; // transaction output mismatch
                    }
                }
            }
        }

        // restore inputs
        if (i > 0) { // not coinbases
            CTxUndo &txundo = blockUndo.vtxundo[i-1];
            if (txundo.vprevout.size() != tx.vin.size()) {
                error("DisconnectBlock(): transaction and undo data inconsistent");
                return DISCONNECT_FAILED;
            }
            for (unsigned int j = tx.vin.size(); j-- > 0;) {
                const COutPoint &out = tx.vin[j].prevout;
                int res = ApplyTxInUndo(std::move(txundo.vprevout[j]), view, out);
                if (res == DISCONNECT_FAILED) return DISCONNECT_FAILED;
                fClean = fClean && res != DISCONNECT_UNCLEAN;
            }
            // At this point, all of txundo.vprevout should have been moved out.
        }
    }

    // undo name operations in reverse order
    std::vector<CNameTxUndo>::const_reverse_iterator nameUndoIter;
    for (nameUndoIter = blockUndo.vnameundo.rbegin ();
         nameUndoIter != blockUndo.vnameundo.rend (); ++nameUndoIter)
      nameUndoIter->apply (view);

    // move best block pointer to prevout block
    view.SetBestBlock(pindex->pprev->GetBlockHash());

    return fClean ? DISCONNECT_OK : DISCONNECT_UNCLEAN;
}

void static FlushBlockFile(bool fFinalize = false)
{
    LOCK(cs_LastBlockFile);

    CDiskBlockPos posOld(nLastBlockFile, 0);

    FILE *fileOld = OpenBlockFile(posOld);
    if (fileOld) {
        if (fFinalize)
            TruncateFile(fileOld, vinfoBlockFile[nLastBlockFile].nSize);
        FileCommit(fileOld);
        fclose(fileOld);
    }

    fileOld = OpenUndoFile(posOld);
    if (fileOld) {
        if (fFinalize)
            TruncateFile(fileOld, vinfoBlockFile[nLastBlockFile].nUndoSize);
        FileCommit(fileOld);
        fclose(fileOld);
    }
}

static bool FindUndoPos(CValidationState &state, int nFile, CDiskBlockPos &pos, unsigned int nAddSize);

static bool WriteUndoDataForBlock(const CBlockUndo& blockundo, CValidationState& state, CBlockIndex* pindex, const CChainParams& chainparams)
{
    // Write undo information to disk
    if (pindex->GetUndoPos().IsNull()) {
        CDiskBlockPos _pos;
        if (!FindUndoPos(state, pindex->nFile, _pos, ::GetSerializeSize(blockundo, SER_DISK, CLIENT_VERSION) + 40))
            return error("ConnectBlock(): FindUndoPos failed");
        if (!UndoWriteToDisk(blockundo, _pos, pindex->pprev->GetBlockHash(), chainparams.MessageStart()))
            return AbortNode(state, "Failed to write undo data");

        // update nUndoPos in block index
        pindex->nUndoPos = _pos.nPos;
        pindex->nStatus |= BLOCK_HAVE_UNDO;
        setDirtyBlockIndex.insert(pindex);
    }

    return true;
}

static bool WriteTxIndexDataForBlock(const CBlock& block, CValidationState& state, CBlockIndex* pindex)
{
    if (!fTxIndex) return true;

    CDiskTxPos pos(pindex->GetBlockPos(), GetSizeOfCompactSize(block.vtx.size()));
    std::vector<std::pair<uint256, CDiskTxPos> > vPos;
    vPos.reserve(block.vtx.size());
    for (const CTransactionRef& tx : block.vtx)
    {
        vPos.push_back(std::make_pair(tx->GetHash(), pos));
        pos.nTxOffset += ::GetSerializeSize(*tx, SER_DISK, CLIENT_VERSION);
    }

    if (!pblocktree->WriteTxIndex(vPos)) {
        return AbortNode(state, "Failed to write transaction index");
    }

    return true;
}

static CCheckQueue<CScriptCheck> scriptcheckqueue(128);

void ThreadScriptCheck() {
    RenameThread("bitcoin-scriptch");
    scriptcheckqueue.Thread();
}

// Protected by cs_main
VersionBitsCache versionbitscache;

int32_t ComputeBlockVersion(const CBlockIndex* pindexPrev, const Consensus::Params& params)
{
    LOCK(cs_main);
    int32_t nVersion = VERSIONBITS_TOP_BITS;

    for (int i = 0; i < (int)Consensus::MAX_VERSION_BITS_DEPLOYMENTS; i++) {
        ThresholdState state = VersionBitsState(pindexPrev, params, static_cast<Consensus::DeploymentPos>(i), versionbitscache);
        if (state == THRESHOLD_LOCKED_IN || state == THRESHOLD_STARTED) {
            nVersion |= VersionBitsMask(params, static_cast<Consensus::DeploymentPos>(i));
        }
    }

    return nVersion;
}

/**
 * Threshold condition checker that triggers when unknown versionbits are seen on the network.
 */
class WarningBitsConditionChecker : public AbstractThresholdConditionChecker
{
private:
    int bit;

public:
    explicit WarningBitsConditionChecker(int bitIn) : bit(bitIn) {}

    int64_t BeginTime(const Consensus::Params& params) const override { return 0; }
    int64_t EndTime(const Consensus::Params& params) const override { return std::numeric_limits<int64_t>::max(); }
    int Period(const Consensus::Params& params) const override { return params.nMinerConfirmationWindow; }
    int Threshold(const Consensus::Params& params) const override { return params.nRuleChangeActivationThreshold; }

    bool Condition(const CBlockIndex* pindex, const Consensus::Params& params) const override
    {
        return ((pindex->nVersion & VERSIONBITS_TOP_MASK) == VERSIONBITS_TOP_BITS) &&
               ((pindex->nVersion >> bit) & 1) != 0 &&
               ((ComputeBlockVersion(pindex->pprev, params) >> bit) & 1) == 0;
    }
};

// Protected by cs_main
static ThresholdConditionCache warningcache[VERSIONBITS_NUM_BITS];

static unsigned int GetBlockScriptFlags(const CBlockIndex* pindex, const Consensus::Params& consensusparams) {
    AssertLockHeld(cs_main);

    unsigned int flags = SCRIPT_VERIFY_NONE;

    // Start enforcing P2SH (BIP16)
    if (pindex->nHeight >= consensusparams.BIP16Height) {
        flags |= SCRIPT_VERIFY_P2SH;
    }

    // Start enforcing the DERSIG (BIP66) rule
    if (pindex->nHeight >= consensusparams.BIP66Height) {
        flags |= SCRIPT_VERIFY_DERSIG;
    }

    // Start enforcing CHECKLOCKTIMEVERIFY (BIP65) rule
    if (pindex->nHeight >= consensusparams.BIP65Height) {
        flags |= SCRIPT_VERIFY_CHECKLOCKTIMEVERIFY;
    }

    // Start enforcing BIP68 (sequence locks) and BIP112 (CHECKSEQUENCEVERIFY) using versionbits logic.
    if (VersionBitsState(pindex->pprev, consensusparams, Consensus::DEPLOYMENT_CSV, versionbitscache) == THRESHOLD_ACTIVE) {
        flags |= SCRIPT_VERIFY_CHECKSEQUENCEVERIFY;
    }

    // Start enforcing WITNESS rules using versionbits logic.
    if (IsWitnessEnabled(pindex->pprev, consensusparams)) {
        flags |= SCRIPT_VERIFY_WITNESS;
        flags |= SCRIPT_VERIFY_NULLDUMMY;
    }

    return flags;
}



static int64_t nTimeCheck = 0;
static int64_t nTimeForks = 0;
static int64_t nTimeVerify = 0;
static int64_t nTimeConnect = 0;
static int64_t nTimeIndex = 0;
static int64_t nTimeCallbacks = 0;
static int64_t nTimeTotal = 0;
static int64_t nBlocksTotal = 0;

/** Apply the effects of this block (with given index) on the UTXO set represented by coins.
 *  Validity checks that depend on the UTXO set are also done; ConnectBlock()
 *  can fail if those validity checks fail (among other reasons). */
bool CChainState::ConnectBlock(const CBlock& block, CValidationState& state, CBlockIndex* pindex,
                  CCoinsViewCache& view,
                  std::set<valtype>& expiredNames,
                  const CChainParams& chainparams, bool fJustCheck)
{
    AssertLockHeld(cs_main);
    assert(pindex);
    // pindex->phashBlock can be null if called by CreateNewBlock/TestBlockValidity
    assert((pindex->phashBlock == nullptr) ||
           (*pindex->phashBlock == block.GetHash()));
    int64_t nTimeStart = GetTimeMicros();

    // Check it again in case a previous version let a bad block in
    // NOTE: We don't currently (re-)invoke ContextualCheckBlock() or
    // ContextualCheckBlockHeader() here. This means that if we add a new
    // consensus rule that is enforced in one of those two functions, then we
    // may have let in a block that violates the rule prior to updating the
    // software, and we would NOT be enforcing the rule here. Fully solving
    // upgrade from one software version to the next after a consensus rule
    // change is potentially tricky and issue-specific (see RewindBlockIndex()
    // for one general approach that was used for BIP 141 deployment).
    // Also, currently the rule against blocks more than 2 hours in the future
    // is enforced in ContextualCheckBlockHeader(); we wouldn't want to
    // re-enforce that rule here (at least until we make it impossible for
    // GetAdjustedTime() to go backward).
    if (!CheckBlock(block, state, chainparams.GetConsensus(), !fJustCheck, !fJustCheck))
        return error("%s: Consensus::CheckBlock: %s", __func__, FormatStateMessage(state));

    // verify that the view's current state corresponds to the previous block
    uint256 hashPrevBlock = pindex->pprev == nullptr ? uint256() : pindex->pprev->GetBlockHash();
    assert(hashPrevBlock == view.GetBestBlock());

    // Special case for the genesis block, skipping connection of its transactions
    // (its coinbase is unspendable)
    if (block.GetHash() == chainparams.GetConsensus().hashGenesisBlock) {
        if (!fJustCheck)
            view.SetBestBlock(pindex->GetBlockHash());
        return true;
    }

    nBlocksTotal++;

    bool fScriptChecks = true;
    if (!hashAssumeValid.IsNull()) {
        // We've been configured with the hash of a block which has been externally verified to have a valid history.
        // A suitable default value is included with the software and updated from time to time.  Because validity
        //  relative to a piece of software is an objective fact these defaults can be easily reviewed.
        // This setting doesn't force the selection of any particular chain but makes validating some faster by
        //  effectively caching the result of part of the verification.
        BlockMap::const_iterator  it = mapBlockIndex.find(hashAssumeValid);
        if (it != mapBlockIndex.end()) {
            if (it->second->GetAncestor(pindex->nHeight) == pindex &&
                pindexBestHeader->GetAncestor(pindex->nHeight) == pindex &&
                pindexBestHeader->nChainWork >= nMinimumChainWork) {
                // This block is a member of the assumed verified chain and an ancestor of the best header.
                // The equivalent time check discourages hash power from extorting the network via DOS attack
                //  into accepting an invalid block through telling users they must manually set assumevalid.
                //  Requiring a software change or burying the invalid block, regardless of the setting, makes
                //  it hard to hide the implication of the demand.  This also avoids having release candidates
                //  that are hardly doing any signature verification at all in testing without having to
                //  artificially set the default assumed verified block further back.
                // The test against nMinimumChainWork prevents the skipping when denied access to any chain at
                //  least as good as the expected chain.
                fScriptChecks = (GetBlockProofEquivalentTime(*pindexBestHeader, *pindex, *pindexBestHeader, chainparams.GetConsensus()) <= 60 * 60 * 24 * 7 * 2);
            }
        }
    }

    int64_t nTime1 = GetTimeMicros(); nTimeCheck += nTime1 - nTimeStart;
    LogPrint(BCLog::BENCH, "    - Sanity checks: %.2fms [%.2fs (%.2fms/blk)]\n", MILLI * (nTime1 - nTimeStart), nTimeCheck * MICRO, nTimeCheck * MILLI / nBlocksTotal);

    // Do not allow blocks that contain transactions which 'overwrite' older transactions,
    // unless those are already completely spent.
    // If such overwrites are allowed, coinbases and transactions depending upon those
    // can be duplicated to remove the ability to spend the first instance -- even after
    // being sent to another address.
    // See BIP30 and http://r6.ca/blog/20120206T005236Z.html for more information.
    // This logic is not necessary for memory pool transactions, as AcceptToMemoryPool
    // already refuses previously-known transaction ids entirely.
    // FIXME: Enable strict check after appropriate fork.
    bool fEnforceBIP30 = (!pindex->phashBlock) || // Enforce on CreateNewBlock invocations which don't have a hash.
                          !(true);

    // Once BIP34 activated it was not possible to create new duplicate coinbases and thus other than starting
    // with the 2 existing duplicate coinbase pairs, not possible to create overwriting txs.  But by the
    // time BIP34 activated, in each of the existing pairs the duplicate coinbase had overwritten the first
    // before the first had been spent.  Since those coinbases are sufficiently buried its no longer possible to create further
    // duplicate transactions descending from the known pairs either.
    // If we're on the known chain at height greater than where BIP34 activated, we can save the db accesses needed for the BIP30 check.
    assert(pindex->pprev);
    CBlockIndex *pindexBIP34height = pindex->pprev->GetAncestor(chainparams.GetConsensus().BIP34Height);
    //Only continue to enforce if we're below BIP34 activation height or the block hash at that height doesn't correspond.
    fEnforceBIP30 = fEnforceBIP30 && (!pindexBIP34height || !(pindexBIP34height->GetBlockHash() == chainparams.GetConsensus().BIP34Hash));

    if (fEnforceBIP30) {
        for (const auto& tx : block.vtx) {
            for (size_t o = 0; o < tx->vout.size(); o++) {
                if (view.HaveCoin(COutPoint(tx->GetHash(), o))) {
                    return state.DoS(100, error("ConnectBlock(): tried to overwrite transaction"),
                                     REJECT_INVALID, "bad-txns-BIP30");
                }
            }
        }
    }

    // Start enforcing BIP68 (sequence locks) and BIP112 (CHECKSEQUENCEVERIFY) using versionbits logic.
    int nLockTimeFlags = 0;
    if (VersionBitsState(pindex->pprev, chainparams.GetConsensus(), Consensus::DEPLOYMENT_CSV, versionbitscache) == THRESHOLD_ACTIVE) {
        nLockTimeFlags |= LOCKTIME_VERIFY_SEQUENCE;
    }

    // Get the script flags for this block
    unsigned int flags = GetBlockScriptFlags(pindex, chainparams.GetConsensus());

    int64_t nTime2 = GetTimeMicros(); nTimeForks += nTime2 - nTime1;
    LogPrint(BCLog::BENCH, "    - Fork checks: %.2fms [%.2fs (%.2fms/blk)]\n", MILLI * (nTime2 - nTime1), nTimeForks * MICRO, nTimeForks * MILLI / nBlocksTotal);

    CBlockUndo blockundo;

    CCheckQueueControl<CScriptCheck> control(fScriptChecks && nScriptCheckThreads ? &scriptcheckqueue : nullptr);

    std::vector<int> prevheights;
    CAmount nFees = 0;
    int nInputs = 0;
    int64_t nSigOpsCost = 0;
    blockundo.vtxundo.reserve(block.vtx.size() - 1);
    std::vector<PrecomputedTransactionData> txdata;
    txdata.reserve(block.vtx.size()); // Required so that pointers to individual PrecomputedTransactionData don't get invalidated
    for (unsigned int i = 0; i < block.vtx.size(); i++)
    {
        const CTransaction &tx = *(block.vtx[i]);

        nInputs += tx.vin.size();

        if (!tx.IsCoinBase())
        {
            CAmount txfee = 0;
            if (!Consensus::CheckTxInputs(tx, state, view, pindex->nHeight, flags, txfee)) {
                return error("%s: Consensus::CheckTxInputs: %s, %s", __func__, tx.GetHash().ToString(), FormatStateMessage(state));
            }
            nFees += txfee;
            if (!MoneyRange(nFees)) {
                return state.DoS(100, error("%s: accumulated fee in the block out of range.", __func__),
                                 REJECT_INVALID, "bad-txns-accumulated-fee-outofrange");
            }

            // Check that transaction is BIP68 final
            // BIP68 lock checks (as opposed to nLockTime checks) must
            // be in ConnectBlock because they require the UTXO set
            prevheights.resize(tx.vin.size());
            for (size_t j = 0; j < tx.vin.size(); j++) {
                prevheights[j] = view.AccessCoin(tx.vin[j].prevout).nHeight;
            }

            if (!SequenceLocks(tx, nLockTimeFlags, &prevheights, *pindex)) {
                return state.DoS(100, error("%s: contains a non-BIP68-final transaction", __func__),
                                 REJECT_INVALID, "bad-txns-nonfinal");
            }
        }

        // GetTransactionSigOpCost counts 3 types of sigops:
        // * legacy (always)
        // * p2sh (when P2SH enabled in flags and excludes coinbase)
        // * witness (when witness enabled in flags and excludes coinbase)
        nSigOpsCost += GetTransactionSigOpCost(tx, view, flags);
        if (nSigOpsCost > MAX_BLOCK_SIGOPS_COST)
            return state.DoS(100, error("ConnectBlock(): too many sigops"),
                             REJECT_INVALID, "bad-blk-sigops");

        txdata.emplace_back(tx);
        if (!tx.IsCoinBase())
        {
            std::vector<CScriptCheck> vChecks;
            bool fCacheResults = fJustCheck; /* Don't cache results if we're actually connecting blocks (still consult the cache, though) */
            if (!CheckInputs(tx, state, view, fScriptChecks, flags, fCacheResults, fCacheResults, txdata[i], nScriptCheckThreads ? &vChecks : nullptr))
                return error("ConnectBlock(): CheckInputs on %s failed with %s",
                    tx.GetHash().ToString(), FormatStateMessage(state));
            control.Add(vChecks);
        }

        CTxUndo undoDummy;
        if (i > 0) {
            blockundo.vtxundo.push_back(CTxUndo());
        }
        UpdateCoins(tx, view, i == 0 ? undoDummy : blockundo.vtxundo.back(), pindex->nHeight);
        ApplyNameTransaction(tx, pindex->nHeight, view, blockundo);
    }
    int64_t nTime3 = GetTimeMicros(); nTimeConnect += nTime3 - nTime2;
    LogPrint(BCLog::BENCH, "      - Connect %u transactions: %.2fms (%.3fms/tx, %.3fms/txin) [%.2fs (%.2fms/blk)]\n", (unsigned)block.vtx.size(), MILLI * (nTime3 - nTime2), MILLI * (nTime3 - nTime2) / block.vtx.size(), nInputs <= 1 ? 0 : MILLI * (nTime3 - nTime2) / (nInputs-1), nTimeConnect * MICRO, nTimeConnect * MILLI / nBlocksTotal);

    CAmount blockReward = nFees + GetBlockSubsidy(pindex->nHeight, chainparams.GetConsensus());
    if (block.vtx[0]->GetValueOut() > blockReward)
        return state.DoS(100,
                         error("ConnectBlock(): coinbase pays too much (actual=%d vs limit=%d)",
                               block.vtx[0]->GetValueOut(), blockReward),
                               REJECT_INVALID, "bad-cb-amount");

    if (!control.Wait())
        return state.DoS(100, error("%s: CheckQueue failed", __func__), REJECT_INVALID, "block-validation-failed");
    int64_t nTime4 = GetTimeMicros(); nTimeVerify += nTime4 - nTime2;
    LogPrint(BCLog::BENCH, "    - Verify %u txins: %.2fms (%.3fms/txin) [%.2fs (%.2fms/blk)]\n", nInputs - 1, MILLI * (nTime4 - nTime2), nInputs <= 1 ? 0 : MILLI * (nTime4 - nTime2) / (nInputs-1), nTimeVerify * MICRO, nTimeVerify * MILLI / nBlocksTotal);

    if (fJustCheck)
        return true;

    /* Remove expired names from the UTXO set.  They become permanently
       unspendable.  Note that we use nHeight+1 here because a possible
       spending transaction would be at least at that height.  This has
       to be done after checking the transactions themselves, because
       spending a name would still be valid in the current block.  */
    if (!ExpireNames(pindex->nHeight + 1, view, blockundo, expiredNames))
        return error("%s : ExpireNames failed", __func__);

    if (!WriteUndoDataForBlock(blockundo, state, pindex, chainparams))
        return false;

    if (!pindex->IsValid(BLOCK_VALID_SCRIPTS)) {
        pindex->RaiseValidity(BLOCK_VALID_SCRIPTS);
        setDirtyBlockIndex.insert(pindex);
    }

    if (!WriteTxIndexDataForBlock(block, state, pindex))
        return false;

    assert(pindex->phashBlock);
    // add this block to the view's block chain
    view.SetBestBlock(pindex->GetBlockHash());

    int64_t nTime5 = GetTimeMicros(); nTimeIndex += nTime5 - nTime4;
    LogPrint(BCLog::BENCH, "    - Index writing: %.2fms [%.2fs (%.2fms/blk)]\n", MILLI * (nTime5 - nTime4), nTimeIndex * MICRO, nTimeIndex * MILLI / nBlocksTotal);

    int64_t nTime6 = GetTimeMicros(); nTimeCallbacks += nTime6 - nTime5;
    LogPrint(BCLog::BENCH, "    - Callbacks: %.2fms [%.2fs (%.2fms/blk)]\n", MILLI * (nTime6 - nTime5), nTimeCallbacks * MICRO, nTimeCallbacks * MILLI / nBlocksTotal);

    return true;
}

/**
 * Update the on-disk chain state.
 * The caches and indexes are flushed depending on the mode we're called with
 * if they're too large, if it's been a while since the last write,
 * or always and in all cases if we're in prune mode and are deleting files.
 */
bool static FlushStateToDisk(const CChainParams& chainparams, CValidationState &state, FlushStateMode mode, int nManualPruneHeight) {
    int64_t nMempoolUsage = mempool.DynamicMemoryUsage();
    LOCK(cs_main);
    static int64_t nLastWrite = 0;
    static int64_t nLastFlush = 0;
    static int64_t nLastSetChain = 0;
    std::set<int> setFilesToPrune;
    bool fFlushForPrune = false;
    bool fDoFullFlush = false;
    int64_t nNow = 0;
    try {
    {
        LOCK(cs_LastBlockFile);
        if (fPruneMode && (fCheckForPruning || nManualPruneHeight > 0) && !fReindex) {
            if (nManualPruneHeight > 0) {
                FindFilesToPruneManual(setFilesToPrune, nManualPruneHeight);
            } else {
                FindFilesToPrune(setFilesToPrune, chainparams.PruneAfterHeight());
                fCheckForPruning = false;
            }
            if (!setFilesToPrune.empty()) {
                fFlushForPrune = true;
                if (!fHavePruned) {
                    pblocktree->WriteFlag("prunedblockfiles", true);
                    fHavePruned = true;
                }
            }
        }
        nNow = GetTimeMicros();
        // Avoid writing/flushing immediately after startup.
        if (nLastWrite == 0) {
            nLastWrite = nNow;
        }
        if (nLastFlush == 0) {
            nLastFlush = nNow;
        }
        if (nLastSetChain == 0) {
            nLastSetChain = nNow;
        }
        int64_t nMempoolSizeMax = gArgs.GetArg("-maxmempool", DEFAULT_MAX_MEMPOOL_SIZE) * 1000000;
        int64_t cacheSize = pcoinsTip->DynamicMemoryUsage();
        int64_t nTotalSpace = nCoinCacheUsage + std::max<int64_t>(nMempoolSizeMax - nMempoolUsage, 0);
        // The cache is large and we're within 10% and 10 MiB of the limit, but we have time now (not in the middle of a block processing).
        bool fCacheLarge = mode == FLUSH_STATE_PERIODIC && cacheSize > std::max((9 * nTotalSpace) / 10, nTotalSpace - MAX_BLOCK_COINSDB_USAGE * 1024 * 1024);
        // The cache is over the limit, we have to write now.
        bool fCacheCritical = mode == FLUSH_STATE_IF_NEEDED && cacheSize > nTotalSpace;
        // It's been a while since we wrote the block index to disk. Do this frequently, so we don't need to redownload after a crash.
        bool fPeriodicWrite = mode == FLUSH_STATE_PERIODIC && nNow > nLastWrite + (int64_t)DATABASE_WRITE_INTERVAL * 1000000;
        // It's been very long since we flushed the cache. Do this infrequently, to optimize cache usage.
        bool fPeriodicFlush = mode == FLUSH_STATE_PERIODIC && nNow > nLastFlush + (int64_t)DATABASE_FLUSH_INTERVAL * 1000000;
        // Combine all conditions that result in a full cache flush.
        fDoFullFlush = (mode == FLUSH_STATE_ALWAYS) || fCacheLarge || fCacheCritical || fPeriodicFlush || fFlushForPrune;
        // Write blocks and block index to disk.
        if (fDoFullFlush || fPeriodicWrite) {
            // Depend on nMinDiskSpace to ensure we can write block index
            if (!CheckDiskSpace(0))
                return state.Error("out of disk space");
            // First make sure all block and undo data is flushed to disk.
            FlushBlockFile();
            // Then update all block file information (which may refer to block and undo files).
            {
                std::vector<std::pair<int, const CBlockFileInfo*> > vFiles;
                vFiles.reserve(setDirtyFileInfo.size());
                for (std::set<int>::iterator it = setDirtyFileInfo.begin(); it != setDirtyFileInfo.end(); ) {
                    vFiles.push_back(std::make_pair(*it, &vinfoBlockFile[*it]));
                    setDirtyFileInfo.erase(it++);
                }
                std::vector<const CBlockIndex*> vBlocks;
                vBlocks.reserve(setDirtyBlockIndex.size());
                for (std::set<CBlockIndex*>::iterator it = setDirtyBlockIndex.begin(); it != setDirtyBlockIndex.end(); ) {
                    vBlocks.push_back(*it);
                    setDirtyBlockIndex.erase(it++);
                }
                if (!pblocktree->WriteBatchSync(vFiles, nLastBlockFile, vBlocks)) {
                    return AbortNode(state, "Failed to write to block index database");
                }
            }
            // Finally remove any pruned files
            if (fFlushForPrune)
                UnlinkPrunedFiles(setFilesToPrune);
            nLastWrite = nNow;
        }
        // Flush best chain related state. This can only be done if the blocks / block index write was also done.
        if (fDoFullFlush && !pcoinsTip->GetBestBlock().IsNull()) {
            // Typical Coin structures on disk are around 48 bytes in size.
            // Pushing a new one to the database can cause it to be written
            // twice (once in the log, and once in the tables). This is already
            // an overestimation, as most will delete an existing entry or
            // overwrite one. Still, use a conservative safety factor of 2.
            if (!CheckDiskSpace(48 * 2 * 2 * pcoinsTip->GetCacheSize()))
                return state.Error("out of disk space");
            // Flush the chainstate (which may refer to block index entries).
            if (!pcoinsTip->Flush())
                return AbortNode(state, "Failed to write to coin database");
            nLastFlush = nNow;
        }
    }
    if (fDoFullFlush || ((mode == FLUSH_STATE_ALWAYS || mode == FLUSH_STATE_PERIODIC) && nNow > nLastSetChain + (int64_t)DATABASE_WRITE_INTERVAL * 1000000)) {
        // Update best block in wallet (so we can detect restored wallets).
        GetMainSignals().SetBestChain(chainActive.GetLocator());
        nLastSetChain = nNow;
    }
    } catch (const std::runtime_error& e) {
        return AbortNode(state, std::string("System error while flushing: ") + e.what());
    }
    return true;
}

void FlushStateToDisk() {
    CValidationState state;
    const CChainParams& chainparams = Params();
    FlushStateToDisk(chainparams, state, FLUSH_STATE_ALWAYS);
}

void PruneAndFlush() {
    CValidationState state;
    fCheckForPruning = true;
    const CChainParams& chainparams = Params();
    FlushStateToDisk(chainparams, state, FLUSH_STATE_NONE);
}

static void DoWarning(const std::string& strWarning)
{
    static bool fWarned = false;
    SetMiscWarning(strWarning);
    if (!fWarned) {
        AlertNotify(strWarning);
        fWarned = true;
    }
}

/** Check warning conditions and do some notifications on new chain tip set. */
void static UpdateTip(const CBlockIndex *pindexNew, const CChainParams& chainParams) {
    // New best block
    mempool.AddTransactionsUpdated(1);

    cvBlockChange.notify_all();

    std::vector<std::string> warningMessages;
    if (!IsInitialBlockDownload())
    {
        int nUpgraded = 0;
        const CBlockIndex* pindex = pindexNew;
        for (int bit = 0; bit < VERSIONBITS_NUM_BITS; bit++) {
            WarningBitsConditionChecker checker(bit);
            ThresholdState state = checker.GetStateFor(pindex, chainParams.GetConsensus(), warningcache[bit]);
            if (state == THRESHOLD_ACTIVE || state == THRESHOLD_LOCKED_IN) {
                const std::string strWarning = strprintf(_("Warning: unknown new rules activated (versionbit %i)"), bit);
                if (state == THRESHOLD_ACTIVE) {
                    DoWarning(strWarning);
                } else {
                    warningMessages.push_back(strWarning);
                }
            }
        }
        // Check the version of the last 100 blocks to see if we need to upgrade:
        for (int i = 0; i < 100 && pindex != nullptr; i++)
        {
            int32_t nExpectedVersion = ComputeBlockVersion(pindex->pprev, chainParams.GetConsensus());
            if (pindex->GetBaseVersion() > VERSIONBITS_LAST_OLD_BLOCK_VERSION && (pindex->GetBaseVersion() & ~nExpectedVersion) != 0)
                ++nUpgraded;
            pindex = pindex->pprev;
        }
        if (nUpgraded > 0)
            warningMessages.push_back(strprintf(_("%d of last 100 blocks have unexpected version"), nUpgraded));
        if (nUpgraded > 100/2)
        {
            std::string strWarning = _("Warning: Unknown block versions being mined! It's possible unknown rules are in effect");
            // notify GetWarnings(), called by Qt and the JSON-RPC code to warn the user:
            DoWarning(strWarning);
        }
    }
    LogPrintf("%s: new best=%s height=%d version=0x%08x log2_work=%.8g tx=%lu date='%s' progress=%f cache=%.1fMiB(%utxo)", __func__,
      pindexNew->GetBlockHash().ToString(), pindexNew->nHeight, pindexNew->nVersion,
      log(pindexNew->nChainWork.getdouble())/log(2.0), (unsigned long)pindexNew->nChainTx,
      DateTimeStrFormat("%Y-%m-%d %H:%M:%S", pindexNew->GetBlockTime()),
      GuessVerificationProgress(chainParams.TxData(), pindexNew), pcoinsTip->DynamicMemoryUsage() * (1.0 / (1<<20)), pcoinsTip->GetCacheSize());
    if (!warningMessages.empty())
        LogPrintf(" warning='%s'", boost::algorithm::join(warningMessages, ", "));
    LogPrintf("\n");

}

/** Disconnect chainActive's tip.
  * After calling, the mempool will be in an inconsistent state, with
  * transactions from disconnected blocks being added to disconnectpool.  You
  * should make the mempool consistent again by calling UpdateMempoolForReorg.
  * with cs_main held.
  *
  * If disconnectpool is nullptr, then no disconnected transactions are added to
  * disconnectpool (note that the caller is responsible for mempool consistency
  * in any case).
  */
bool CChainState::DisconnectTip(CValidationState& state, const CChainParams& chainparams, DisconnectedBlockTransactions *disconnectpool)
{
    CBlockIndex *pindexDelete = chainActive.Tip();
    assert(pindexDelete);
    CheckNameDB (true);
    // Read block from disk.
    std::shared_ptr<CBlock> pblock = std::make_shared<CBlock>();
    CBlock& block = *pblock;
    if (!ReadBlockFromDisk(block, pindexDelete, chainparams.GetConsensus()))
        return AbortNode(state, "Failed to read block");
    // Apply the block atomically to the chain state.
    std::set<valtype> unexpiredNames;
    int64_t nStart = GetTimeMicros();
    {
        CCoinsViewCache view(pcoinsTip.get());
        assert(view.GetBestBlock() == pindexDelete->GetBlockHash());
        if (DisconnectBlock(block, pindexDelete, view, unexpiredNames) != DISCONNECT_OK)
            return error("DisconnectTip(): DisconnectBlock %s failed", pindexDelete->GetBlockHash().ToString());
        bool flushed = view.Flush();
        assert(flushed);
    }
    LogPrint(BCLog::BENCH, "- Disconnect block: %.2fms\n", (GetTimeMicros() - nStart) * MILLI);
    // Write the chain state to disk, if necessary.
    if (!FlushStateToDisk(chainparams, state, FLUSH_STATE_IF_NEEDED))
        return false;

    AssertLockHeld(cs_main);
    CNameConflictTracker nameConflicts(mempool);

    // Fix the memool for conflicts due to unexpired names.
    mempool.removeUnexpireConflicts(unexpiredNames);

    if (disconnectpool) {
        // Save transactions to re-add to mempool at end of reorg
        for (auto it = block.vtx.rbegin(); it != block.vtx.rend(); ++it) {
            disconnectpool->addTransaction(*it);
        }
        while (disconnectpool->DynamicMemoryUsage() > MAX_DISCONNECTED_TX_POOL_SIZE * 1000) {
            // Drop the earliest entry, and remove its children from the mempool.
            auto it = disconnectpool->queuedTx.get<insertion_order>().begin();
            mempool.removeRecursive(**it, MemPoolRemovalReason::REORG);
            disconnectpool->removeEntry(it);
        }
    }

    chainActive.SetTip(pindexDelete->pprev);

    UpdateTip(pindexDelete->pprev, chainparams);
    CheckNameDB (true);
    // Let wallets know transactions went from 1-confirmed to
    // 0-confirmed or conflicted:
    GetMainSignals().BlockDisconnected(pblock, pindexDelete,
                                       nameConflicts.GetNameConflicts());
    return true;
}

static int64_t nTimeReadFromDisk = 0;
static int64_t nTimeConnectTotal = 0;
static int64_t nTimeFlush = 0;
static int64_t nTimeChainState = 0;
static int64_t nTimePostConnect = 0;

struct PerBlockConnectTrace {
    CBlockIndex* pindex = nullptr;
    std::shared_ptr<const CBlock> pblock;
    std::shared_ptr<std::vector<CTransactionRef>> conflictedTxs;
    std::shared_ptr<std::vector<CTransactionRef>> txNameConflicts;
    PerBlockConnectTrace() : conflictedTxs(std::make_shared<std::vector<CTransactionRef>>()),
                             txNameConflicts(std::make_shared<std::vector<CTransactionRef>>()) {}
};
/**
 * Used to track blocks whose transactions were applied to the UTXO state as a
 * part of a single ActivateBestChainStep call.
 *
 * This class also tracks transactions that are removed from the mempool as
 * conflicts (per block) and can be used to pass all those transactions
 * through SyncTransaction.
 *
 * This class assumes (and asserts) that the conflicted transactions for a given
 * block are added via mempool callbacks prior to the BlockConnected() associated
 * with those transactions. If any transactions are marked conflicted, it is
 * assumed that an associated block will always be added.
 *
 * This class is single-use, once you call GetBlocksConnected() you have to throw
 * it away and make a new one.
 */
class ConnectTrace {
private:
    std::vector<PerBlockConnectTrace> blocksConnected;
    CTxMemPool &pool;

public:
    explicit ConnectTrace(CTxMemPool &_pool) : blocksConnected(1), pool(_pool) {
        pool.NotifyEntryRemoved.connect(boost::bind(&ConnectTrace::NotifyEntryRemoved, this, _1, _2));
    }

    ~ConnectTrace() {
        pool.NotifyEntryRemoved.disconnect(boost::bind(&ConnectTrace::NotifyEntryRemoved, this, _1, _2));
    }

    void BlockConnected(CBlockIndex* pindex, std::shared_ptr<const CBlock> pblock) {
        assert(!blocksConnected.back().pindex);
        assert(pindex);
        assert(pblock);
        blocksConnected.back().pindex = pindex;
        blocksConnected.back().pblock = std::move(pblock);
        blocksConnected.emplace_back();
    }

    std::vector<PerBlockConnectTrace>& GetBlocksConnected() {
        // We always keep one extra block at the end of our list because
        // blocks are added after all the conflicted transactions have
        // been filled in. Thus, the last entry should always be an empty
        // one waiting for the transactions from the next block. We pop
        // the last entry here to make sure the list we return is sane.
        assert(!blocksConnected.back().pindex);
        assert(blocksConnected.back().conflictedTxs->empty());
        assert(blocksConnected.back().txNameConflicts->empty());
        blocksConnected.pop_back();
        return blocksConnected;
    }

    void NotifyEntryRemoved(CTransactionRef txRemoved, MemPoolRemovalReason reason) {
        assert(!blocksConnected.back().pindex);
        switch (reason) {
          case MemPoolRemovalReason::CONFLICT:
            blocksConnected.back().conflictedTxs->emplace_back(std::move(txRemoved));
            break;
          case MemPoolRemovalReason::NAME_CONFLICT:
            blocksConnected.back().txNameConflicts->emplace_back(std::move(txRemoved));
            break;
          default:
            break;
        }
    }
};

/**
 * Connect a new block to chainActive. pblock is either nullptr or a pointer to a CBlock
 * corresponding to pindexNew, to bypass loading it again from disk.
 *
 * The block is added to connectTrace if connection succeeds.
 */
bool CChainState::ConnectTip(CValidationState& state, const CChainParams& chainparams, CBlockIndex* pindexNew, const std::shared_ptr<const CBlock>& pblock, ConnectTrace& connectTrace, DisconnectedBlockTransactions &disconnectpool)
{
    assert(pindexNew->pprev == chainActive.Tip());
    CheckNameDB (true);
    // Read block from disk.
    int64_t nTime1 = GetTimeMicros();
    std::shared_ptr<const CBlock> pthisBlock;
    if (!pblock) {
        std::shared_ptr<CBlock> pblockNew = std::make_shared<CBlock>();
        if (!ReadBlockFromDisk(*pblockNew, pindexNew, chainparams.GetConsensus()))
            return AbortNode(state, "Failed to read block");
        pthisBlock = pblockNew;
    } else {
        pthisBlock = pblock;
    }
    const CBlock& blockConnecting = *pthisBlock;
    // Apply the block atomically to the chain state.
    std::set<valtype> expiredNames;
    int64_t nTime2 = GetTimeMicros(); nTimeReadFromDisk += nTime2 - nTime1;
    int64_t nTime3;
    LogPrint(BCLog::BENCH, "  - Load block from disk: %.2fms [%.2fs]\n", (nTime2 - nTime1) * MILLI, nTimeReadFromDisk * MICRO);
    {
        CCoinsViewCache view(pcoinsTip.get());
        bool rv = ConnectBlock(blockConnecting, state, pindexNew, view, expiredNames, chainparams);
        GetMainSignals().BlockChecked(blockConnecting, state);
        if (!rv) {
            if (state.IsInvalid())
                InvalidBlockFound(pindexNew, state);
            return error("ConnectTip(): ConnectBlock %s failed", pindexNew->GetBlockHash().ToString());
        }
        nTime3 = GetTimeMicros(); nTimeConnectTotal += nTime3 - nTime2;
        LogPrint(BCLog::BENCH, "  - Connect total: %.2fms [%.2fs (%.2fms/blk)]\n", (nTime3 - nTime2) * MILLI, nTimeConnectTotal * MICRO, nTimeConnectTotal * MILLI / nBlocksTotal);
        bool flushed = view.Flush();
        assert(flushed);
    }
    int64_t nTime4 = GetTimeMicros(); nTimeFlush += nTime4 - nTime3;
    LogPrint(BCLog::BENCH, "  - Flush: %.2fms [%.2fs (%.2fms/blk)]\n", (nTime4 - nTime3) * MILLI, nTimeFlush * MICRO, nTimeFlush * MILLI / nBlocksTotal);
    // Write the chain state to disk, if necessary.
    if (!FlushStateToDisk(chainparams, state, FLUSH_STATE_IF_NEEDED))
        return false;
    int64_t nTime5 = GetTimeMicros(); nTimeChainState += nTime5 - nTime4;
    LogPrint(BCLog::BENCH, "  - Writing chainstate: %.2fms [%.2fs (%.2fms/blk)]\n", (nTime5 - nTime4) * MILLI, nTimeChainState * MICRO, nTimeChainState * MILLI / nBlocksTotal);
    // Remove conflicting transactions from the mempool.;
    mempool.removeForBlock(blockConnecting.vtx, pindexNew->nHeight);
    mempool.removeExpireConflicts(expiredNames);
    disconnectpool.removeForBlock(blockConnecting.vtx);
    // Update chainActive & related variables.
    chainActive.SetTip(pindexNew);
    UpdateTip(pindexNew, chainparams);
    CheckNameDB (false);

    int64_t nTime6 = GetTimeMicros(); nTimePostConnect += nTime6 - nTime5; nTimeTotal += nTime6 - nTime1;
    LogPrint(BCLog::BENCH, "  - Connect postprocess: %.2fms [%.2fs (%.2fms/blk)]\n", (nTime6 - nTime5) * MILLI, nTimePostConnect * MICRO, nTimePostConnect * MILLI / nBlocksTotal);
    LogPrint(BCLog::BENCH, "- Connect block: %.2fms [%.2fs (%.2fms/blk)]\n", (nTime6 - nTime1) * MILLI, nTimeTotal * MICRO, nTimeTotal * MILLI / nBlocksTotal);

    connectTrace.BlockConnected(pindexNew, std::move(pthisBlock));
    return true;
}

/**
 * Return the tip of the chain with the most work in it, that isn't
 * known to be invalid (it's however far from certain to be valid).
 */
CBlockIndex* CChainState::FindMostWorkChain() {
    do {
        CBlockIndex *pindexNew = nullptr;

        // Find the best candidate header.
        {
            std::set<CBlockIndex*, CBlockIndexWorkComparator>::reverse_iterator it = setBlockIndexCandidates.rbegin();
            if (it == setBlockIndexCandidates.rend())
                return nullptr;
            pindexNew = *it;
        }

        // Check whether all blocks on the path between the currently active chain and the candidate are valid.
        // Just going until the active chain is an optimization, as we know all blocks in it are valid already.
        CBlockIndex *pindexTest = pindexNew;
        bool fInvalidAncestor = false;
        while (pindexTest && !chainActive.Contains(pindexTest)) {
            assert(pindexTest->nChainTx || pindexTest->nHeight == 0);

            // Pruned nodes may have entries in setBlockIndexCandidates for
            // which block files have been deleted.  Remove those as candidates
            // for the most work chain if we come across them; we can't switch
            // to a chain unless we have all the non-active-chain parent blocks.
            bool fFailedChain = pindexTest->nStatus & BLOCK_FAILED_MASK;
            bool fMissingData = !(pindexTest->nStatus & BLOCK_HAVE_DATA);
            if (fFailedChain || fMissingData) {
                // Candidate chain is not usable (either invalid or missing data)
                if (fFailedChain && (pindexBestInvalid == nullptr || pindexNew->nChainWork > pindexBestInvalid->nChainWork))
                    pindexBestInvalid = pindexNew;
                CBlockIndex *pindexFailed = pindexNew;
                // Remove the entire chain from the set.
                while (pindexTest != pindexFailed) {
                    if (fFailedChain) {
                        pindexFailed->nStatus |= BLOCK_FAILED_CHILD;
                    } else if (fMissingData) {
                        // If we're missing data, then add back to mapBlocksUnlinked,
                        // so that if the block arrives in the future we can try adding
                        // to setBlockIndexCandidates again.
                        mapBlocksUnlinked.insert(std::make_pair(pindexFailed->pprev, pindexFailed));
                    }
                    setBlockIndexCandidates.erase(pindexFailed);
                    pindexFailed = pindexFailed->pprev;
                }
                setBlockIndexCandidates.erase(pindexTest);
                fInvalidAncestor = true;
                break;
            }
            pindexTest = pindexTest->pprev;
        }
        if (!fInvalidAncestor)
            return pindexNew;
    } while(true);
}

/** Delete all entries in setBlockIndexCandidates that are worse than the current tip. */
void CChainState::PruneBlockIndexCandidates() {
    // Note that we can't delete the current block itself, as we may need to return to it later in case a
    // reorganization to a better block fails.
    std::set<CBlockIndex*, CBlockIndexWorkComparator>::iterator it = setBlockIndexCandidates.begin();
    while (it != setBlockIndexCandidates.end() && setBlockIndexCandidates.value_comp()(*it, chainActive.Tip())) {
        setBlockIndexCandidates.erase(it++);
    }
    // Either the current tip or a successor of it we're working towards is left in setBlockIndexCandidates.
    assert(!setBlockIndexCandidates.empty());
}

/**
 * Try to make some progress towards making pindexMostWork the active block.
 * pblock is either nullptr or a pointer to a CBlock corresponding to pindexMostWork.
 */
bool CChainState::ActivateBestChainStep(CValidationState& state, const CChainParams& chainparams, CBlockIndex* pindexMostWork, const std::shared_ptr<const CBlock>& pblock, bool& fInvalidFound, ConnectTrace& connectTrace)
{
    AssertLockHeld(cs_main);

    const CBlockIndex *pindexOldTip = chainActive.Tip();
    const CBlockIndex *pindexFork = chainActive.FindFork(pindexMostWork);

    // Disconnect active blocks which are no longer in the best chain.
    bool fBlocksDisconnected = false;
    DisconnectedBlockTransactions disconnectpool;
    while (chainActive.Tip() && chainActive.Tip() != pindexFork) {
        if (!DisconnectTip(state, chainparams, &disconnectpool)) {
            // This is likely a fatal error, but keep the mempool consistent,
            // just in case. Only remove from the mempool in this case.
            UpdateMempoolForReorg(disconnectpool, false);
            return false;
        }
        fBlocksDisconnected = true;
    }

    // Build list of new blocks to connect.
    std::vector<CBlockIndex*> vpindexToConnect;
    bool fContinue = true;
    int nHeight = pindexFork ? pindexFork->nHeight : -1;
    while (fContinue && nHeight != pindexMostWork->nHeight) {
        // Don't iterate the entire list of potential improvements toward the best tip, as we likely only need
        // a few blocks along the way.
        int nTargetHeight = std::min(nHeight + 32, pindexMostWork->nHeight);
        vpindexToConnect.clear();
        vpindexToConnect.reserve(nTargetHeight - nHeight);
        CBlockIndex *pindexIter = pindexMostWork->GetAncestor(nTargetHeight);
        while (pindexIter && pindexIter->nHeight != nHeight) {
            vpindexToConnect.push_back(pindexIter);
            pindexIter = pindexIter->pprev;
        }
        nHeight = nTargetHeight;

        // Connect new blocks.
        for (CBlockIndex *pindexConnect : reverse_iterate(vpindexToConnect)) {
            if (!ConnectTip(state, chainparams, pindexConnect, pindexConnect == pindexMostWork ? pblock : std::shared_ptr<const CBlock>(), connectTrace, disconnectpool)) {
                if (state.IsInvalid()) {
                    // The block violates a consensus rule.
                    if (!state.CorruptionPossible())
                        InvalidChainFound(vpindexToConnect.back());
                    state = CValidationState();
                    fInvalidFound = true;
                    fContinue = false;
                    break;
                } else {
                    // A system error occurred (disk space, database error, ...).
                    // Make the mempool consistent with the current tip, just in case
                    // any observers try to use it before shutdown.
                    UpdateMempoolForReorg(disconnectpool, false);
                    return false;
                }
            } else {
                PruneBlockIndexCandidates();
                if (!pindexOldTip || chainActive.Tip()->nChainWork > pindexOldTip->nChainWork) {
                    // We're in a better position than we were. Return temporarily to release the lock.
                    fContinue = false;
                    break;
                }
            }
        }
    }

    if (fBlocksDisconnected) {
        // If any blocks were disconnected, disconnectpool may be non empty.  Add
        // any disconnected transactions back to the mempool.
        UpdateMempoolForReorg(disconnectpool, true);
    }
    mempool.check(pcoinsTip.get());

    // Callbacks/notifications for a new best chain.
    if (fInvalidFound)
        CheckForkWarningConditionsOnNewFork(vpindexToConnect.back());
    else
        CheckForkWarningConditions();

    return true;
}

static void NotifyHeaderTip() {
    bool fNotify = false;
    bool fInitialBlockDownload = false;
    static CBlockIndex* pindexHeaderOld = nullptr;
    CBlockIndex* pindexHeader = nullptr;
    {
        LOCK(cs_main);
        pindexHeader = pindexBestHeader;

        if (pindexHeader != pindexHeaderOld) {
            fNotify = true;
            fInitialBlockDownload = IsInitialBlockDownload();
            pindexHeaderOld = pindexHeader;
        }
    }
    // Send block tip changed notifications without cs_main
    if (fNotify) {
        uiInterface.NotifyHeaderTip(fInitialBlockDownload, pindexHeader);
    }
}

/**
 * Make the best chain active, in multiple steps. The result is either failure
 * or an activated best chain. pblock is either nullptr or a pointer to a block
 * that is already loaded (to avoid loading it again from disk).
 */
bool CChainState::ActivateBestChain(CValidationState &state, const CChainParams& chainparams, std::shared_ptr<const CBlock> pblock) {
    // Note that while we're often called here from ProcessNewBlock, this is
    // far from a guarantee. Things in the P2P/RPC will often end up calling
    // us in the middle of ProcessNewBlock - do not assume pblock is set
    // sanely for performance or correctness!
    AssertLockNotHeld(cs_main);

    // ABC maintains a fair degree of expensive-to-calculate internal state
    // because this function periodically releases cs_main so that it does not lock up other threads for too long
    // during large connects - and to allow for e.g. the callback queue to drain
    // we use m_cs_chainstate to enforce mutual exclusion so that only one caller may execute this function at a time
    LOCK(m_cs_chainstate);

    CBlockIndex *pindexMostWork = nullptr;
    CBlockIndex *pindexNewTip = nullptr;
    int nStopAtHeight = gArgs.GetArg("-stopatheight", DEFAULT_STOPATHEIGHT);
    do {
        boost::this_thread::interruption_point();

        if (GetMainSignals().CallbacksPending() > 10) {
            // Block until the validation queue drains. This should largely
            // never happen in normal operation, however may happen during
            // reindex, causing memory blowup if we run too far ahead.
            SyncWithValidationInterfaceQueue();
        }

        {
            LOCK(cs_main);
            CBlockIndex* starting_tip = chainActive.Tip();
            bool blocks_connected = false;
            do {
                // We absolutely may not unlock cs_main until we've made forward progress
                // (with the exception of shutdown due to hardware issues, low disk space, etc).
                ConnectTrace connectTrace(mempool); // Destructed before cs_main is unlocked

                if (pindexMostWork == nullptr) {
                    pindexMostWork = FindMostWorkChain();
                }

                // Whether we have anything to do at all.
                if (pindexMostWork == nullptr || pindexMostWork == chainActive.Tip()) {
                    break;
                }

                bool fInvalidFound = false;
                std::shared_ptr<const CBlock> nullBlockPtr;
                if (!ActivateBestChainStep(state, chainparams, pindexMostWork, pblock && pblock->GetHash() == pindexMostWork->GetBlockHash() ? pblock : nullBlockPtr, fInvalidFound, connectTrace))
                    return false;
                blocks_connected = true;

                if (fInvalidFound) {
                    // Wipe cache, we may need another branch now.
                    pindexMostWork = nullptr;
                }
                pindexNewTip = chainActive.Tip();

                for (const PerBlockConnectTrace& trace : connectTrace.GetBlocksConnected()) {
                    assert(trace.pblock && trace.pindex);
                    GetMainSignals().BlockConnected(trace.pblock, trace.pindex, trace.conflictedTxs);
                }
            } while (!chainActive.Tip() || (starting_tip && CBlockIndexWorkComparator()(chainActive.Tip(), starting_tip)));
            if (!blocks_connected) return true;

<<<<<<< HEAD
            for (const PerBlockConnectTrace& trace : connectTrace.GetBlocksConnected()) {
                assert(trace.pblock && trace.pindex);
                GetMainSignals().BlockConnected(trace.pblock, trace.pindex, trace.conflictedTxs, trace.txNameConflicts);
            }
=======
            const CBlockIndex* pindexFork = chainActive.FindFork(starting_tip);
            bool fInitialDownload = IsInitialBlockDownload();
>>>>>>> f4e48d60

            // Notify external listeners about the new tip.
            // Enqueue while holding cs_main to ensure that UpdatedBlockTip is called in the order in which blocks are connected
            if (pindexFork != pindexNewTip) {
                // Notify ValidationInterface subscribers
                GetMainSignals().UpdatedBlockTip(pindexNewTip, pindexFork, fInitialDownload);

                // Always notify the UI if a new block tip was connected
                uiInterface.NotifyBlockTip(fInitialDownload, pindexNewTip);
            }
        }
        // When we reach this point, we switched to a new tip (stored in pindexNewTip).

        if (nStopAtHeight && pindexNewTip && pindexNewTip->nHeight >= nStopAtHeight) StartShutdown();

        // We check shutdown only after giving ActivateBestChainStep a chance to run once so that we
        // never shutdown before connecting the genesis block during LoadChainTip(). Previously this
        // caused an assert() failure during shutdown in such cases as the UTXO DB flushing checks
        // that the best block hash is non-null.
        if (ShutdownRequested())
            break;
    } while (pindexNewTip != pindexMostWork);
    CheckBlockIndex(chainparams.GetConsensus());

    // Write changes periodically to disk, after relay.
    if (!FlushStateToDisk(chainparams, state, FLUSH_STATE_PERIODIC)) {
        return false;
    }

    return true;
}

bool ActivateBestChain(CValidationState &state, const CChainParams& chainparams, std::shared_ptr<const CBlock> pblock) {
    return g_chainstate.ActivateBestChain(state, chainparams, std::move(pblock));
}

bool CChainState::PreciousBlock(CValidationState& state, const CChainParams& params, CBlockIndex *pindex)
{
    {
        LOCK(cs_main);
        if (pindex->nChainWork < chainActive.Tip()->nChainWork) {
            // Nothing to do, this block is not at the tip.
            return true;
        }
        if (chainActive.Tip()->nChainWork > nLastPreciousChainwork) {
            // The chain has been extended since the last call, reset the counter.
            nBlockReverseSequenceId = -1;
        }
        nLastPreciousChainwork = chainActive.Tip()->nChainWork;
        setBlockIndexCandidates.erase(pindex);
        pindex->nSequenceId = nBlockReverseSequenceId;
        if (nBlockReverseSequenceId > std::numeric_limits<int32_t>::min()) {
            // We can't keep reducing the counter if somebody really wants to
            // call preciousblock 2**31-1 times on the same set of tips...
            nBlockReverseSequenceId--;
        }
        if (pindex->IsValid(BLOCK_VALID_TRANSACTIONS) && pindex->nChainTx) {
            setBlockIndexCandidates.insert(pindex);
            PruneBlockIndexCandidates();
        }
    }

    return ActivateBestChain(state, params, std::shared_ptr<const CBlock>());
}
bool PreciousBlock(CValidationState& state, const CChainParams& params, CBlockIndex *pindex) {
    return g_chainstate.PreciousBlock(state, params, pindex);
}

bool CChainState::InvalidateBlock(CValidationState& state, const CChainParams& chainparams, CBlockIndex *pindex)
{
    AssertLockHeld(cs_main);

    // We first disconnect backwards and then mark the blocks as invalid.
    // This prevents a case where pruned nodes may fail to invalidateblock
    // and be left unable to start as they have no tip candidates (as there
    // are no blocks that meet the "have data and are not invalid per
    // nStatus" criteria for inclusion in setBlockIndexCandidates).

    bool pindex_was_in_chain = false;
    CBlockIndex *invalid_walk_tip = chainActive.Tip();

    DisconnectedBlockTransactions disconnectpool;
    while (chainActive.Contains(pindex)) {
        pindex_was_in_chain = true;
        // ActivateBestChain considers blocks already in chainActive
        // unconditionally valid already, so force disconnect away from it.
        if (!DisconnectTip(state, chainparams, &disconnectpool)) {
            // It's probably hopeless to try to make the mempool consistent
            // here if DisconnectTip failed, but we can try.
            UpdateMempoolForReorg(disconnectpool, false);
            return false;
        }
    }

    // Now mark the blocks we just disconnected as descendants invalid
    // (note this may not be all descendants).
    while (pindex_was_in_chain && invalid_walk_tip != pindex) {
        invalid_walk_tip->nStatus |= BLOCK_FAILED_CHILD;
        setDirtyBlockIndex.insert(invalid_walk_tip);
        setBlockIndexCandidates.erase(invalid_walk_tip);
        invalid_walk_tip = invalid_walk_tip->pprev;
    }

    // Mark the block itself as invalid.
    pindex->nStatus |= BLOCK_FAILED_VALID;
    setDirtyBlockIndex.insert(pindex);
    setBlockIndexCandidates.erase(pindex);
    g_failed_blocks.insert(pindex);

    // DisconnectTip will add transactions to disconnectpool; try to add these
    // back to the mempool.
    UpdateMempoolForReorg(disconnectpool, true);

    // The resulting new best tip may not be in setBlockIndexCandidates anymore, so
    // add it again.
    BlockMap::iterator it = mapBlockIndex.begin();
    while (it != mapBlockIndex.end()) {
        if (it->second->IsValid(BLOCK_VALID_TRANSACTIONS) && it->second->nChainTx && !setBlockIndexCandidates.value_comp()(it->second, chainActive.Tip())) {
            setBlockIndexCandidates.insert(it->second);
        }
        it++;
    }

    InvalidChainFound(pindex);
    uiInterface.NotifyBlockTip(IsInitialBlockDownload(), pindex->pprev);
    return true;
}
bool InvalidateBlock(CValidationState& state, const CChainParams& chainparams, CBlockIndex *pindex) {
    return g_chainstate.InvalidateBlock(state, chainparams, pindex);
}

bool CChainState::ResetBlockFailureFlags(CBlockIndex *pindex) {
    AssertLockHeld(cs_main);

    int nHeight = pindex->nHeight;

    // Remove the invalidity flag from this block and all its descendants.
    BlockMap::iterator it = mapBlockIndex.begin();
    while (it != mapBlockIndex.end()) {
        if (!it->second->IsValid() && it->second->GetAncestor(nHeight) == pindex) {
            it->second->nStatus &= ~BLOCK_FAILED_MASK;
            setDirtyBlockIndex.insert(it->second);
            if (it->second->IsValid(BLOCK_VALID_TRANSACTIONS) && it->second->nChainTx && setBlockIndexCandidates.value_comp()(chainActive.Tip(), it->second)) {
                setBlockIndexCandidates.insert(it->second);
            }
            if (it->second == pindexBestInvalid) {
                // Reset invalid block marker if it was pointing to one of those.
                pindexBestInvalid = nullptr;
            }
            g_failed_blocks.erase(it->second);
        }
        it++;
    }

    // Remove the invalidity flag from all ancestors too.
    while (pindex != nullptr) {
        if (pindex->nStatus & BLOCK_FAILED_MASK) {
            pindex->nStatus &= ~BLOCK_FAILED_MASK;
            setDirtyBlockIndex.insert(pindex);
            g_failed_blocks.erase(pindex);
        }
        pindex = pindex->pprev;
    }
    return true;
}
bool ResetBlockFailureFlags(CBlockIndex *pindex) {
    return g_chainstate.ResetBlockFailureFlags(pindex);
}

CBlockIndex* CChainState::AddToBlockIndex(const CBlockHeader& block)
{
    // Check for duplicate
    uint256 hash = block.GetHash();
    BlockMap::iterator it = mapBlockIndex.find(hash);
    if (it != mapBlockIndex.end())
        return it->second;

    // Construct new block index object
    CBlockIndex* pindexNew = new CBlockIndex(block);
    // We assign the sequence id to blocks only when the full data is available,
    // to avoid miners withholding blocks but broadcasting headers, to get a
    // competitive advantage.
    pindexNew->nSequenceId = 0;
    BlockMap::iterator mi = mapBlockIndex.insert(std::make_pair(hash, pindexNew)).first;
    pindexNew->phashBlock = &((*mi).first);
    BlockMap::iterator miPrev = mapBlockIndex.find(block.hashPrevBlock);
    if (miPrev != mapBlockIndex.end())
    {
        pindexNew->pprev = (*miPrev).second;
        pindexNew->nHeight = pindexNew->pprev->nHeight + 1;
        pindexNew->BuildSkip();
    }
    pindexNew->nTimeMax = (pindexNew->pprev ? std::max(pindexNew->pprev->nTimeMax, pindexNew->nTime) : pindexNew->nTime);
    pindexNew->nChainWork = (pindexNew->pprev ? pindexNew->pprev->nChainWork : 0) + GetBlockProof(*pindexNew);
    pindexNew->RaiseValidity(BLOCK_VALID_TREE);
    if (pindexBestHeader == nullptr || pindexBestHeader->nChainWork < pindexNew->nChainWork)
        pindexBestHeader = pindexNew;

    setDirtyBlockIndex.insert(pindexNew);

    return pindexNew;
}

/** Mark a block as having its data received and checked (up to BLOCK_VALID_TRANSACTIONS). */
bool CChainState::ReceivedBlockTransactions(const CBlock &block, CValidationState& state, CBlockIndex *pindexNew, const CDiskBlockPos& pos, const Consensus::Params& consensusParams)
{
    pindexNew->nTx = block.vtx.size();
    pindexNew->nChainTx = 0;
    pindexNew->nFile = pos.nFile;
    pindexNew->nDataPos = pos.nPos;
    pindexNew->nUndoPos = 0;
    pindexNew->nStatus |= BLOCK_HAVE_DATA;
    if (IsWitnessEnabled(pindexNew->pprev, consensusParams)) {
        pindexNew->nStatus |= BLOCK_OPT_WITNESS;
    }
    pindexNew->RaiseValidity(BLOCK_VALID_TRANSACTIONS);
    setDirtyBlockIndex.insert(pindexNew);

    if (pindexNew->pprev == nullptr || pindexNew->pprev->nChainTx) {
        // If pindexNew is the genesis block or all parents are BLOCK_VALID_TRANSACTIONS.
        std::deque<CBlockIndex*> queue;
        queue.push_back(pindexNew);

        // Recursively process any descendant blocks that now may be eligible to be connected.
        while (!queue.empty()) {
            CBlockIndex *pindex = queue.front();
            queue.pop_front();
            pindex->nChainTx = (pindex->pprev ? pindex->pprev->nChainTx : 0) + pindex->nTx;
            {
                LOCK(cs_nBlockSequenceId);
                pindex->nSequenceId = nBlockSequenceId++;
            }
            if (chainActive.Tip() == nullptr || !setBlockIndexCandidates.value_comp()(pindex, chainActive.Tip())) {
                setBlockIndexCandidates.insert(pindex);
            }
            std::pair<std::multimap<CBlockIndex*, CBlockIndex*>::iterator, std::multimap<CBlockIndex*, CBlockIndex*>::iterator> range = mapBlocksUnlinked.equal_range(pindex);
            while (range.first != range.second) {
                std::multimap<CBlockIndex*, CBlockIndex*>::iterator it = range.first;
                queue.push_back(it->second);
                range.first++;
                mapBlocksUnlinked.erase(it);
            }
        }
    } else {
        if (pindexNew->pprev && pindexNew->pprev->IsValid(BLOCK_VALID_TREE)) {
            mapBlocksUnlinked.insert(std::make_pair(pindexNew->pprev, pindexNew));
        }
    }

    return true;
}

static bool FindBlockPos(CDiskBlockPos &pos, unsigned int nAddSize, unsigned int nHeight, uint64_t nTime, bool fKnown = false)
{
    LOCK(cs_LastBlockFile);

    unsigned int nFile = fKnown ? pos.nFile : nLastBlockFile;
    if (vinfoBlockFile.size() <= nFile) {
        vinfoBlockFile.resize(nFile + 1);
    }

    if (!fKnown) {
        while (vinfoBlockFile[nFile].nSize + nAddSize >= MAX_BLOCKFILE_SIZE) {
            nFile++;
            if (vinfoBlockFile.size() <= nFile) {
                vinfoBlockFile.resize(nFile + 1);
            }
        }
        pos.nFile = nFile;
        pos.nPos = vinfoBlockFile[nFile].nSize;
    }

    if ((int)nFile != nLastBlockFile) {
        if (!fKnown) {
            LogPrintf("Leaving block file %i: %s\n", nLastBlockFile, vinfoBlockFile[nLastBlockFile].ToString());
        }
        FlushBlockFile(!fKnown);
        nLastBlockFile = nFile;
    }

    vinfoBlockFile[nFile].AddBlock(nHeight, nTime);
    if (fKnown)
        vinfoBlockFile[nFile].nSize = std::max(pos.nPos + nAddSize, vinfoBlockFile[nFile].nSize);
    else
        vinfoBlockFile[nFile].nSize += nAddSize;

    if (!fKnown) {
        unsigned int nOldChunks = (pos.nPos + BLOCKFILE_CHUNK_SIZE - 1) / BLOCKFILE_CHUNK_SIZE;
        unsigned int nNewChunks = (vinfoBlockFile[nFile].nSize + BLOCKFILE_CHUNK_SIZE - 1) / BLOCKFILE_CHUNK_SIZE;
        if (nNewChunks > nOldChunks) {
            if (fPruneMode)
                fCheckForPruning = true;
            if (CheckDiskSpace(nNewChunks * BLOCKFILE_CHUNK_SIZE - pos.nPos)) {
                FILE *file = OpenBlockFile(pos);
                if (file) {
                    LogPrintf("Pre-allocating up to position 0x%x in blk%05u.dat\n", nNewChunks * BLOCKFILE_CHUNK_SIZE, pos.nFile);
                    AllocateFileRange(file, pos.nPos, nNewChunks * BLOCKFILE_CHUNK_SIZE - pos.nPos);
                    fclose(file);
                }
            }
            else
                return error("out of disk space");
        }
    }

    setDirtyFileInfo.insert(nFile);
    return true;
}

static bool FindUndoPos(CValidationState &state, int nFile, CDiskBlockPos &pos, unsigned int nAddSize)
{
    pos.nFile = nFile;

    LOCK(cs_LastBlockFile);

    unsigned int nNewSize;
    pos.nPos = vinfoBlockFile[nFile].nUndoSize;
    nNewSize = vinfoBlockFile[nFile].nUndoSize += nAddSize;
    setDirtyFileInfo.insert(nFile);

    unsigned int nOldChunks = (pos.nPos + UNDOFILE_CHUNK_SIZE - 1) / UNDOFILE_CHUNK_SIZE;
    unsigned int nNewChunks = (nNewSize + UNDOFILE_CHUNK_SIZE - 1) / UNDOFILE_CHUNK_SIZE;
    if (nNewChunks > nOldChunks) {
        if (fPruneMode)
            fCheckForPruning = true;
        if (CheckDiskSpace(nNewChunks * UNDOFILE_CHUNK_SIZE - pos.nPos)) {
            FILE *file = OpenUndoFile(pos);
            if (file) {
                LogPrintf("Pre-allocating up to position 0x%x in rev%05u.dat\n", nNewChunks * UNDOFILE_CHUNK_SIZE, pos.nFile);
                AllocateFileRange(file, pos.nPos, nNewChunks * UNDOFILE_CHUNK_SIZE - pos.nPos);
                fclose(file);
            }
        }
        else
            return state.Error("out of disk space");
    }

    return true;
}

/* Temporary check that blocks are compatible with BDB's 10,000 lock limit.
   This is based on Bitcoin's commit 8c222dca4f961ad13ec64d690134a40d09b20813.
   Each "object" touched in the DB may cause two locks (one read and one
   write lock).  Objects are transaction IDs and names.  Thus, count the
   total number of transaction IDs (tx themselves plus all distinct inputs).
   In addition, each Namecoin transaction could touch at most one name,
   so add them as well.  */
bool CheckDbLockLimit(const std::vector<CTransactionRef>& vtx)
{
    std::set<uint256> setTxIds;
    unsigned nNames = 0;
    for (const auto& tx : vtx)
    {
        setTxIds.insert(tx->GetHash());
        if (tx->IsNamecoin())
            ++nNames;

        for (const auto& txIn : tx->vin)
            setTxIds.insert(txIn.prevout.hash);
    }

    const unsigned nTotalIds = setTxIds.size() + nNames;
    if (nTotalIds > 4500)
        return error("%s : %u locks estimated, that is too much for BDB",
                     __func__, nTotalIds);

    //LogPrintf ("%s : need %u locks\n", __func__, nTotalIds);
    return true;
}

static bool CheckBlockHeader(const CBlockHeader& block, CValidationState& state, const Consensus::Params& consensusParams, bool fCheckPOW = true)
{
    // Check proof of work matches claimed amount
    if (fCheckPOW && !CheckProofOfWork(block, consensusParams))
        return state.DoS(50, false, REJECT_INVALID, "high-hash", false, "proof of work failed");

    return true;
}

bool CheckBlock(const CBlock& block, CValidationState& state, const Consensus::Params& consensusParams, bool fCheckPOW, bool fCheckMerkleRoot)
{
    // These are checks that are independent of context.

    if (block.fChecked)
        return true;

    // Check that the header is valid (particularly PoW).  This is mostly
    // redundant with the call in AcceptBlockHeader.
    if (!CheckBlockHeader(block, state, consensusParams, fCheckPOW))
        return false;

    // Check the merkle root.
    if (fCheckMerkleRoot) {
        bool mutated;
        uint256 hashMerkleRoot2 = BlockMerkleRoot(block, &mutated);
        if (block.hashMerkleRoot != hashMerkleRoot2)
            return state.DoS(100, false, REJECT_INVALID, "bad-txnmrklroot", true, "hashMerkleRoot mismatch");

        // Check for merkle tree malleability (CVE-2012-2459): repeating sequences
        // of transactions in a block without affecting the merkle root of a block,
        // while still invalidating it.
        if (mutated)
            return state.DoS(100, false, REJECT_INVALID, "bad-txns-duplicate", true, "duplicate transaction");
    }

    // All potential-corruption validation must be done before we do any
    // transaction validation, as otherwise we may mark the header as invalid
    // because we receive the wrong transactions for it.
    // Note that witness malleability is checked in ContextualCheckBlock, so no
    // checks that use witness data may be performed here.

    // Size limits
    if (block.vtx.empty() || block.vtx.size() * WITNESS_SCALE_FACTOR > MAX_BLOCK_WEIGHT || ::GetSerializeSize(block, SER_NETWORK, PROTOCOL_VERSION | SERIALIZE_TRANSACTION_NO_WITNESS) * WITNESS_SCALE_FACTOR > MAX_BLOCK_WEIGHT)
        return state.DoS(100, false, REJECT_INVALID, "bad-blk-length", false, "size limits failed");

    // Enforce the temporary DB lock limit.
    // TODO: Remove with a hardfork in the future.
    if (!CheckDbLockLimit(block.vtx))
        return state.DoS(100, error("%s : DB lock limit failed", __func__),
                         REJECT_INVALID, "bad-db-locks");

    // First transaction must be coinbase, the rest must not be
    if (block.vtx.empty() || !block.vtx[0]->IsCoinBase())
        return state.DoS(100, false, REJECT_INVALID, "bad-cb-missing", false, "first tx is not coinbase");
    for (unsigned int i = 1; i < block.vtx.size(); i++)
        if (block.vtx[i]->IsCoinBase())
            return state.DoS(100, false, REJECT_INVALID, "bad-cb-multiple", false, "more than one coinbase");

    // Check transactions
    for (const auto& tx : block.vtx)
        if (!CheckTransaction(*tx, state, false))
            return state.Invalid(false, state.GetRejectCode(), state.GetRejectReason(),
                                 strprintf("Transaction check failed (tx hash %s) %s", tx->GetHash().ToString(), state.GetDebugMessage()));

    unsigned int nSigOps = 0;
    for (const auto& tx : block.vtx)
    {
        nSigOps += GetLegacySigOpCount(*tx);
    }
    if (nSigOps * WITNESS_SCALE_FACTOR > MAX_BLOCK_SIGOPS_COST)
        return state.DoS(100, false, REJECT_INVALID, "bad-blk-sigops", false, "out-of-bounds SigOpCount");

    if (fCheckPOW && fCheckMerkleRoot)
        block.fChecked = true;

    return true;
}

bool IsWitnessEnabled(const CBlockIndex* pindexPrev, const Consensus::Params& params)
{
    LOCK(cs_main);
    return (VersionBitsState(pindexPrev, params, Consensus::DEPLOYMENT_SEGWIT, versionbitscache) == THRESHOLD_ACTIVE);
}

// Compute at which vout of the block's coinbase transaction the witness
// commitment occurs, or -1 if not found.
static int GetWitnessCommitmentIndex(const CBlock& block)
{
    int commitpos = -1;
    if (!block.vtx.empty()) {
        for (size_t o = 0; o < block.vtx[0]->vout.size(); o++) {
            if (block.vtx[0]->vout[o].scriptPubKey.size() >= 38 && block.vtx[0]->vout[o].scriptPubKey[0] == OP_RETURN && block.vtx[0]->vout[o].scriptPubKey[1] == 0x24 && block.vtx[0]->vout[o].scriptPubKey[2] == 0xaa && block.vtx[0]->vout[o].scriptPubKey[3] == 0x21 && block.vtx[0]->vout[o].scriptPubKey[4] == 0xa9 && block.vtx[0]->vout[o].scriptPubKey[5] == 0xed) {
                commitpos = o;
            }
        }
    }
    return commitpos;
}

void UpdateUncommittedBlockStructures(CBlock& block, const CBlockIndex* pindexPrev, const Consensus::Params& consensusParams)
{
    int commitpos = GetWitnessCommitmentIndex(block);
    static const std::vector<unsigned char> nonce(32, 0x00);
    if (commitpos != -1 && IsWitnessEnabled(pindexPrev, consensusParams) && !block.vtx[0]->HasWitness()) {
        CMutableTransaction tx(*block.vtx[0]);
        tx.vin[0].scriptWitness.stack.resize(1);
        tx.vin[0].scriptWitness.stack[0] = nonce;
        block.vtx[0] = MakeTransactionRef(std::move(tx));
    }
}

std::vector<unsigned char> GenerateCoinbaseCommitment(CBlock& block, const CBlockIndex* pindexPrev, const Consensus::Params& consensusParams)
{
    std::vector<unsigned char> commitment;
    int commitpos = GetWitnessCommitmentIndex(block);
    std::vector<unsigned char> ret(32, 0x00);
    if (consensusParams.vDeployments[Consensus::DEPLOYMENT_SEGWIT].nTimeout != 0) {
        if (commitpos == -1) {
            uint256 witnessroot = BlockWitnessMerkleRoot(block, nullptr);
            CHash256().Write(witnessroot.begin(), 32).Write(ret.data(), 32).Finalize(witnessroot.begin());
            CTxOut out;
            out.nValue = 0;
            out.scriptPubKey.resize(38);
            out.scriptPubKey[0] = OP_RETURN;
            out.scriptPubKey[1] = 0x24;
            out.scriptPubKey[2] = 0xaa;
            out.scriptPubKey[3] = 0x21;
            out.scriptPubKey[4] = 0xa9;
            out.scriptPubKey[5] = 0xed;
            memcpy(&out.scriptPubKey[6], witnessroot.begin(), 32);
            commitment = std::vector<unsigned char>(out.scriptPubKey.begin(), out.scriptPubKey.end());
            CMutableTransaction tx(*block.vtx[0]);
            tx.vout.push_back(out);
            block.vtx[0] = MakeTransactionRef(std::move(tx));
        }
    }
    UpdateUncommittedBlockStructures(block, pindexPrev, consensusParams);
    return commitment;
}

/** Context-dependent validity checks.
 *  By "context", we mean only the previous block headers, but not the UTXO
 *  set; UTXO-related validity checks are done in ConnectBlock().
 *  NOTE: This function is not currently invoked by ConnectBlock(), so we
 *  should consider upgrade issues if we change which consensus rules are
 *  enforced in this function (eg by adding a new consensus rule). See comment
 *  in ConnectBlock().
 *  Note that -reindex-chainstate skips the validation that happens here!
 */
static bool ContextualCheckBlockHeader(const CBlockHeader& block, CValidationState& state, const CChainParams& params, const CBlockIndex* pindexPrev, int64_t nAdjustedTime)
{
    assert(pindexPrev != nullptr);
    const int nHeight = pindexPrev->nHeight + 1;

    // Disallow legacy blocks after merge-mining start.
    const Consensus::Params& consensusParams = params.GetConsensus();
    if (!consensusParams.AllowLegacyBlocks(nHeight) && block.IsLegacy())
        return state.DoS(100, error("%s : legacy block after auxpow start",
                                    __func__),
                         REJECT_INVALID, "late-legacy-block");

    // Check proof of work
    if (block.nBits != GetNextWorkRequired(pindexPrev, &block, consensusParams))
        return state.DoS(100, false, REJECT_INVALID, "bad-diffbits", false, "incorrect proof of work");

    // Check against checkpoints
    if (fCheckpointsEnabled) {
        // Don't accept any forks from the main chain prior to last checkpoint.
        // GetLastCheckpoint finds the last checkpoint in MapCheckpoints that's in our
        // MapBlockIndex.
        CBlockIndex* pcheckpoint = Checkpoints::GetLastCheckpoint(params.Checkpoints());
        if (pcheckpoint && nHeight < pcheckpoint->nHeight)
            return state.DoS(100, error("%s: forked chain older than last checkpoint (height %d)", __func__, nHeight), REJECT_CHECKPOINT, "bad-fork-prior-to-checkpoint");
    }

    // Check timestamp against prev
    if (block.GetBlockTime() <= pindexPrev->GetMedianTimePast())
        return state.Invalid(false, REJECT_INVALID, "time-too-old", "block's timestamp is too early");

    // Check timestamp
    if (block.GetBlockTime() > nAdjustedTime + MAX_FUTURE_BLOCK_TIME)
        return state.Invalid(false, REJECT_INVALID, "time-too-new", "block timestamp too far in the future");

    // Reject outdated version blocks when 95% (75% on testnet) of the network has upgraded:
    // check for version 2, 3 and 4 upgrades
    if((block.GetBaseVersion() < 2 && nHeight >= consensusParams.BIP34Height) ||
       (block.GetBaseVersion() < 3 && nHeight >= consensusParams.BIP66Height) ||
       (block.GetBaseVersion() < 4 && nHeight >= consensusParams.BIP65Height))
            return state.Invalid(false, REJECT_OBSOLETE, strprintf("bad-version(0x%08x)", block.nVersion),
                                 strprintf("rejected nVersion=0x%08x block", block.nVersion));

    return true;
}

/** NOTE: This function is not currently invoked by ConnectBlock(), so we
 *  should consider upgrade issues if we change which consensus rules are
 *  enforced in this function (eg by adding a new consensus rule). See comment
 *  in ConnectBlock().
 *  Note that -reindex-chainstate skips the validation that happens here!
 */
static bool ContextualCheckBlock(const CBlock& block, CValidationState& state, const Consensus::Params& consensusParams, const CBlockIndex* pindexPrev)
{
    const int nHeight = pindexPrev == nullptr ? 0 : pindexPrev->nHeight + 1;

    // Start enforcing BIP113 (Median Time Past) using versionbits logic.
    int nLockTimeFlags = 0;
    if (VersionBitsState(pindexPrev, consensusParams, Consensus::DEPLOYMENT_CSV, versionbitscache) == THRESHOLD_ACTIVE) {
        nLockTimeFlags |= LOCKTIME_MEDIAN_TIME_PAST;
    }

    int64_t nLockTimeCutoff = (nLockTimeFlags & LOCKTIME_MEDIAN_TIME_PAST)
                              ? pindexPrev->GetMedianTimePast()
                              : block.GetBlockTime();

    // Check that all transactions are finalized
    for (const auto& tx : block.vtx) {
        if (!IsFinalTx(*tx, nHeight, nLockTimeCutoff)) {
            return state.DoS(10, false, REJECT_INVALID, "bad-txns-nonfinal", false, "non-final transaction");
        }
    }

    // Enforce rule that the coinbase starts with serialized block height
    if (nHeight >= consensusParams.BIP34Height)
    {
        CScript expect = CScript() << nHeight;
        if (block.vtx[0]->vin[0].scriptSig.size() < expect.size() ||
            !std::equal(expect.begin(), expect.end(), block.vtx[0]->vin[0].scriptSig.begin())) {
            return state.DoS(100, false, REJECT_INVALID, "bad-cb-height", false, "block height mismatch in coinbase");
        }
    }

    // Validation for witness commitments.
    // * We compute the witness hash (which is the hash including witnesses) of all the block's transactions, except the
    //   coinbase (where 0x0000....0000 is used instead).
    // * The coinbase scriptWitness is a stack of a single 32-byte vector, containing a witness nonce (unconstrained).
    // * We build a merkle tree with all those witness hashes as leaves (similar to the hashMerkleRoot in the block header).
    // * There must be at least one output whose scriptPubKey is a single 36-byte push, the first 4 bytes of which are
    //   {0xaa, 0x21, 0xa9, 0xed}, and the following 32 bytes are SHA256^2(witness root, witness nonce). In case there are
    //   multiple, the last one is used.
    bool fHaveWitness = false;
    if (VersionBitsState(pindexPrev, consensusParams, Consensus::DEPLOYMENT_SEGWIT, versionbitscache) == THRESHOLD_ACTIVE) {
        int commitpos = GetWitnessCommitmentIndex(block);
        if (commitpos != -1) {
            bool malleated = false;
            uint256 hashWitness = BlockWitnessMerkleRoot(block, &malleated);
            // The malleation check is ignored; as the transaction tree itself
            // already does not permit it, it is impossible to trigger in the
            // witness tree.
            if (block.vtx[0]->vin[0].scriptWitness.stack.size() != 1 || block.vtx[0]->vin[0].scriptWitness.stack[0].size() != 32) {
                return state.DoS(100, false, REJECT_INVALID, "bad-witness-nonce-size", true, strprintf("%s : invalid witness nonce size", __func__));
            }
            CHash256().Write(hashWitness.begin(), 32).Write(&block.vtx[0]->vin[0].scriptWitness.stack[0][0], 32).Finalize(hashWitness.begin());
            if (memcmp(hashWitness.begin(), &block.vtx[0]->vout[commitpos].scriptPubKey[6], 32)) {
                return state.DoS(100, false, REJECT_INVALID, "bad-witness-merkle-match", true, strprintf("%s : witness merkle commitment mismatch", __func__));
            }
            fHaveWitness = true;
        }
    }

    // No witness data is allowed in blocks that don't commit to witness data, as this would otherwise leave room for spam
    if (!fHaveWitness) {
      for (const auto& tx : block.vtx) {
            if (tx->HasWitness()) {
                return state.DoS(100, false, REJECT_INVALID, "unexpected-witness", true, strprintf("%s : unexpected witness data found", __func__));
            }
        }
    }

    // After the coinbase witness nonce and commitment are verified,
    // we can check if the block weight passes (before we've checked the
    // coinbase witness, it would be possible for the weight to be too
    // large by filling up the coinbase witness, which doesn't change
    // the block hash, so we couldn't mark the block as permanently
    // failed).
    if (GetBlockWeight(block) > MAX_BLOCK_WEIGHT) {
        return state.DoS(100, false, REJECT_INVALID, "bad-blk-weight", false, strprintf("%s : weight limit failed", __func__));
    }

    return true;
}

bool CChainState::AcceptBlockHeader(const CBlockHeader& block, CValidationState& state, const CChainParams& chainparams, CBlockIndex** ppindex)
{
    AssertLockHeld(cs_main);
    // Check for duplicate
    uint256 hash = block.GetHash();
    BlockMap::iterator miSelf = mapBlockIndex.find(hash);
    CBlockIndex *pindex = nullptr;
    if (hash != chainparams.GetConsensus().hashGenesisBlock) {

        if (miSelf != mapBlockIndex.end()) {
            // Block header is already known.
            pindex = miSelf->second;
            if (ppindex)
                *ppindex = pindex;
            if (pindex->nStatus & BLOCK_FAILED_MASK)
                return state.Invalid(error("%s: block %s is marked invalid", __func__, hash.ToString()), 0, "duplicate");
            return true;
        }

        if (!CheckBlockHeader(block, state, chainparams.GetConsensus()))
            return error("%s: Consensus::CheckBlockHeader: %s, %s", __func__, hash.ToString(), FormatStateMessage(state));

        // Get prev block index
        CBlockIndex* pindexPrev = nullptr;
        BlockMap::iterator mi = mapBlockIndex.find(block.hashPrevBlock);
        if (mi == mapBlockIndex.end())
            return state.DoS(10, error("%s: prev block not found", __func__), 0, "prev-blk-not-found");
        pindexPrev = (*mi).second;
        if (pindexPrev->nStatus & BLOCK_FAILED_MASK)
            return state.DoS(100, error("%s: prev block invalid", __func__), REJECT_INVALID, "bad-prevblk");
        if (!ContextualCheckBlockHeader(block, state, chainparams, pindexPrev, GetAdjustedTime()))
            return error("%s: Consensus::ContextualCheckBlockHeader: %s, %s", __func__, hash.ToString(), FormatStateMessage(state));

        if (!pindexPrev->IsValid(BLOCK_VALID_SCRIPTS)) {
            for (const CBlockIndex* failedit : g_failed_blocks) {
                if (pindexPrev->GetAncestor(failedit->nHeight) == failedit) {
                    assert(failedit->nStatus & BLOCK_FAILED_VALID);
                    CBlockIndex* invalid_walk = pindexPrev;
                    while (invalid_walk != failedit) {
                        invalid_walk->nStatus |= BLOCK_FAILED_CHILD;
                        setDirtyBlockIndex.insert(invalid_walk);
                        invalid_walk = invalid_walk->pprev;
                    }
                    return state.DoS(100, error("%s: prev block invalid", __func__), REJECT_INVALID, "bad-prevblk");
                }
            }
        }
    }
    if (pindex == nullptr)
        pindex = AddToBlockIndex(block);

    if (ppindex)
        *ppindex = pindex;

    CheckBlockIndex(chainparams.GetConsensus());

    return true;
}

// Exposed wrapper for AcceptBlockHeader
bool ProcessNewBlockHeaders(const std::vector<CBlockHeader>& headers, CValidationState& state, const CChainParams& chainparams, const CBlockIndex** ppindex, CBlockHeader *first_invalid)
{
    if (first_invalid != nullptr) first_invalid->SetNull();
    {
        LOCK(cs_main);
        for (const CBlockHeader& header : headers) {
            CBlockIndex *pindex = nullptr; // Use a temp pindex instead of ppindex to avoid a const_cast
            if (!g_chainstate.AcceptBlockHeader(header, state, chainparams, &pindex)) {
                if (first_invalid) *first_invalid = header;
                return false;
            }
            if (ppindex) {
                *ppindex = pindex;
            }
        }
    }
    NotifyHeaderTip();
    return true;
}

/** Store block on disk. If dbp is non-nullptr, the file is known to already reside on disk */
static CDiskBlockPos SaveBlockToDisk(const CBlock& block, int nHeight, const CChainParams& chainparams, const CDiskBlockPos* dbp) {
    unsigned int nBlockSize = ::GetSerializeSize(block, SER_DISK, CLIENT_VERSION);
    CDiskBlockPos blockPos;
    if (dbp != nullptr)
        blockPos = *dbp;
    if (!FindBlockPos(blockPos, nBlockSize+8, nHeight, block.GetBlockTime(), dbp != nullptr)) {
        error("%s: FindBlockPos failed", __func__);
        return CDiskBlockPos();
    }
    if (dbp == nullptr) {
        if (!WriteBlockToDisk(block, blockPos, chainparams.MessageStart())) {
            AbortNode("Failed to write block");
            return CDiskBlockPos();
        }
    }
    return blockPos;
}

/** Store block on disk. If dbp is non-nullptr, the file is known to already reside on disk */
bool CChainState::AcceptBlock(const std::shared_ptr<const CBlock>& pblock, CValidationState& state, const CChainParams& chainparams, CBlockIndex** ppindex, bool fRequested, const CDiskBlockPos* dbp, bool* fNewBlock)
{
    const CBlock& block = *pblock;

    if (fNewBlock) *fNewBlock = false;
    AssertLockHeld(cs_main);

    CBlockIndex *pindexDummy = nullptr;
    CBlockIndex *&pindex = ppindex ? *ppindex : pindexDummy;

    if (!AcceptBlockHeader(block, state, chainparams, &pindex))
        return false;

    // Try to process all requested blocks that we don't have, but only
    // process an unrequested block if it's new and has enough work to
    // advance our tip, and isn't too many blocks ahead.
    bool fAlreadyHave = pindex->nStatus & BLOCK_HAVE_DATA;
    bool fHasMoreOrSameWork = (chainActive.Tip() ? pindex->nChainWork >= chainActive.Tip()->nChainWork : true);
    // Blocks that are too out-of-order needlessly limit the effectiveness of
    // pruning, because pruning will not delete block files that contain any
    // blocks which are too close in height to the tip.  Apply this test
    // regardless of whether pruning is enabled; it should generally be safe to
    // not process unrequested blocks.
    bool fTooFarAhead = (pindex->nHeight > int(chainActive.Height() + MIN_BLOCKS_TO_KEEP));

    // TODO: Decouple this function from the block download logic by removing fRequested
    // This requires some new chain data structure to efficiently look up if a
    // block is in a chain leading to a candidate for best tip, despite not
    // being such a candidate itself.

    // TODO: deal better with return value and error conditions for duplicate
    // and unrequested blocks.
    if (fAlreadyHave) return true;
    if (!fRequested) {  // If we didn't ask for it:
        if (pindex->nTx != 0) return true;    // This is a previously-processed block that was pruned
        if (!fHasMoreOrSameWork) return true; // Don't process less-work chains
        if (fTooFarAhead) return true;        // Block height is too high

        // Protect against DoS attacks from low-work chains.
        // If our tip is behind, a peer could try to send us
        // low-work blocks on a fake chain that we would never
        // request; don't process these.
        if (pindex->nChainWork < nMinimumChainWork) return true;
    }
    if (fNewBlock) *fNewBlock = true;

    if (!CheckBlock(block, state, chainparams.GetConsensus()) ||
        !ContextualCheckBlock(block, state, chainparams.GetConsensus(), pindex->pprev)) {
        if (state.IsInvalid() && !state.CorruptionPossible()) {
            pindex->nStatus |= BLOCK_FAILED_VALID;
            setDirtyBlockIndex.insert(pindex);
        }
        return error("%s: %s", __func__, FormatStateMessage(state));
    }

    // Header is valid/has work, merkle tree and segwit merkle tree are good...RELAY NOW
    // (but if it does not build on our best tip, let the SendMessages loop relay it)
    if (!IsInitialBlockDownload() && chainActive.Tip() == pindex->pprev)
        GetMainSignals().NewPoWValidBlock(pindex, pblock);

    // Write block to history file
    try {
        CDiskBlockPos blockPos = SaveBlockToDisk(block, pindex->nHeight, chainparams, dbp);
        if (blockPos.IsNull()) {
            state.Error(strprintf("%s: Failed to find position to write new block to disk", __func__));
            return false;
        }
        if (!ReceivedBlockTransactions(block, state, pindex, blockPos, chainparams.GetConsensus()))
            return error("AcceptBlock(): ReceivedBlockTransactions failed");
    } catch (const std::runtime_error& e) {
        return AbortNode(state, std::string("System error: ") + e.what());
    }

    if (fCheckForPruning)
        FlushStateToDisk(chainparams, state, FLUSH_STATE_NONE); // we just allocated more disk space for block files

    CheckBlockIndex(chainparams.GetConsensus());

    return true;
}

bool ProcessNewBlock(const CChainParams& chainparams, const std::shared_ptr<const CBlock> pblock, bool fForceProcessing, bool *fNewBlock)
{
    AssertLockNotHeld(cs_main);

    {
        CBlockIndex *pindex = nullptr;
        if (fNewBlock) *fNewBlock = false;
        CValidationState state;
        // Ensure that CheckBlock() passes before calling AcceptBlock, as
        // belt-and-suspenders.
        bool ret = CheckBlock(*pblock, state, chainparams.GetConsensus());

        LOCK(cs_main);

        if (ret) {
            // Store to disk
            ret = g_chainstate.AcceptBlock(pblock, state, chainparams, &pindex, fForceProcessing, nullptr, fNewBlock);
        }
        if (!ret) {
            GetMainSignals().BlockChecked(*pblock, state);
            return error("%s: AcceptBlock FAILED (%s)", __func__, state.GetDebugMessage());
        }
    }

    NotifyHeaderTip();

    CValidationState state; // Only used to report errors, not invalidity - ignore it
    if (!g_chainstate.ActivateBestChain(state, chainparams, pblock))
        return error("%s: ActivateBestChain failed", __func__);

    return true;
}

bool TestBlockValidity(CValidationState& state, const CChainParams& chainparams, const CBlock& block, CBlockIndex* pindexPrev, bool fCheckPOW, bool fCheckMerkleRoot)
{
    AssertLockHeld(cs_main);
    assert(pindexPrev && pindexPrev == chainActive.Tip());
    std::set<valtype> namesDummy;
    CCoinsViewCache viewNew(pcoinsTip.get());
    CBlockIndex indexDummy(block);
    indexDummy.pprev = pindexPrev;
    indexDummy.nHeight = pindexPrev->nHeight + 1;

    // NOTE: CheckBlockHeader is called by CheckBlock
    if (!ContextualCheckBlockHeader(block, state, chainparams, pindexPrev, GetAdjustedTime()))
        return error("%s: Consensus::ContextualCheckBlockHeader: %s", __func__, FormatStateMessage(state));
    if (!CheckBlock(block, state, chainparams.GetConsensus(), fCheckPOW, fCheckMerkleRoot))
        return error("%s: Consensus::CheckBlock: %s", __func__, FormatStateMessage(state));
    if (!ContextualCheckBlock(block, state, chainparams.GetConsensus(), pindexPrev))
        return error("%s: Consensus::ContextualCheckBlock: %s", __func__, FormatStateMessage(state));
    if (!g_chainstate.ConnectBlock(block, state, &indexDummy, viewNew, namesDummy, chainparams, true))
        return false;
    assert(state.IsValid());

    return true;
}

/**
 * BLOCK PRUNING CODE
 */

/* Calculate the amount of disk space the block & undo files currently use */
uint64_t CalculateCurrentUsage()
{
    LOCK(cs_LastBlockFile);

    uint64_t retval = 0;
    for (const CBlockFileInfo &file : vinfoBlockFile) {
        retval += file.nSize + file.nUndoSize;
    }
    return retval;
}

/* Prune a block file (modify associated database entries)*/
void PruneOneBlockFile(const int fileNumber)
{
    LOCK(cs_LastBlockFile);

    for (const auto& entry : mapBlockIndex) {
        CBlockIndex* pindex = entry.second;
        if (pindex->nFile == fileNumber) {
            pindex->nStatus &= ~BLOCK_HAVE_DATA;
            pindex->nStatus &= ~BLOCK_HAVE_UNDO;
            pindex->nFile = 0;
            pindex->nDataPos = 0;
            pindex->nUndoPos = 0;
            setDirtyBlockIndex.insert(pindex);

            // Prune from mapBlocksUnlinked -- any block we prune would have
            // to be downloaded again in order to consider its chain, at which
            // point it would be considered as a candidate for
            // mapBlocksUnlinked or setBlockIndexCandidates.
            std::pair<std::multimap<CBlockIndex*, CBlockIndex*>::iterator, std::multimap<CBlockIndex*, CBlockIndex*>::iterator> range = mapBlocksUnlinked.equal_range(pindex->pprev);
            while (range.first != range.second) {
                std::multimap<CBlockIndex *, CBlockIndex *>::iterator _it = range.first;
                range.first++;
                if (_it->second == pindex) {
                    mapBlocksUnlinked.erase(_it);
                }
            }
        }
    }

    vinfoBlockFile[fileNumber].SetNull();
    setDirtyFileInfo.insert(fileNumber);
}


void UnlinkPrunedFiles(const std::set<int>& setFilesToPrune)
{
    for (std::set<int>::iterator it = setFilesToPrune.begin(); it != setFilesToPrune.end(); ++it) {
        CDiskBlockPos pos(*it, 0);
        fs::remove(GetBlockPosFilename(pos, "blk"));
        fs::remove(GetBlockPosFilename(pos, "rev"));
        LogPrintf("Prune: %s deleted blk/rev (%05u)\n", __func__, *it);
    }
}

/* Calculate the block/rev files to delete based on height specified by user with RPC command pruneblockchain */
static void FindFilesToPruneManual(std::set<int>& setFilesToPrune, int nManualPruneHeight)
{
    assert(fPruneMode && nManualPruneHeight > 0);

    LOCK2(cs_main, cs_LastBlockFile);
    if (chainActive.Tip() == nullptr)
        return;

    // last block to prune is the lesser of (user-specified height, MIN_BLOCKS_TO_KEEP from the tip)
    unsigned int nLastBlockWeCanPrune = std::min((unsigned)nManualPruneHeight, chainActive.Tip()->nHeight - MIN_BLOCKS_TO_KEEP);
    int count=0;
    for (int fileNumber = 0; fileNumber < nLastBlockFile; fileNumber++) {
        if (vinfoBlockFile[fileNumber].nSize == 0 || vinfoBlockFile[fileNumber].nHeightLast > nLastBlockWeCanPrune)
            continue;
        PruneOneBlockFile(fileNumber);
        setFilesToPrune.insert(fileNumber);
        count++;
    }
    LogPrintf("Prune (Manual): prune_height=%d removed %d blk/rev pairs\n", nLastBlockWeCanPrune, count);
}

/* This function is called from the RPC code for pruneblockchain */
void PruneBlockFilesManual(int nManualPruneHeight)
{
    CValidationState state;
    const CChainParams& chainparams = Params();
    FlushStateToDisk(chainparams, state, FLUSH_STATE_NONE, nManualPruneHeight);
}

/**
 * Prune block and undo files (blk???.dat and undo???.dat) so that the disk space used is less than a user-defined target.
 * The user sets the target (in MB) on the command line or in config file.  This will be run on startup and whenever new
 * space is allocated in a block or undo file, staying below the target. Changing back to unpruned requires a reindex
 * (which in this case means the blockchain must be re-downloaded.)
 *
 * Pruning functions are called from FlushStateToDisk when the global fCheckForPruning flag has been set.
 * Block and undo files are deleted in lock-step (when blk00003.dat is deleted, so is rev00003.dat.)
 * Pruning cannot take place until the longest chain is at least a certain length (100000 on mainnet, 1000 on testnet, 1000 on regtest).
 * Pruning will never delete a block within a defined distance (currently 288) from the active chain's tip.
 * The block index is updated by unsetting HAVE_DATA and HAVE_UNDO for any blocks that were stored in the deleted files.
 * A db flag records the fact that at least some block files have been pruned.
 *
 * @param[out]   setFilesToPrune   The set of file indices that can be unlinked will be returned
 */
static void FindFilesToPrune(std::set<int>& setFilesToPrune, uint64_t nPruneAfterHeight)
{
    LOCK2(cs_main, cs_LastBlockFile);
    if (chainActive.Tip() == nullptr || nPruneTarget == 0) {
        return;
    }
    if ((uint64_t)chainActive.Tip()->nHeight <= nPruneAfterHeight) {
        return;
    }

    unsigned int nLastBlockWeCanPrune = chainActive.Tip()->nHeight - MIN_BLOCKS_TO_KEEP;
    uint64_t nCurrentUsage = CalculateCurrentUsage();
    // We don't check to prune until after we've allocated new space for files
    // So we should leave a buffer under our target to account for another allocation
    // before the next pruning.
    uint64_t nBuffer = BLOCKFILE_CHUNK_SIZE + UNDOFILE_CHUNK_SIZE;
    uint64_t nBytesToPrune;
    int count=0;

    if (nCurrentUsage + nBuffer >= nPruneTarget) {
        for (int fileNumber = 0; fileNumber < nLastBlockFile; fileNumber++) {
            nBytesToPrune = vinfoBlockFile[fileNumber].nSize + vinfoBlockFile[fileNumber].nUndoSize;

            if (vinfoBlockFile[fileNumber].nSize == 0)
                continue;

            if (nCurrentUsage + nBuffer < nPruneTarget)  // are we below our target?
                break;

            // don't prune files that could have a block within MIN_BLOCKS_TO_KEEP of the main chain's tip but keep scanning
            if (vinfoBlockFile[fileNumber].nHeightLast > nLastBlockWeCanPrune)
                continue;

            PruneOneBlockFile(fileNumber);
            // Queue up the files for removal
            setFilesToPrune.insert(fileNumber);
            nCurrentUsage -= nBytesToPrune;
            count++;
        }
    }

    LogPrint(BCLog::PRUNE, "Prune: target=%dMiB actual=%dMiB diff=%dMiB max_prune_height=%d removed %d blk/rev pairs\n",
           nPruneTarget/1024/1024, nCurrentUsage/1024/1024,
           ((int64_t)nPruneTarget - (int64_t)nCurrentUsage)/1024/1024,
           nLastBlockWeCanPrune, count);
}

bool CheckDiskSpace(uint64_t nAdditionalBytes)
{
    uint64_t nFreeBytesAvailable = fs::space(GetDataDir()).available;

    // Check for nMinDiskSpace bytes (currently 50MB)
    if (nFreeBytesAvailable < nMinDiskSpace + nAdditionalBytes)
        return AbortNode("Disk space is low!", _("Error: Disk space is low!"));

    return true;
}

static FILE* OpenDiskFile(const CDiskBlockPos &pos, const char *prefix, bool fReadOnly)
{
    if (pos.IsNull())
        return nullptr;
    fs::path path = GetBlockPosFilename(pos, prefix);
    fs::create_directories(path.parent_path());
    FILE* file = fsbridge::fopen(path, fReadOnly ? "rb": "rb+");
    if (!file && !fReadOnly)
        file = fsbridge::fopen(path, "wb+");
    if (!file) {
        LogPrintf("Unable to open file %s\n", path.string());
        return nullptr;
    }
    if (pos.nPos) {
        if (fseek(file, pos.nPos, SEEK_SET)) {
            LogPrintf("Unable to seek to position %u of %s\n", pos.nPos, path.string());
            fclose(file);
            return nullptr;
        }
    }
    return file;
}

FILE* OpenBlockFile(const CDiskBlockPos &pos, bool fReadOnly) {
    return OpenDiskFile(pos, "blk", fReadOnly);
}

/** Open an undo file (rev?????.dat) */
static FILE* OpenUndoFile(const CDiskBlockPos &pos, bool fReadOnly) {
    return OpenDiskFile(pos, "rev", fReadOnly);
}

fs::path GetBlockPosFilename(const CDiskBlockPos &pos, const char *prefix)
{
    return GetDataDir() / "blocks" / strprintf("%s%05u.dat", prefix, pos.nFile);
}

CBlockIndex * CChainState::InsertBlockIndex(const uint256& hash)
{
    if (hash.IsNull())
        return nullptr;

    // Return existing
    BlockMap::iterator mi = mapBlockIndex.find(hash);
    if (mi != mapBlockIndex.end())
        return (*mi).second;

    // Create new
    CBlockIndex* pindexNew = new CBlockIndex();
    mi = mapBlockIndex.insert(std::make_pair(hash, pindexNew)).first;
    pindexNew->phashBlock = &((*mi).first);

    return pindexNew;
}

bool CChainState::LoadBlockIndex(const Consensus::Params& consensus_params, CBlockTreeDB& blocktree)
{
    if (!blocktree.LoadBlockIndexGuts(consensus_params, [this](const uint256& hash){ return this->InsertBlockIndex(hash); }))
        return false;

    boost::this_thread::interruption_point();

    // Calculate nChainWork
    std::vector<std::pair<int, CBlockIndex*> > vSortedByHeight;
    vSortedByHeight.reserve(mapBlockIndex.size());
    for (const std::pair<uint256, CBlockIndex*>& item : mapBlockIndex)
    {
        CBlockIndex* pindex = item.second;
        vSortedByHeight.push_back(std::make_pair(pindex->nHeight, pindex));
    }
    sort(vSortedByHeight.begin(), vSortedByHeight.end());
    for (const std::pair<int, CBlockIndex*>& item : vSortedByHeight)
    {
        CBlockIndex* pindex = item.second;
        pindex->nChainWork = (pindex->pprev ? pindex->pprev->nChainWork : 0) + GetBlockProof(*pindex);
        pindex->nTimeMax = (pindex->pprev ? std::max(pindex->pprev->nTimeMax, pindex->nTime) : pindex->nTime);
        // We can link the chain of blocks for which we've received transactions at some point.
        // Pruned nodes may have deleted the block.
        if (pindex->nTx > 0) {
            if (pindex->pprev) {
                if (pindex->pprev->nChainTx) {
                    pindex->nChainTx = pindex->pprev->nChainTx + pindex->nTx;
                } else {
                    pindex->nChainTx = 0;
                    mapBlocksUnlinked.insert(std::make_pair(pindex->pprev, pindex));
                }
            } else {
                pindex->nChainTx = pindex->nTx;
            }
        }
        if (!(pindex->nStatus & BLOCK_FAILED_MASK) && pindex->pprev && (pindex->pprev->nStatus & BLOCK_FAILED_MASK)) {
            pindex->nStatus |= BLOCK_FAILED_CHILD;
            setDirtyBlockIndex.insert(pindex);
        }
        if (pindex->IsValid(BLOCK_VALID_TRANSACTIONS) && (pindex->nChainTx || pindex->pprev == nullptr))
            setBlockIndexCandidates.insert(pindex);
        if (pindex->nStatus & BLOCK_FAILED_MASK && (!pindexBestInvalid || pindex->nChainWork > pindexBestInvalid->nChainWork))
            pindexBestInvalid = pindex;
        if (pindex->pprev)
            pindex->BuildSkip();
        if (pindex->IsValid(BLOCK_VALID_TREE) && (pindexBestHeader == nullptr || CBlockIndexWorkComparator()(pindexBestHeader, pindex)))
            pindexBestHeader = pindex;
    }

    return true;
}

bool static LoadBlockIndexDB(const CChainParams& chainparams)
{
    if (!g_chainstate.LoadBlockIndex(chainparams.GetConsensus(), *pblocktree))
        return false;

    // Load block file info
    pblocktree->ReadLastBlockFile(nLastBlockFile);
    vinfoBlockFile.resize(nLastBlockFile + 1);
    LogPrintf("%s: last block file = %i\n", __func__, nLastBlockFile);
    for (int nFile = 0; nFile <= nLastBlockFile; nFile++) {
        pblocktree->ReadBlockFileInfo(nFile, vinfoBlockFile[nFile]);
    }
    LogPrintf("%s: last block file info: %s\n", __func__, vinfoBlockFile[nLastBlockFile].ToString());
    for (int nFile = nLastBlockFile + 1; true; nFile++) {
        CBlockFileInfo info;
        if (pblocktree->ReadBlockFileInfo(nFile, info)) {
            vinfoBlockFile.push_back(info);
        } else {
            break;
        }
    }

    // Check presence of blk files
    LogPrintf("Checking all blk files are present...\n");
    std::set<int> setBlkDataFiles;
    for (const std::pair<uint256, CBlockIndex*>& item : mapBlockIndex)
    {
        CBlockIndex* pindex = item.second;
        if (pindex->nStatus & BLOCK_HAVE_DATA) {
            setBlkDataFiles.insert(pindex->nFile);
        }
    }
    for (std::set<int>::iterator it = setBlkDataFiles.begin(); it != setBlkDataFiles.end(); it++)
    {
        CDiskBlockPos pos(*it, 0);
        if (CAutoFile(OpenBlockFile(pos, true), SER_DISK, CLIENT_VERSION).IsNull()) {
            return false;
        }
    }

    // Check whether we have ever pruned block & undo files
    pblocktree->ReadFlag("prunedblockfiles", fHavePruned);
    if (fHavePruned)
        LogPrintf("LoadBlockIndexDB(): Block files have previously been pruned\n");

    // Check whether we need to continue reindexing
    bool fReindexing = false;
    pblocktree->ReadReindexing(fReindexing);
    if(fReindexing) fReindex = true;

    // Check whether we have a transaction index
    pblocktree->ReadFlag("txindex", fTxIndex);
    LogPrintf("%s: transaction index %s\n", __func__, fTxIndex ? "enabled" : "disabled");

    // Check whether we have the name history
    pblocktree->ReadFlag("namehistory", fNameHistory);
    LogPrintf("LoadBlockIndexDB(): name history %s\n", fNameHistory ? "enabled" : "disabled");

    return true;
}

bool LoadChainTip(const CChainParams& chainparams)
{
    if (chainActive.Tip() && chainActive.Tip()->GetBlockHash() == pcoinsTip->GetBestBlock()) return true;

    if (pcoinsTip->GetBestBlock().IsNull() && mapBlockIndex.size() == 1) {
        // In case we just added the genesis block, connect it now, so
        // that we always have a chainActive.Tip() when we return.
        LogPrintf("%s: Connecting genesis block...\n", __func__);
        CValidationState state;
        if (!ActivateBestChain(state, chainparams)) {
            return false;
        }
    }

    // Load pointer to end of best chain
    BlockMap::iterator it = mapBlockIndex.find(pcoinsTip->GetBestBlock());
    if (it == mapBlockIndex.end())
        return false;
    chainActive.SetTip(it->second);

    g_chainstate.PruneBlockIndexCandidates();

    LogPrintf("Loaded best chain: hashBestChain=%s height=%d date=%s progress=%f\n",
        chainActive.Tip()->GetBlockHash().ToString(), chainActive.Height(),
        DateTimeStrFormat("%Y-%m-%d %H:%M:%S", chainActive.Tip()->GetBlockTime()),
        GuessVerificationProgress(chainparams.TxData(), chainActive.Tip()));
    return true;
}

CVerifyDB::CVerifyDB()
{
    uiInterface.ShowProgress(_("Verifying blocks..."), 0, false);
}

CVerifyDB::~CVerifyDB()
{
    uiInterface.ShowProgress("", 100, false);
}

bool CVerifyDB::VerifyDB(const CChainParams& chainparams, CCoinsView *coinsview, int nCheckLevel, int nCheckDepth)
{
    LOCK(cs_main);
    if (chainActive.Tip() == nullptr || chainActive.Tip()->pprev == nullptr)
        return true;

    // Verify blocks in the best chain
    if (nCheckDepth <= 0 || nCheckDepth > chainActive.Height())
        nCheckDepth = chainActive.Height();
    nCheckLevel = std::max(0, std::min(4, nCheckLevel));
    LogPrintf("Verifying last %i blocks at level %i\n", nCheckDepth, nCheckLevel);
    CCoinsViewCache coins(coinsview);
    std::set<valtype> dummyNames;
    CBlockIndex* pindexState = chainActive.Tip();
    CBlockIndex* pindexFailure = nullptr;
    int nGoodTransactions = 0;
    CValidationState state;
    int reportDone = 0;
    LogPrintf("[0%%]...");
    for (CBlockIndex* pindex = chainActive.Tip(); pindex && pindex->pprev; pindex = pindex->pprev)
    {
        boost::this_thread::interruption_point();
        int percentageDone = std::max(1, std::min(99, (int)(((double)(chainActive.Height() - pindex->nHeight)) / (double)nCheckDepth * (nCheckLevel >= 4 ? 50 : 100))));
        if (reportDone < percentageDone/10) {
            // report every 10% step
            LogPrintf("[%d%%]...", percentageDone);
            reportDone = percentageDone/10;
        }
        uiInterface.ShowProgress(_("Verifying blocks..."), percentageDone, false);
        if (pindex->nHeight < chainActive.Height()-nCheckDepth)
            break;
        if (fPruneMode && !(pindex->nStatus & BLOCK_HAVE_DATA)) {
            // If pruning, only go back as far as we have data.
            LogPrintf("VerifyDB(): block verification stopping at height %d (pruning, no data)\n", pindex->nHeight);
            break;
        }
        CBlock block;
        // check level 0: read from disk
        if (!ReadBlockFromDisk(block, pindex, chainparams.GetConsensus()))
            return error("VerifyDB(): *** ReadBlockFromDisk failed at %d, hash=%s", pindex->nHeight, pindex->GetBlockHash().ToString());
        // check level 1: verify block validity
        if (nCheckLevel >= 1 && !CheckBlock(block, state, chainparams.GetConsensus()))
            return error("%s: *** found bad block at %d, hash=%s (%s)\n", __func__,
                         pindex->nHeight, pindex->GetBlockHash().ToString(), FormatStateMessage(state));
        // check level 2: verify undo validity
        if (nCheckLevel >= 2 && pindex) {
            CBlockUndo undo;
            if (!pindex->GetUndoPos().IsNull()) {
                if (!UndoReadFromDisk(undo, pindex)) {
                    return error("VerifyDB(): *** found bad undo data at %d, hash=%s\n", pindex->nHeight, pindex->GetBlockHash().ToString());
                }
            }
        }
        // check level 3: check for inconsistencies during memory-only disconnect of tip blocks
        if (nCheckLevel >= 3 && pindex == pindexState && (coins.DynamicMemoryUsage() + pcoinsTip->DynamicMemoryUsage()) <= nCoinCacheUsage) {
            assert(coins.GetBestBlock() == pindex->GetBlockHash());
            DisconnectResult res = g_chainstate.DisconnectBlock(block, pindex, coins, dummyNames);
            if (res == DISCONNECT_FAILED) {
                return error("VerifyDB(): *** irrecoverable inconsistency in block data at %d, hash=%s", pindex->nHeight, pindex->GetBlockHash().ToString());
            }
            pindexState = pindex->pprev;
            if (res == DISCONNECT_UNCLEAN) {
                nGoodTransactions = 0;
                pindexFailure = pindex;
            } else {
                nGoodTransactions += block.vtx.size();
            }
        }
        if (ShutdownRequested())
            return true;
    }
    if (pindexFailure)
        return error("VerifyDB(): *** coin database inconsistencies found (last %i blocks, %i good transactions before that)\n", chainActive.Height() - pindexFailure->nHeight + 1, nGoodTransactions);

    // check level 4: try reconnecting blocks
    if (nCheckLevel >= 4) {
        CBlockIndex *pindex = pindexState;
        while (pindex != chainActive.Tip()) {
            boost::this_thread::interruption_point();
            uiInterface.ShowProgress(_("Verifying blocks..."), std::max(1, std::min(99, 100 - (int)(((double)(chainActive.Height() - pindex->nHeight)) / (double)nCheckDepth * 50))), false);
            pindex = chainActive.Next(pindex);
            CBlock block;
            if (!ReadBlockFromDisk(block, pindex, chainparams.GetConsensus()))
                return error("VerifyDB(): *** ReadBlockFromDisk failed at %d, hash=%s", pindex->nHeight, pindex->GetBlockHash().ToString());
            if (!g_chainstate.ConnectBlock(block, state, pindex, coins, dummyNames, chainparams))
                return error("VerifyDB(): *** found unconnectable block at %d, hash=%s", pindex->nHeight, pindex->GetBlockHash().ToString());
        }
    }

    LogPrintf("[DONE].\n");
    LogPrintf("No coin database inconsistencies in last %i blocks (%i transactions)\n", chainActive.Height() - pindexState->nHeight, nGoodTransactions);

    return true;
}

/** Apply the effects of a block on the utxo cache, ignoring that it may already have been applied. */
bool CChainState::RollforwardBlock(const CBlockIndex* pindex, CCoinsViewCache& inputs, const CChainParams& params)
{
    // TODO: merge with ConnectBlock
    CBlock block;
    if (!ReadBlockFromDisk(block, pindex, params.GetConsensus())) {
        return error("ReplayBlock(): ReadBlockFromDisk failed at %d, hash=%s", pindex->nHeight, pindex->GetBlockHash().ToString());
    }

    for (const CTransactionRef& tx : block.vtx) {
        if (!tx->IsCoinBase()) {
            for (const CTxIn &txin : tx->vin) {
                inputs.SpendCoin(txin.prevout);
            }
        }
        // Pass check = true as every addition may be an overwrite.
        AddCoins(inputs, *tx, pindex->nHeight, true);
    }
    return true;
}

bool CChainState::ReplayBlocks(const CChainParams& params, CCoinsView* view)
{
    LOCK(cs_main);

    CCoinsViewCache cache(view);

    std::vector<uint256> hashHeads = view->GetHeadBlocks();
    if (hashHeads.empty()) return true; // We're already in a consistent state.
    if (hashHeads.size() != 2) return error("ReplayBlocks(): unknown inconsistent state");

    uiInterface.ShowProgress(_("Replaying blocks..."), 0, false);
    LogPrintf("Replaying blocks\n");

    const CBlockIndex* pindexOld = nullptr;  // Old tip during the interrupted flush.
    const CBlockIndex* pindexNew;            // New tip during the interrupted flush.
    const CBlockIndex* pindexFork = nullptr; // Latest block common to both the old and the new tip.

    if (mapBlockIndex.count(hashHeads[0]) == 0) {
        return error("ReplayBlocks(): reorganization to unknown block requested");
    }
    pindexNew = mapBlockIndex[hashHeads[0]];

    if (!hashHeads[1].IsNull()) { // The old tip is allowed to be 0, indicating it's the first flush.
        if (mapBlockIndex.count(hashHeads[1]) == 0) {
            return error("ReplayBlocks(): reorganization from unknown block requested");
        }
        pindexOld = mapBlockIndex[hashHeads[1]];
        pindexFork = LastCommonAncestor(pindexOld, pindexNew);
        assert(pindexFork != nullptr);
    }

    // Rollback along the old branch.
    while (pindexOld != pindexFork) {
        if (pindexOld->nHeight > 0) { // Never disconnect the genesis block.
            CBlock block;
            if (!ReadBlockFromDisk(block, pindexOld, params.GetConsensus())) {
                return error("RollbackBlock(): ReadBlockFromDisk() failed at %d, hash=%s", pindexOld->nHeight, pindexOld->GetBlockHash().ToString());
            }
            LogPrintf("Rolling back %s (%i)\n", pindexOld->GetBlockHash().ToString(), pindexOld->nHeight);
            std::set<valtype> dummyNames;
            DisconnectResult res = DisconnectBlock(block, pindexOld, cache, dummyNames);
            if (res == DISCONNECT_FAILED) {
                return error("RollbackBlock(): DisconnectBlock failed at %d, hash=%s", pindexOld->nHeight, pindexOld->GetBlockHash().ToString());
            }
            // If DISCONNECT_UNCLEAN is returned, it means a non-existing UTXO was deleted, or an existing UTXO was
            // overwritten. It corresponds to cases where the block-to-be-disconnect never had all its operations
            // applied to the UTXO set. However, as both writing a UTXO and deleting a UTXO are idempotent operations,
            // the result is still a version of the UTXO set with the effects of that block undone.
        }
        pindexOld = pindexOld->pprev;
    }

    // Roll forward from the forking point to the new tip.
    int nForkHeight = pindexFork ? pindexFork->nHeight : 0;
    for (int nHeight = nForkHeight + 1; nHeight <= pindexNew->nHeight; ++nHeight) {
        const CBlockIndex* pindex = pindexNew->GetAncestor(nHeight);
        LogPrintf("Rolling forward %s (%i)\n", pindex->GetBlockHash().ToString(), nHeight);
        if (!RollforwardBlock(pindex, cache, params)) return false;
    }

    cache.SetBestBlock(pindexNew->GetBlockHash());
    cache.Flush();
    uiInterface.ShowProgress("", 100, false);
    return true;
}

bool ReplayBlocks(const CChainParams& params, CCoinsView* view) {
    return g_chainstate.ReplayBlocks(params, view);
}

bool CChainState::RewindBlockIndex(const CChainParams& params)
{
    LOCK(cs_main);

    // Note that during -reindex-chainstate we are called with an empty chainActive!

    int nHeight = 1;
    while (nHeight <= chainActive.Height()) {
        if (IsWitnessEnabled(chainActive[nHeight - 1], params.GetConsensus()) && !(chainActive[nHeight]->nStatus & BLOCK_OPT_WITNESS)) {
            break;
        }
        nHeight++;
    }

    // nHeight is now the height of the first insufficiently-validated block, or tipheight + 1
    CValidationState state;
    CBlockIndex* pindex = chainActive.Tip();
    while (chainActive.Height() >= nHeight) {
        if (fPruneMode && !(chainActive.Tip()->nStatus & BLOCK_HAVE_DATA)) {
            // If pruning, don't try rewinding past the HAVE_DATA point;
            // since older blocks can't be served anyway, there's
            // no need to walk further, and trying to DisconnectTip()
            // will fail (and require a needless reindex/redownload
            // of the blockchain).
            break;
        }
        if (!DisconnectTip(state, params, nullptr)) {
            return error("RewindBlockIndex: unable to disconnect block at height %i", pindex->nHeight);
        }
        // Occasionally flush state to disk.
        if (!FlushStateToDisk(params, state, FLUSH_STATE_PERIODIC))
            return false;
    }

    // Reduce validity flag and have-data flags.
    // We do this after actual disconnecting, otherwise we'll end up writing the lack of data
    // to disk before writing the chainstate, resulting in a failure to continue if interrupted.
    for (const auto& entry : mapBlockIndex) {
        CBlockIndex* pindexIter = entry.second;

        // Note: If we encounter an insufficiently validated block that
        // is on chainActive, it must be because we are a pruning node, and
        // this block or some successor doesn't HAVE_DATA, so we were unable to
        // rewind all the way.  Blocks remaining on chainActive at this point
        // must not have their validity reduced.
        if (IsWitnessEnabled(pindexIter->pprev, params.GetConsensus()) && !(pindexIter->nStatus & BLOCK_OPT_WITNESS) && !chainActive.Contains(pindexIter)) {
            // Reduce validity
            pindexIter->nStatus = std::min<unsigned int>(pindexIter->nStatus & BLOCK_VALID_MASK, BLOCK_VALID_TREE) | (pindexIter->nStatus & ~BLOCK_VALID_MASK);
            // Remove have-data flags.
            pindexIter->nStatus &= ~(BLOCK_HAVE_DATA | BLOCK_HAVE_UNDO);
            // Remove storage location.
            pindexIter->nFile = 0;
            pindexIter->nDataPos = 0;
            pindexIter->nUndoPos = 0;
            // Remove various other things
            pindexIter->nTx = 0;
            pindexIter->nChainTx = 0;
            pindexIter->nSequenceId = 0;
            // Make sure it gets written.
            setDirtyBlockIndex.insert(pindexIter);
            // Update indexes
            setBlockIndexCandidates.erase(pindexIter);
            std::pair<std::multimap<CBlockIndex*, CBlockIndex*>::iterator, std::multimap<CBlockIndex*, CBlockIndex*>::iterator> ret = mapBlocksUnlinked.equal_range(pindexIter->pprev);
            while (ret.first != ret.second) {
                if (ret.first->second == pindexIter) {
                    mapBlocksUnlinked.erase(ret.first++);
                } else {
                    ++ret.first;
                }
            }
        } else if (pindexIter->IsValid(BLOCK_VALID_TRANSACTIONS) && pindexIter->nChainTx) {
            setBlockIndexCandidates.insert(pindexIter);
        }
    }

    if (chainActive.Tip() != nullptr) {
        // We can't prune block index candidates based on our tip if we have
        // no tip due to chainActive being empty!
        PruneBlockIndexCandidates();

        CheckBlockIndex(params.GetConsensus());
    }

    return true;
}

bool RewindBlockIndex(const CChainParams& params) {
    if (!g_chainstate.RewindBlockIndex(params)) {
        return false;
    }

    if (chainActive.Tip() != nullptr) {
        // FlushStateToDisk can possibly read chainActive. Be conservative
        // and skip it here, we're about to -reindex-chainstate anyway, so
        // it'll get called a bunch real soon.
        CValidationState state;
        if (!FlushStateToDisk(params, state, FLUSH_STATE_ALWAYS)) {
            return false;
        }
    }

    return true;
}

void CChainState::UnloadBlockIndex() {
    nBlockSequenceId = 1;
    g_failed_blocks.clear();
    setBlockIndexCandidates.clear();
}

// May NOT be used after any connections are up as much
// of the peer-processing logic assumes a consistent
// block index state
void UnloadBlockIndex()
{
    LOCK(cs_main);
    chainActive.SetTip(nullptr);
    pindexBestInvalid = nullptr;
    pindexBestHeader = nullptr;
    mempool.clear();
    mapBlocksUnlinked.clear();
    vinfoBlockFile.clear();
    nLastBlockFile = 0;
    setDirtyBlockIndex.clear();
    setDirtyFileInfo.clear();
    versionbitscache.Clear();
    for (int b = 0; b < VERSIONBITS_NUM_BITS; b++) {
        warningcache[b].clear();
    }

    for (BlockMap::value_type& entry : mapBlockIndex) {
        delete entry.second;
    }
    mapBlockIndex.clear();
    fHavePruned = false;

    g_chainstate.UnloadBlockIndex();
}

bool LoadBlockIndex(const CChainParams& chainparams)
{
    // Load block index from databases
    bool needs_init = fReindex;
    if (!fReindex) {
        bool ret = LoadBlockIndexDB(chainparams);
        if (!ret) return false;
        needs_init = mapBlockIndex.empty();
    }

    if (needs_init) {
        // Everything here is for *new* reindex/DBs. Thus, though
        // LoadBlockIndexDB may have set fReindex if we shut down
        // mid-reindex previously, we don't check fReindex and
        // instead only check it prior to LoadBlockIndexDB to set
        // needs_init.

        LogPrintf("Initializing databases...\n");
        // Use the provided setting for -txindex in the new database
        fTxIndex = gArgs.GetBoolArg("-txindex", DEFAULT_TXINDEX);
        pblocktree->WriteFlag("txindex", fTxIndex);
        fNameHistory = gArgs.GetBoolArg("-namehistory", false);
        pblocktree->WriteFlag("namehistory", fNameHistory);
    }
    return true;
}

bool CChainState::LoadGenesisBlock(const CChainParams& chainparams)
{
    LOCK(cs_main);

    // Check whether we're already initialized by checking for genesis in
    // mapBlockIndex. Note that we can't use chainActive here, since it is
    // set based on the coins db, not the block index db, which is the only
    // thing loaded at this point.
    if (mapBlockIndex.count(chainparams.GenesisBlock().GetHash()))
        return true;

    try {
        CBlock &block = const_cast<CBlock&>(chainparams.GenesisBlock());
        CDiskBlockPos blockPos = SaveBlockToDisk(block, 0, chainparams, nullptr);
        if (blockPos.IsNull())
            return error("%s: writing genesis block to disk failed", __func__);
        CBlockIndex *pindex = AddToBlockIndex(block);
        CValidationState state;
        if (!ReceivedBlockTransactions(block, state, pindex, blockPos, chainparams.GetConsensus()))
            return error("%s: genesis block not accepted", __func__);
    } catch (const std::runtime_error& e) {
        return error("%s: failed to write genesis block: %s", __func__, e.what());
    }

    return true;
}

bool LoadGenesisBlock(const CChainParams& chainparams)
{
    return g_chainstate.LoadGenesisBlock(chainparams);
}

bool LoadExternalBlockFile(const CChainParams& chainparams, FILE* fileIn, CDiskBlockPos *dbp)
{
    // Map of disk positions for blocks with unknown parent (only used for reindex)
    static std::multimap<uint256, CDiskBlockPos> mapBlocksUnknownParent;
    int64_t nStart = GetTimeMillis();

    int nLoaded = 0;
    try {
        // This takes over fileIn and calls fclose() on it in the CBufferedFile destructor
        CBufferedFile blkdat(fileIn, 2*MAX_BLOCK_SERIALIZED_SIZE, MAX_BLOCK_SERIALIZED_SIZE+8, SER_DISK, CLIENT_VERSION);
        uint64_t nRewind = blkdat.GetPos();
        while (!blkdat.eof()) {
            boost::this_thread::interruption_point();

            blkdat.SetPos(nRewind);
            nRewind++; // start one byte further next time, in case of failure
            blkdat.SetLimit(); // remove former limit
            unsigned int nSize = 0;
            try {
                // locate a header
                unsigned char buf[CMessageHeader::MESSAGE_START_SIZE];
                blkdat.FindByte(chainparams.MessageStart()[0]);
                nRewind = blkdat.GetPos()+1;
                blkdat >> FLATDATA(buf);
                if (memcmp(buf, chainparams.MessageStart(), CMessageHeader::MESSAGE_START_SIZE))
                    continue;
                // read size
                blkdat >> nSize;
                if (nSize < 80 || nSize > MAX_BLOCK_SERIALIZED_SIZE)
                    continue;
            } catch (const std::exception&) {
                // no valid block header found; don't complain
                break;
            }
            try {
                // read block
                uint64_t nBlockPos = blkdat.GetPos();
                if (dbp)
                    dbp->nPos = nBlockPos;
                blkdat.SetLimit(nBlockPos + nSize);
                blkdat.SetPos(nBlockPos);
                std::shared_ptr<CBlock> pblock = std::make_shared<CBlock>();
                CBlock& block = *pblock;
                blkdat >> block;
                nRewind = blkdat.GetPos();

                // detect out of order blocks, and store them for later
                uint256 hash = block.GetHash();
                if (hash != chainparams.GetConsensus().hashGenesisBlock && mapBlockIndex.find(block.hashPrevBlock) == mapBlockIndex.end()) {
                    LogPrint(BCLog::REINDEX, "%s: Out of order block %s, parent %s not known\n", __func__, hash.ToString(),
                            block.hashPrevBlock.ToString());
                    if (dbp)
                        mapBlocksUnknownParent.insert(std::make_pair(block.hashPrevBlock, *dbp));
                    continue;
                }

                // process in case the block isn't known yet
                if (mapBlockIndex.count(hash) == 0 || (mapBlockIndex[hash]->nStatus & BLOCK_HAVE_DATA) == 0) {
                    LOCK(cs_main);
                    CValidationState state;
                    if (g_chainstate.AcceptBlock(pblock, state, chainparams, nullptr, true, dbp, nullptr))
                        nLoaded++;
                    if (state.IsError())
                        break;
                } else if (hash != chainparams.GetConsensus().hashGenesisBlock && mapBlockIndex[hash]->nHeight % 1000 == 0) {
                    LogPrint(BCLog::REINDEX, "Block Import: already had block %s at height %d\n", hash.ToString(), mapBlockIndex[hash]->nHeight);
                }

                // Activate the genesis block so normal node progress can continue
                if (hash == chainparams.GetConsensus().hashGenesisBlock) {
                    CValidationState state;
                    if (!ActivateBestChain(state, chainparams)) {
                        break;
                    }
                }

                NotifyHeaderTip();

                // Recursively process earlier encountered successors of this block
                std::deque<uint256> queue;
                queue.push_back(hash);
                while (!queue.empty()) {
                    uint256 head = queue.front();
                    queue.pop_front();
                    std::pair<std::multimap<uint256, CDiskBlockPos>::iterator, std::multimap<uint256, CDiskBlockPos>::iterator> range = mapBlocksUnknownParent.equal_range(head);
                    while (range.first != range.second) {
                        std::multimap<uint256, CDiskBlockPos>::iterator it = range.first;
                        std::shared_ptr<CBlock> pblockrecursive = std::make_shared<CBlock>();
                        if (ReadBlockFromDisk(*pblockrecursive, it->second, chainparams.GetConsensus()))
                        {
                            LogPrint(BCLog::REINDEX, "%s: Processing out of order child %s of %s\n", __func__, pblockrecursive->GetHash().ToString(),
                                    head.ToString());
                            LOCK(cs_main);
                            CValidationState dummy;
                            if (g_chainstate.AcceptBlock(pblockrecursive, dummy, chainparams, nullptr, true, &it->second, nullptr))
                            {
                                nLoaded++;
                                queue.push_back(pblockrecursive->GetHash());
                            }
                        }
                        range.first++;
                        mapBlocksUnknownParent.erase(it);
                        NotifyHeaderTip();
                    }
                }
            } catch (const std::exception& e) {
                LogPrintf("%s: Deserialize or I/O error - %s\n", __func__, e.what());
            }
        }
    } catch (const std::runtime_error& e) {
        AbortNode(std::string("System error: ") + e.what());
    }
    if (nLoaded > 0)
        LogPrintf("Loaded %i blocks from external file in %dms\n", nLoaded, GetTimeMillis() - nStart);
    return nLoaded > 0;
}

void CChainState::CheckBlockIndex(const Consensus::Params& consensusParams)
{
    if (!fCheckBlockIndex) {
        return;
    }

    LOCK(cs_main);

    // During a reindex, we read the genesis block and call CheckBlockIndex before ActivateBestChain,
    // so we have the genesis block in mapBlockIndex but no active chain.  (A few of the tests when
    // iterating the block tree require that chainActive has been initialized.)
    if (chainActive.Height() < 0) {
        assert(mapBlockIndex.size() <= 1);
        return;
    }

    // Build forward-pointing map of the entire block tree.
    std::multimap<CBlockIndex*,CBlockIndex*> forward;
    for (auto& entry : mapBlockIndex) {
        forward.insert(std::make_pair(entry.second->pprev, entry.second));
    }

    assert(forward.size() == mapBlockIndex.size());

    std::pair<std::multimap<CBlockIndex*,CBlockIndex*>::iterator,std::multimap<CBlockIndex*,CBlockIndex*>::iterator> rangeGenesis = forward.equal_range(nullptr);
    CBlockIndex *pindex = rangeGenesis.first->second;
    rangeGenesis.first++;
    assert(rangeGenesis.first == rangeGenesis.second); // There is only one index entry with parent nullptr.

    // Iterate over the entire block tree, using depth-first search.
    // Along the way, remember whether there are blocks on the path from genesis
    // block being explored which are the first to have certain properties.
    size_t nNodes = 0;
    int nHeight = 0;
    CBlockIndex* pindexFirstInvalid = nullptr; // Oldest ancestor of pindex which is invalid.
    CBlockIndex* pindexFirstMissing = nullptr; // Oldest ancestor of pindex which does not have BLOCK_HAVE_DATA.
    CBlockIndex* pindexFirstNeverProcessed = nullptr; // Oldest ancestor of pindex for which nTx == 0.
    CBlockIndex* pindexFirstNotTreeValid = nullptr; // Oldest ancestor of pindex which does not have BLOCK_VALID_TREE (regardless of being valid or not).
    CBlockIndex* pindexFirstNotTransactionsValid = nullptr; // Oldest ancestor of pindex which does not have BLOCK_VALID_TRANSACTIONS (regardless of being valid or not).
    CBlockIndex* pindexFirstNotChainValid = nullptr; // Oldest ancestor of pindex which does not have BLOCK_VALID_CHAIN (regardless of being valid or not).
    CBlockIndex* pindexFirstNotScriptsValid = nullptr; // Oldest ancestor of pindex which does not have BLOCK_VALID_SCRIPTS (regardless of being valid or not).
    while (pindex != nullptr) {
        nNodes++;
        if (pindexFirstInvalid == nullptr && pindex->nStatus & BLOCK_FAILED_VALID) pindexFirstInvalid = pindex;
        if (pindexFirstMissing == nullptr && !(pindex->nStatus & BLOCK_HAVE_DATA)) pindexFirstMissing = pindex;
        if (pindexFirstNeverProcessed == nullptr && pindex->nTx == 0) pindexFirstNeverProcessed = pindex;
        if (pindex->pprev != nullptr && pindexFirstNotTreeValid == nullptr && (pindex->nStatus & BLOCK_VALID_MASK) < BLOCK_VALID_TREE) pindexFirstNotTreeValid = pindex;
        if (pindex->pprev != nullptr && pindexFirstNotTransactionsValid == nullptr && (pindex->nStatus & BLOCK_VALID_MASK) < BLOCK_VALID_TRANSACTIONS) pindexFirstNotTransactionsValid = pindex;
        if (pindex->pprev != nullptr && pindexFirstNotChainValid == nullptr && (pindex->nStatus & BLOCK_VALID_MASK) < BLOCK_VALID_CHAIN) pindexFirstNotChainValid = pindex;
        if (pindex->pprev != nullptr && pindexFirstNotScriptsValid == nullptr && (pindex->nStatus & BLOCK_VALID_MASK) < BLOCK_VALID_SCRIPTS) pindexFirstNotScriptsValid = pindex;

        // Begin: actual consistency checks.
        if (pindex->pprev == nullptr) {
            // Genesis block checks.
            assert(pindex->GetBlockHash() == consensusParams.hashGenesisBlock); // Genesis block's hash must match.
            assert(pindex == chainActive.Genesis()); // The current active chain's genesis block must be this block.
        }
        if (pindex->nChainTx == 0) assert(pindex->nSequenceId <= 0);  // nSequenceId can't be set positive for blocks that aren't linked (negative is used for preciousblock)
        // VALID_TRANSACTIONS is equivalent to nTx > 0 for all nodes (whether or not pruning has occurred).
        // HAVE_DATA is only equivalent to nTx > 0 (or VALID_TRANSACTIONS) if no pruning has occurred.
        if (!fHavePruned) {
            // If we've never pruned, then HAVE_DATA should be equivalent to nTx > 0
            assert(!(pindex->nStatus & BLOCK_HAVE_DATA) == (pindex->nTx == 0));
            assert(pindexFirstMissing == pindexFirstNeverProcessed);
        } else {
            // If we have pruned, then we can only say that HAVE_DATA implies nTx > 0
            if (pindex->nStatus & BLOCK_HAVE_DATA) assert(pindex->nTx > 0);
        }
        if (pindex->nStatus & BLOCK_HAVE_UNDO) assert(pindex->nStatus & BLOCK_HAVE_DATA);
        assert(((pindex->nStatus & BLOCK_VALID_MASK) >= BLOCK_VALID_TRANSACTIONS) == (pindex->nTx > 0)); // This is pruning-independent.
        // All parents having had data (at some point) is equivalent to all parents being VALID_TRANSACTIONS, which is equivalent to nChainTx being set.
        assert((pindexFirstNeverProcessed != nullptr) == (pindex->nChainTx == 0)); // nChainTx != 0 is used to signal that all parent blocks have been processed (but may have been pruned).
        assert((pindexFirstNotTransactionsValid != nullptr) == (pindex->nChainTx == 0));
        assert(pindex->nHeight == nHeight); // nHeight must be consistent.
        assert(pindex->pprev == nullptr || pindex->nChainWork >= pindex->pprev->nChainWork); // For every block except the genesis block, the chainwork must be larger than the parent's.
        assert(nHeight < 2 || (pindex->pskip && (pindex->pskip->nHeight < nHeight))); // The pskip pointer must point back for all but the first 2 blocks.
        assert(pindexFirstNotTreeValid == nullptr); // All mapBlockIndex entries must at least be TREE valid
        if ((pindex->nStatus & BLOCK_VALID_MASK) >= BLOCK_VALID_TREE) assert(pindexFirstNotTreeValid == nullptr); // TREE valid implies all parents are TREE valid
        if ((pindex->nStatus & BLOCK_VALID_MASK) >= BLOCK_VALID_CHAIN) assert(pindexFirstNotChainValid == nullptr); // CHAIN valid implies all parents are CHAIN valid
        if ((pindex->nStatus & BLOCK_VALID_MASK) >= BLOCK_VALID_SCRIPTS) assert(pindexFirstNotScriptsValid == nullptr); // SCRIPTS valid implies all parents are SCRIPTS valid
        if (pindexFirstInvalid == nullptr) {
            // Checks for not-invalid blocks.
            assert((pindex->nStatus & BLOCK_FAILED_MASK) == 0); // The failed mask cannot be set for blocks without invalid parents.
        }
        if (!CBlockIndexWorkComparator()(pindex, chainActive.Tip()) && pindexFirstNeverProcessed == nullptr) {
            if (pindexFirstInvalid == nullptr) {
                // If this block sorts at least as good as the current tip and
                // is valid and we have all data for its parents, it must be in
                // setBlockIndexCandidates.  chainActive.Tip() must also be there
                // even if some data has been pruned.
                if (pindexFirstMissing == nullptr || pindex == chainActive.Tip()) {
                    assert(setBlockIndexCandidates.count(pindex));
                }
                // If some parent is missing, then it could be that this block was in
                // setBlockIndexCandidates but had to be removed because of the missing data.
                // In this case it must be in mapBlocksUnlinked -- see test below.
            }
        } else { // If this block sorts worse than the current tip or some ancestor's block has never been seen, it cannot be in setBlockIndexCandidates.
            assert(setBlockIndexCandidates.count(pindex) == 0);
        }
        // Check whether this block is in mapBlocksUnlinked.
        std::pair<std::multimap<CBlockIndex*,CBlockIndex*>::iterator,std::multimap<CBlockIndex*,CBlockIndex*>::iterator> rangeUnlinked = mapBlocksUnlinked.equal_range(pindex->pprev);
        bool foundInUnlinked = false;
        while (rangeUnlinked.first != rangeUnlinked.second) {
            assert(rangeUnlinked.first->first == pindex->pprev);
            if (rangeUnlinked.first->second == pindex) {
                foundInUnlinked = true;
                break;
            }
            rangeUnlinked.first++;
        }
        if (pindex->pprev && (pindex->nStatus & BLOCK_HAVE_DATA) && pindexFirstNeverProcessed != nullptr && pindexFirstInvalid == nullptr) {
            // If this block has block data available, some parent was never received, and has no invalid parents, it must be in mapBlocksUnlinked.
            assert(foundInUnlinked);
        }
        if (!(pindex->nStatus & BLOCK_HAVE_DATA)) assert(!foundInUnlinked); // Can't be in mapBlocksUnlinked if we don't HAVE_DATA
        if (pindexFirstMissing == nullptr) assert(!foundInUnlinked); // We aren't missing data for any parent -- cannot be in mapBlocksUnlinked.
        if (pindex->pprev && (pindex->nStatus & BLOCK_HAVE_DATA) && pindexFirstNeverProcessed == nullptr && pindexFirstMissing != nullptr) {
            // We HAVE_DATA for this block, have received data for all parents at some point, but we're currently missing data for some parent.
            assert(fHavePruned); // We must have pruned.
            // This block may have entered mapBlocksUnlinked if:
            //  - it has a descendant that at some point had more work than the
            //    tip, and
            //  - we tried switching to that descendant but were missing
            //    data for some intermediate block between chainActive and the
            //    tip.
            // So if this block is itself better than chainActive.Tip() and it wasn't in
            // setBlockIndexCandidates, then it must be in mapBlocksUnlinked.
            if (!CBlockIndexWorkComparator()(pindex, chainActive.Tip()) && setBlockIndexCandidates.count(pindex) == 0) {
                if (pindexFirstInvalid == nullptr) {
                    assert(foundInUnlinked);
                }
            }
        }
        // assert(pindex->GetBlockHash() == pindex->GetBlockHeader().GetHash()); // Perhaps too slow
        // End: actual consistency checks.

        // Try descending into the first subnode.
        std::pair<std::multimap<CBlockIndex*,CBlockIndex*>::iterator,std::multimap<CBlockIndex*,CBlockIndex*>::iterator> range = forward.equal_range(pindex);
        if (range.first != range.second) {
            // A subnode was found.
            pindex = range.first->second;
            nHeight++;
            continue;
        }
        // This is a leaf node.
        // Move upwards until we reach a node of which we have not yet visited the last child.
        while (pindex) {
            // We are going to either move to a parent or a sibling of pindex.
            // If pindex was the first with a certain property, unset the corresponding variable.
            if (pindex == pindexFirstInvalid) pindexFirstInvalid = nullptr;
            if (pindex == pindexFirstMissing) pindexFirstMissing = nullptr;
            if (pindex == pindexFirstNeverProcessed) pindexFirstNeverProcessed = nullptr;
            if (pindex == pindexFirstNotTreeValid) pindexFirstNotTreeValid = nullptr;
            if (pindex == pindexFirstNotTransactionsValid) pindexFirstNotTransactionsValid = nullptr;
            if (pindex == pindexFirstNotChainValid) pindexFirstNotChainValid = nullptr;
            if (pindex == pindexFirstNotScriptsValid) pindexFirstNotScriptsValid = nullptr;
            // Find our parent.
            CBlockIndex* pindexPar = pindex->pprev;
            // Find which child we just visited.
            std::pair<std::multimap<CBlockIndex*,CBlockIndex*>::iterator,std::multimap<CBlockIndex*,CBlockIndex*>::iterator> rangePar = forward.equal_range(pindexPar);
            while (rangePar.first->second != pindex) {
                assert(rangePar.first != rangePar.second); // Our parent must have at least the node we're coming from as child.
                rangePar.first++;
            }
            // Proceed to the next one.
            rangePar.first++;
            if (rangePar.first != rangePar.second) {
                // Move to the sibling.
                pindex = rangePar.first->second;
                break;
            } else {
                // Move up further.
                pindex = pindexPar;
                nHeight--;
                continue;
            }
        }
    }

    // Check that we actually traversed the entire map.
    assert(nNodes == forward.size());
}

std::string CBlockFileInfo::ToString() const
{
    return strprintf("CBlockFileInfo(blocks=%u, size=%u, heights=%u...%u, time=%s...%s)", nBlocks, nSize, nHeightFirst, nHeightLast, DateTimeStrFormat("%Y-%m-%d", nTimeFirst), DateTimeStrFormat("%Y-%m-%d", nTimeLast));
}

CBlockFileInfo* GetBlockFileInfo(size_t n)
{
    LOCK(cs_LastBlockFile);

    return &vinfoBlockFile.at(n);
}

ThresholdState VersionBitsTipState(const Consensus::Params& params, Consensus::DeploymentPos pos)
{
    LOCK(cs_main);
    return VersionBitsState(chainActive.Tip(), params, pos, versionbitscache);
}

BIP9Stats VersionBitsTipStatistics(const Consensus::Params& params, Consensus::DeploymentPos pos)
{
    LOCK(cs_main);
    return VersionBitsStatistics(chainActive.Tip(), params, pos);
}

int VersionBitsTipStateSinceHeight(const Consensus::Params& params, Consensus::DeploymentPos pos)
{
    LOCK(cs_main);
    return VersionBitsStateSinceHeight(chainActive.Tip(), params, pos, versionbitscache);
}

static const uint64_t MEMPOOL_DUMP_VERSION = 1;

bool LoadMempool(void)
{
    const CChainParams& chainparams = Params();
    int64_t nExpiryTimeout = gArgs.GetArg("-mempoolexpiry", DEFAULT_MEMPOOL_EXPIRY) * 60 * 60;
    FILE* filestr = fsbridge::fopen(GetDataDir() / "mempool.dat", "rb");
    CAutoFile file(filestr, SER_DISK, CLIENT_VERSION);
    if (file.IsNull()) {
        LogPrintf("Failed to open mempool file from disk. Continuing anyway.\n");
        return false;
    }

    int64_t count = 0;
    int64_t expired = 0;
    int64_t failed = 0;
    int64_t already_there = 0;
    int64_t nNow = GetTime();

    try {
        uint64_t version;
        file >> version;
        if (version != MEMPOOL_DUMP_VERSION) {
            return false;
        }
        uint64_t num;
        file >> num;
        while (num--) {
            CTransactionRef tx;
            int64_t nTime;
            int64_t nFeeDelta;
            file >> tx;
            file >> nTime;
            file >> nFeeDelta;

            CAmount amountdelta = nFeeDelta;
            if (amountdelta) {
                mempool.PrioritiseTransaction(tx->GetHash(), amountdelta);
            }
            CValidationState state;
            if (nTime + nExpiryTimeout > nNow) {
                LOCK(cs_main);
                AcceptToMemoryPoolWithTime(chainparams, mempool, state, tx, nullptr /* pfMissingInputs */, nTime,
                                           nullptr /* plTxnReplaced */, false /* bypass_limits */, 0 /* nAbsurdFee */);
                if (state.IsValid()) {
                    ++count;
                } else {
                    // mempool may contain the transaction already, e.g. from
                    // wallet(s) having loaded it while we were processing
                    // mempool transactions; consider these as valid, instead of
                    // failed, but mark them as 'already there'
                    if (mempool.exists(tx->GetHash())) {
                        ++already_there;
                    } else {
                        ++failed;
                    }
                }
            } else {
                ++expired;
            }
            if (ShutdownRequested())
                return false;
        }
        std::map<uint256, CAmount> mapDeltas;
        file >> mapDeltas;

        for (const auto& i : mapDeltas) {
            mempool.PrioritiseTransaction(i.first, i.second);
        }
    } catch (const std::exception& e) {
        LogPrintf("Failed to deserialize mempool data on disk: %s. Continuing anyway.\n", e.what());
        return false;
    }

    LogPrintf("Imported mempool transactions from disk: %i succeeded, %i failed, %i expired, %i already there\n", count, failed, expired, already_there);
    return true;
}

bool DumpMempool(void)
{
    int64_t start = GetTimeMicros();

    std::map<uint256, CAmount> mapDeltas;
    std::vector<TxMempoolInfo> vinfo;

    {
        LOCK(mempool.cs);
        for (const auto &i : mempool.mapDeltas) {
            mapDeltas[i.first] = i.second;
        }
        vinfo = mempool.infoAll();
    }

    int64_t mid = GetTimeMicros();

    try {
        FILE* filestr = fsbridge::fopen(GetDataDir() / "mempool.dat.new", "wb");
        if (!filestr) {
            return false;
        }

        CAutoFile file(filestr, SER_DISK, CLIENT_VERSION);

        uint64_t version = MEMPOOL_DUMP_VERSION;
        file << version;

        file << (uint64_t)vinfo.size();
        for (const auto& i : vinfo) {
            file << *(i.tx);
            file << (int64_t)i.nTime;
            file << (int64_t)i.nFeeDelta;
            mapDeltas.erase(i.tx->GetHash());
        }

        file << mapDeltas;
        FileCommit(file.Get());
        file.fclose();
        RenameOver(GetDataDir() / "mempool.dat.new", GetDataDir() / "mempool.dat");
        int64_t last = GetTimeMicros();
        LogPrintf("Dumped mempool: %gs to copy, %gs to dump\n", (mid-start)*MICRO, (last-mid)*MICRO);
    } catch (const std::exception& e) {
        LogPrintf("Failed to dump mempool: %s. Continuing anyway.\n", e.what());
        return false;
    }
    return true;
}

//! Guess how far we are in the verification process at the given block index
double GuessVerificationProgress(const ChainTxData& data, const CBlockIndex *pindex) {
    if (pindex == nullptr)
        return 0.0;

    int64_t nNow = time(nullptr);

    double fTxTotal;

    if (pindex->nChainTx <= data.nTxCount) {
        fTxTotal = data.nTxCount + (nNow - data.nTime) * data.dTxRate;
    } else {
        fTxTotal = pindex->nChainTx + (nNow - pindex->GetBlockTime()) * data.dTxRate;
    }

    return pindex->nChainTx / fTxTotal;
}

class CMainCleanup
{
public:
    CMainCleanup() {}
    ~CMainCleanup() {
        // block headers
        BlockMap::iterator it1 = mapBlockIndex.begin();
        for (; it1 != mapBlockIndex.end(); it1++)
            delete (*it1).second;
        mapBlockIndex.clear();
    }
} instance_of_cmaincleanup;<|MERGE_RESOLUTION|>--- conflicted
+++ resolved
@@ -2762,20 +2762,13 @@
 
                 for (const PerBlockConnectTrace& trace : connectTrace.GetBlocksConnected()) {
                     assert(trace.pblock && trace.pindex);
-                    GetMainSignals().BlockConnected(trace.pblock, trace.pindex, trace.conflictedTxs);
+                    GetMainSignals().BlockConnected(trace.pblock, trace.pindex, trace.conflictedTxs, trace.txNameConflicts);
                 }
             } while (!chainActive.Tip() || (starting_tip && CBlockIndexWorkComparator()(chainActive.Tip(), starting_tip)));
             if (!blocks_connected) return true;
 
-<<<<<<< HEAD
-            for (const PerBlockConnectTrace& trace : connectTrace.GetBlocksConnected()) {
-                assert(trace.pblock && trace.pindex);
-                GetMainSignals().BlockConnected(trace.pblock, trace.pindex, trace.conflictedTxs, trace.txNameConflicts);
-            }
-=======
             const CBlockIndex* pindexFork = chainActive.FindFork(starting_tip);
             bool fInitialDownload = IsInitialBlockDownload();
->>>>>>> f4e48d60
 
             // Notify external listeners about the new tip.
             // Enqueue while holding cs_main to ensure that UpdatedBlockTip is called in the order in which blocks are connected

--- conflicted
+++ resolved
@@ -481,7 +481,18 @@
 /** Check a block is completely valid from start to finish (only works on top of our current best block, with cs_main held) */
 bool TestBlockValidity(CValidationState& state, const CChainParams& chainparams, const CBlock& block, CBlockIndex* pindexPrev, bool fCheckPOW = true, bool fCheckMerkleRoot = true);
 
-<<<<<<< HEAD
+/** Check whether witness commitments are required for block. */
+bool IsWitnessEnabled(const CBlockIndex* pindexPrev, const Consensus::Params& params);
+
+/** When there are blocks in the active chain with missing data, rewind the chainstate and remove them from the block index */
+bool RewindBlockIndex(const CChainParams& params);
+
+/** Update uncommitted block structures (currently: only the witness nonce). This is safe for submitted blocks. */
+void UpdateUncommittedBlockStructures(CBlock& block, const CBlockIndex* pindexPrev, const Consensus::Params& consensusParams);
+
+/** Produce the necessary coinbase commitment for a block (modifies the hash, don't call for mined blocks). */
+std::vector<unsigned char> GenerateCoinbaseCommitment(CBlock& block, const CBlockIndex* pindexPrev, const Consensus::Params& consensusParams);
+
 /**
  * Check proof-of-work of a block header, taking auxpow into account.
  * @param block The block header.
@@ -489,19 +500,6 @@
  * @return True iff the PoW is correct.
  */
 bool CheckProofOfWork(const CBlockHeader& block, const Consensus::Params& params);
-=======
-/** Check whether witness commitments are required for block. */
-bool IsWitnessEnabled(const CBlockIndex* pindexPrev, const Consensus::Params& params);
-
-/** When there are blocks in the active chain with missing data, rewind the chainstate and remove them from the block index */
-bool RewindBlockIndex(const CChainParams& params);
-
-/** Update uncommitted block structures (currently: only the witness nonce). This is safe for submitted blocks. */
-void UpdateUncommittedBlockStructures(CBlock& block, const CBlockIndex* pindexPrev, const Consensus::Params& consensusParams);
-
-/** Produce the necessary coinbase commitment for a block (modifies the hash, don't call for mined blocks). */
-std::vector<unsigned char> GenerateCoinbaseCommitment(CBlock& block, const CBlockIndex* pindexPrev, const Consensus::Params& consensusParams);
->>>>>>> 5cdc54b4
 
 /** RAII wrapper for VerifyDB: Verify consistency of the block and coin databases */
 class CVerifyDB {

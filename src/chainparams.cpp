--- conflicted
+++ resolved
@@ -96,15 +96,13 @@
         consensus.vDeployments[Consensus::DEPLOYMENT_SEGWIT].nStartTime = 1479168000; // November 15th, 2016.
         consensus.vDeployments[Consensus::DEPLOYMENT_SEGWIT].nTimeout = 1510704000; // November 15th, 2017.
 
-<<<<<<< HEAD
+        // The best chain should have at least this much work.
+        consensus.nMinimumChainWork = uint256S("0x0000000000000000000000000000000000000000002cb971dd56d1c583c20f90");
+
         consensus.nAuxpowChainId = 0x0001;
         consensus.nAuxpowStartHeight = 19200;
         consensus.fStrictChainId = true;
         consensus.nLegacyBlocksBefore = 19200;
-=======
-        // The best chain should have at least this much work.
-        consensus.nMinimumChainWork = uint256S("0x0000000000000000000000000000000000000000002cb971dd56d1c583c20f90");
->>>>>>> ed64bcec
 
         /**
          * The message start string is designed to be unlikely to occur in normal data.
@@ -201,13 +199,13 @@
         consensus.vDeployments[Consensus::DEPLOYMENT_SEGWIT].nStartTime = 0;
         consensus.vDeployments[Consensus::DEPLOYMENT_SEGWIT].nTimeout = 0; // Never / undefined
 
+        // The best chain should have at least this much work.
+        consensus.nMinimumChainWork = uint256S("0x0000000000000000000000000000000000000000000000198b4def2baa9338d6");
+
         consensus.nAuxpowStartHeight = 0;
         consensus.nAuxpowChainId = 0x0001;
         consensus.fStrictChainId = false;
         consensus.nLegacyBlocksBefore = -1;
-
-        // The best chain should have at least this much work.
-        consensus.nMinimumChainWork = uint256S("0x0000000000000000000000000000000000000000000000198b4def2baa9338d6");
 
         pchMessageStart[0] = 0x0b;
         pchMessageStart[1] = 0x11;
@@ -284,15 +282,13 @@
         consensus.vDeployments[Consensus::DEPLOYMENT_SEGWIT].nStartTime = 0;
         consensus.vDeployments[Consensus::DEPLOYMENT_SEGWIT].nTimeout = 999999999999ULL;
 
-<<<<<<< HEAD
+        // The best chain should have at least this much work.
+        consensus.nMinimumChainWork = uint256S("0x00");
+
         consensus.nAuxpowStartHeight = 0;
         consensus.nAuxpowChainId = 0x0001;
         consensus.fStrictChainId = true;
         consensus.nLegacyBlocksBefore = 0;
-=======
-        // The best chain should have at least this much work.
-        consensus.nMinimumChainWork = uint256S("0x00");
->>>>>>> ed64bcec
 
         pchMessageStart[0] = 0xfa;
         pchMessageStart[1] = 0xbf;

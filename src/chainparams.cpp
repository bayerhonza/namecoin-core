// Copyright (c) 2010 Satoshi Nakamoto
// Copyright (c) 2009-2017 The Bitcoin Core developers
// Distributed under the MIT software license, see the accompanying
// file COPYING or http://www.opensource.org/licenses/mit-license.php.

#include <chainparams.h>
#include <consensus/merkle.h>

#include <tinyformat.h>
#include <util.h>
#include <utilstrencodings.h>

#include <assert.h>

#include <chainparamsseeds.h>

bool CChainParams::IsHistoricBug(const uint256& txid, unsigned nHeight, BugType& type) const
{
    const std::pair<unsigned, uint256> key(nHeight, txid);
    std::map<std::pair<unsigned, uint256>, BugType>::const_iterator mi;

    mi = mapHistoricBugs.find (key);
    if (mi != mapHistoricBugs.end ())
    {
        type = mi->second;
        return true;
    }

    return false;
}

static CBlock CreateGenesisBlock(const CScript& genesisInputScript, const CScript& genesisOutputScript, uint32_t nTime, uint32_t nNonce, uint32_t nBits, int32_t nVersion, const CAmount& genesisReward)
{
    CMutableTransaction txNew;
    txNew.nVersion = 1;
    txNew.vin.resize(1);
    txNew.vout.resize(1);
    txNew.vin[0].scriptSig = genesisInputScript;
    txNew.vout[0].nValue = genesisReward;
    txNew.vout[0].scriptPubKey = genesisOutputScript;

    CBlock genesis;
    genesis.nTime    = nTime;
    genesis.nBits    = nBits;
    genesis.nNonce   = nNonce;
    genesis.nVersion = nVersion;
    genesis.vtx.push_back(MakeTransactionRef(std::move(txNew)));
    genesis.hashPrevBlock.SetNull();
    genesis.hashMerkleRoot = BlockMerkleRoot(genesis);
    return genesis;
}

/**
 * Build the genesis block. Note that the output of its generation
 * transaction cannot be spent since it did not originally exist in the
 * database.
 */
static CBlock CreateGenesisBlock(uint32_t nTime, uint32_t nNonce, uint32_t nBits, int32_t nVersion, const CAmount& genesisReward)
{
    const char* pszTimestamp = "... choose what comes next.  Lives of your own, or a return to chains. -- V";
    const CScript genesisInputScript = CScript() << 0x1c007fff << CScriptNum(522) << std::vector<unsigned char>((const unsigned char*)pszTimestamp, (const unsigned char*)pszTimestamp + strlen(pszTimestamp));
    const CScript genesisOutputScript = CScript() << ParseHex("04b620369050cd899ffbbc4e8ee51e8c4534a855bb463439d63d235d4779685d8b6f4870a238cf365ac94fa13ef9a2a22cd99d0d5ee86dcabcafce36c7acf43ce5") << OP_CHECKSIG;
    return CreateGenesisBlock(genesisInputScript, genesisOutputScript, nTime, nNonce, nBits, nVersion, genesisReward);
}

/**
 * Build genesis block for testnet.  In Namecoin, it has a changed timestamp
 * and output script (it uses Bitcoin's).
 */
static CBlock CreateTestnetGenesisBlock(uint32_t nTime, uint32_t nNonce, uint32_t nBits, int32_t nVersion, const CAmount& genesisReward)
{
    const char* pszTimestamp = "The Times 03/Jan/2009 Chancellor on brink of second bailout for banks";
    const CScript genesisInputScript = CScript() << 0x1d00ffff << CScriptNum(4) << std::vector<unsigned char>((const unsigned char*)pszTimestamp, (const unsigned char*)pszTimestamp + strlen(pszTimestamp));
    const CScript genesisOutputScript = CScript() << ParseHex("04678afdb0fe5548271967f1a67130b7105cd6a828e03909a67962e0ea1f61deb649f6bc3f4cef38c4f35504e51ec112de5c384df7ba0b8d578a4c702b6bf11d5f") << OP_CHECKSIG;
    return CreateGenesisBlock(genesisInputScript, genesisOutputScript, nTime, nNonce, nBits, nVersion, genesisReward);
}

void CChainParams::UpdateVersionBitsParameters(Consensus::DeploymentPos d, int64_t nStartTime, int64_t nTimeout)
{
    consensus.vDeployments[d].nStartTime = nStartTime;
    consensus.vDeployments[d].nTimeout = nTimeout;
}

void CChainParams::TurnOffSegwitForUnitTests ()
{
  consensus.BIP16Height = 1000000;
}

/**
 * Main network
 */
/**
 * What makes a good checkpoint block?
 * + Is surrounded by blocks with reasonable timestamps
 *   (no blocks before with a timestamp after, none after with
 *    timestamp before)
 * + Contains no strange transactions
 */

class CMainParams : public CChainParams {
public:
    CMainParams() {
        strNetworkID = "main";
        consensus.nSubsidyHalvingInterval = 210000;
        // FIXME: Activate BIP16 with a softfork.
        consensus.BIP16Height = 10000000;
        /* Note that these are not the actual activation heights, but blocks
           after them.  They are too deep in the chain to be ever reorged,
           and thus this is also fine.  */
        consensus.BIP34Height = 250000;
        consensus.BIP34Hash = uint256S("0x514ec75480df318ffa7eb4eff82e1c583c961aa64cce71b5922662f01ed1686a");
        consensus.BIP65Height = 335000;
        consensus.BIP66Height = 250000;
        consensus.powLimit = uint256S("00000000ffffffffffffffffffffffffffffffffffffffffffffffffffffffff");
        consensus.nPowTargetTimespan = 14 * 24 * 60 * 60; // two weeks
        consensus.nPowTargetSpacing = 10 * 60;
        consensus.fPowAllowMinDifficultyBlocks = false;
        consensus.fPowNoRetargeting = false;
        consensus.nRuleChangeActivationThreshold = 1916; // 95% of 2016
        consensus.nMinerConfirmationWindow = 2016; // nPowTargetTimespan / nPowTargetSpacing
        consensus.vDeployments[Consensus::DEPLOYMENT_TESTDUMMY].bit = 28;
        consensus.vDeployments[Consensus::DEPLOYMENT_TESTDUMMY].nStartTime = 1199145601; // January 1, 2008
        consensus.vDeployments[Consensus::DEPLOYMENT_TESTDUMMY].nTimeout = 1230767999; // December 31, 2008

        // CSV (BIP68, BIP112 and BIP113) as well as segwit (BIP141, BIP143 and
        // BIP147) are deployed together with P2SH.

        // The best chain should have at least this much work.
<<<<<<< HEAD
        // The value is the chain work of the Namecoin mainnet chain at height
        // 312,290, with best block hash:
        // c98df864dce972b1948314e98e96c8a86d2c0aaa80b421fe651e203f6bab9010
        consensus.nMinimumChainWork = uint256S("0x00000000000000000000000000000000000000000010d441df8a789cb99792b2");

        // By default assume that the signatures in ancestors of this block are valid.
        consensus.defaultAssumeValid = uint256S("0x514ec75480df318ffa7eb4eff82e1c583c961aa64cce71b5922662f01ed1686a"); //250000
=======
        consensus.nMinimumChainWork = uint256S("0x0000000000000000000000000000000000000000028822fef1c230963535a90d");

        // By default assume that the signatures in ancestors of this block are valid.
        consensus.defaultAssumeValid = uint256S("0x0000000000000000002e63058c023a9a1de233554f28c7b21380b6c9003f36a8"); //534292
>>>>>>> ac97887c

        consensus.nAuxpowChainId = 0x0001;
        consensus.nAuxpowStartHeight = 19200;
        consensus.fStrictChainId = true;
        consensus.nLegacyBlocksBefore = 19200;

        consensus.rules.reset(new Consensus::MainNetConsensus());

        /**
         * The message start string is designed to be unlikely to occur in normal data.
         * The characters are rarely used upper ASCII, not valid as UTF-8, and produce
         * a large 32-bit integer with any alignment.
         */
        pchMessageStart[0] = 0xf9;
        pchMessageStart[1] = 0xbe;
        pchMessageStart[2] = 0xb4;
        pchMessageStart[3] = 0xfe;
        nDefaultPort = 8334;
        nPruneAfterHeight = 100000;

        genesis = CreateGenesisBlock(1303000001, 0xa21ea192u, 0x1c007fff, 1, 50 * COIN);
        consensus.hashGenesisBlock = genesis.GetHash();
        assert(consensus.hashGenesisBlock == uint256S("0x000000000062b72c5e2ceb45fbc8587e807c155b0da735e6483dfba2f0a9c770"));
        assert(genesis.hashMerkleRoot == uint256S("0x41c62dbd9068c89a449525e3cd5ac61b20ece28c3c38b3f35b2161f0e6d3cb0d"));

        // Note that of those which support the service bits prefix, most only support a subset of
        // possible options.
        // This is fine at runtime as we'll fall back to using them as a oneshot if they don't support the
        // service bits we want, but we should get them updated to support all service bits wanted by any
        // release ASAP to avoid it where possible.
        vSeeds.emplace_back("nmc.seed.quisquis.de");
        vSeeds.emplace_back("seed.nmc.markasoftware.com");

        base58Prefixes[PUBKEY_ADDRESS] = std::vector<unsigned char>(1,52);
        base58Prefixes[SCRIPT_ADDRESS] = std::vector<unsigned char>(1,13);
        base58Prefixes[SECRET_KEY] =     std::vector<unsigned char>(1,180);
        /* FIXME: Update these below.  */
        base58Prefixes[EXT_PUBLIC_KEY] = {0x04, 0x88, 0xB2, 0x1E};
        base58Prefixes[EXT_SECRET_KEY] = {0x04, 0x88, 0xAD, 0xE4};

        bech32_hrp = "nc";

        vFixedSeeds = std::vector<SeedSpec6>(pnSeed6_main, pnSeed6_main + ARRAYLEN(pnSeed6_main));

        fDefaultConsistencyChecks = false;
        fRequireStandard = true;
        fMineBlocksOnDemand = false;

        checkpointData = {
            {
                {  2016, uint256S("0000000000660bad0d9fbde55ba7ee14ddf766ed5f527e3fbca523ac11460b92")},
                {  4032, uint256S("0000000000493b5696ad482deb79da835fe2385304b841beef1938655ddbc411")},
                {  6048, uint256S("000000000027939a2e1d8bb63f36c47da858e56d570f143e67e85068943470c9")},
                {  8064, uint256S("000000000003a01f708da7396e54d081701ea406ed163e519589717d8b7c95a5")},
                { 10080, uint256S("00000000000fed3899f818b2228b4f01b9a0a7eeee907abd172852df71c64b06")},
                { 12096, uint256S("0000000000006c06988ff361f124314f9f4bb45b6997d90a7ee4cedf434c670f")},
                { 14112, uint256S("00000000000045d95e0588c47c17d593c7b5cb4fb1e56213d1b3843c1773df2b")},
                { 16128, uint256S("000000000001d9964f9483f9096cf9d6c6c2886ed1e5dec95ad2aeec3ce72fa9")},
                { 18940, uint256S("00000000000087f7fc0c8085217503ba86f796fa4984f7e5a08b6c4c12906c05")},
                { 30240, uint256S("e1c8c862ff342358384d4c22fa6ea5f669f3e1cdcf34111f8017371c3c0be1da")},
                { 57000, uint256S("aa3ec60168a0200799e362e2b572ee01f3c3852030d07d036e0aa884ec61f203")},
                {112896, uint256S("73f880e78a04dd6a31efc8abf7ca5db4e262c4ae130d559730d6ccb8808095bf")},
                {182000, uint256S("d47b4a8fd282f635d66ce34ebbeb26ffd64c35b41f286646598abfd813cba6d9")},
                {193000, uint256S("3b85e70ba7f5433049cfbcf0ae35ed869496dbedcd1c0fafadb0284ec81d7b58")},
                {250000, uint256S("514ec75480df318ffa7eb4eff82e1c583c961aa64cce71b5922662f01ed1686a")},
            }
        };

        chainTxData = ChainTxData{
<<<<<<< HEAD
            // Data as of block 00000000000000000166d612d5595e2b1cd88d71d695fc580af64d8da8658c23 (height 446482).
            1442977054, // * UNIX timestamp of last known number of transactions
            3000785,    // * total number of transactions between genesis and that timestamp
                        //   (the tx=... number in the SetBestChain debug.log lines)
            0.0189      // * estimated number of transactions per second after checkpoint
=======
            // Data from rpc: getchaintxstats 4096 0000000000000000002e63058c023a9a1de233554f28c7b21380b6c9003f36a8
            /* nTime    */ 1532884444,
            /* nTxCount */ 331282217,
            /* dTxRate  */ 2.4
>>>>>>> ac97887c
        };

        /* disable fallback fee on mainnet */
        m_fallback_fee_enabled = false;

        /* See also doc/NamecoinBugs.txt for more explanation on the
           historical bugs added below.  */

        /* These transactions have name outputs but a non-Namecoin tx version.
           They contain NAME_NEWs, which are fine, and also NAME_FIRSTUPDATE.
           The latter are not interpreted by namecoind, thus also ignore
           them for us here.  */
        addBug(98423, "bff3ed6873e5698b97bf0c28c29302b59588590b747787c7d1ef32decdabe0d1", BUG_FULLY_IGNORE);
        addBug(98424, "e9b211007e5cac471769212ca0f47bb066b81966a8e541d44acf0f8a1bd24976", BUG_FULLY_IGNORE);
        addBug(98425, "8aa2b0fc7d1033de28e0192526765a72e9df0c635f7305bdc57cb451ed01a4ca", BUG_FULLY_IGNORE);

        /* These are non-Namecoin tx that contain just NAME_NEWs.  Those were
           handled with a special rule previously, but now they are fully
           disallowed and we handle the few exceptions here.  It is fine to
           "ignore" them, as their outputs need no special Namecoin handling
           before they are reused in a NAME_FIRSTUPDATE.  */
        addBug(98318, "0ae5e958ff05ad8e273222656d98d076097def6d36f781a627c584b859f4727b", BUG_FULLY_IGNORE);
        addBug(98321, "aca8ce46da1bbb9bb8e563880efcd9d6dd18342c446d6f0e3d4b964a990d1c27", BUG_FULLY_IGNORE);
        addBug(98424, "c29b0d9d478411462a8ac29946bf6fdeca358a77b4be15cd921567eb66852180", BUG_FULLY_IGNORE);
        addBug(98425, "221719b360f0c83fa5b1c26fb6b67c5e74e4e7c6aa3dce55025da6759f5f7060", BUG_FULLY_IGNORE);
        addBug(193518, "597370b632efb35d5ed554c634c7af44affa6066f2a87a88046532d4057b46f8", BUG_FULLY_IGNORE);
        addBug(195605, "0bb8c7807a9756aefe62c271770b313b31dee73151f515b1ac2066c50eaeeb91", BUG_FULLY_IGNORE);
        addBug(195639, "3181930765b970fc43cd31d53fc6fc1da9439a28257d9067c3b5912d23eab01c", BUG_FULLY_IGNORE);
        addBug(195639, "e815e7d774937d96a4b265ed4866b7e3dc8d9f2acb8563402e216aba6edd1e9e", BUG_FULLY_IGNORE);
        addBug(195639, "cdfe6eda068e09fe760a70bec201feb041b8c660d0e98cbc05c8aa4106eae6ab", BUG_FULLY_IGNORE);
        addBug(195641, "1e29e937b2a9e1f18af500371b8714157cf5ac7c95461913e08ce402de64ae75", BUG_FULLY_IGNORE);
        addBug(195648, "d44ed6c0fac251931465f9123ada8459ec954cc6c7b648a56c9326ff7b13f552", BUG_FULLY_IGNORE);
        addBug(197711, "dd77aea50a189935d0ef36a04856805cd74600a53193c539eb90c1e1c0f9ecac", BUG_FULLY_IGNORE);
        addBug(204151, "f31875dfaf94bd3a93cfbed0e22d405d1f2e49b4d0750cb13812adc5e57f1e47", BUG_FULLY_IGNORE);

        /* This transaction has both a NAME_NEW and a NAME_FIRSTUPDATE as
           inputs.  This was accepted due to the "argument concatenation" bug.
           It is fine to accept it as valid and just process the NAME_UPDATE
           output that builds on the NAME_FIRSTUPDATE input.  (NAME_NEW has no
           special side-effect in applying anyway.)  */
        addBug(99381, "774d4c446cecfc40b1c02fdc5a13be6d2007233f9d91daefab6b3c2e70042f05", BUG_FULLY_APPLY);

        /* These were libcoin's name stealing bugs.  */
        addBug(139872, "2f034f2499c136a2c5a922ca4be65c1292815c753bbb100a2a26d5ad532c3919", BUG_IN_UTXO);
        addBug(139936, "c3e76d5384139228221cce60250397d1b87adf7366086bc8d6b5e6eee03c55c7", BUG_FULLY_IGNORE);
    }

    int DefaultCheckNameDB () const
    {
        return -1;
    }
};

/**
 * Testnet (v3)
 */
class CTestNetParams : public CChainParams {
public:
    CTestNetParams() {
        strNetworkID = "test";
        consensus.nSubsidyHalvingInterval = 210000;
        // FIXME: Activate BIP16 with a softfork.
        consensus.BIP16Height = 10000000;
        /* As before, these are not the actual activation heights but some
           blocks after them.  */
        consensus.BIP34Height = 130000;
        consensus.BIP34Hash = uint256S("0xe0a05455d89a54bb7c1b5bb785d6b1b7c5bda42ed4ce8dc19d68652ba8835954");
        consensus.BIP65Height = 130000;
        consensus.BIP66Height = 130000;
        consensus.powLimit = uint256S("0000000fffffffffffffffffffffffffffffffffffffffffffffffffffffffff");
        consensus.nPowTargetTimespan = 14 * 24 * 60 * 60; // two weeks
        consensus.nPowTargetSpacing = 10 * 60;
        consensus.fPowAllowMinDifficultyBlocks = true;
        consensus.nMinDifficultySince = 1394838000; // 15 Mar 2014
        consensus.fPowNoRetargeting = false;
        consensus.nRuleChangeActivationThreshold = 1512; // 75% for testchains
        consensus.nMinerConfirmationWindow = 2016; // nPowTargetTimespan / nPowTargetSpacing
        consensus.vDeployments[Consensus::DEPLOYMENT_TESTDUMMY].bit = 28;
        consensus.vDeployments[Consensus::DEPLOYMENT_TESTDUMMY].nStartTime = 1199145601; // January 1, 2008
        consensus.vDeployments[Consensus::DEPLOYMENT_TESTDUMMY].nTimeout = 1230767999; // December 31, 2008

        // CSV (BIP68, BIP112 and BIP113) as well as segwit (BIP141, BIP143 and
        // BIP147) are deployed together with P2SH.

        // The best chain should have at least this much work.
<<<<<<< HEAD
        // The value is the chain work of the Namecoin testnet chain at height
        // 158,460, with best block hash:
        // cebebb916288ed48cd8a359576d900c550203883bf69fc8d5ed92c5d778a1e32
        consensus.nMinimumChainWork = uint256S("0x0000000000000000000000000000000000000000000000005cfea5e7ee2dd9d9");

        // By default assume that the signatures in ancestors of this block are valid.
        consensus.defaultAssumeValid = uint256S("0xe0a05455d89a54bb7c1b5bb785d6b1b7c5bda42ed4ce8dc19d68652ba8835954"); //130000
=======
        consensus.nMinimumChainWork = uint256S("0x00000000000000000000000000000000000000000000007dbe94253893cbd463");

        // By default assume that the signatures in ancestors of this block are valid.
        consensus.defaultAssumeValid = uint256S("0x0000000000000037a8cd3e06cd5edbfe9dd1dbcc5dacab279376ef7cfc2b4c75"); //1354312
>>>>>>> ac97887c

        consensus.nAuxpowStartHeight = 0;
        consensus.nAuxpowChainId = 0x0001;
        consensus.fStrictChainId = false;
        consensus.nLegacyBlocksBefore = -1;

        consensus.rules.reset(new Consensus::TestNetConsensus());

        pchMessageStart[0] = 0xfa;
        pchMessageStart[1] = 0xbf;
        pchMessageStart[2] = 0xb5;
        pchMessageStart[3] = 0xfe;
        nDefaultPort = 18334;
        nPruneAfterHeight = 1000;

        genesis = CreateTestnetGenesisBlock(1296688602, 0x16ec0bff, 0x1d07fff8, 1, 50 * COIN);
        consensus.hashGenesisBlock = genesis.GetHash();
        assert(consensus.hashGenesisBlock == uint256S("00000007199508e34a9ff81e6ec0c477a4cccff2a4767a8eee39c11db367b008"));
        assert(genesis.hashMerkleRoot == uint256S("4a5e1e4baab89f3a32518a88c31bc87f618f76673e2cc77ab2127b7afdeda33b"));

        vFixedSeeds.clear();
        vSeeds.clear();
        // nodes with support for servicebits filtering should be at the top
        vSeeds.emplace_back("dnsseed.test.namecoin.webbtc.com");

        base58Prefixes[PUBKEY_ADDRESS] = std::vector<unsigned char>(1,111);
        base58Prefixes[SCRIPT_ADDRESS] = std::vector<unsigned char>(1,196);
        base58Prefixes[SECRET_KEY] =     std::vector<unsigned char>(1,239);
        /* FIXME: Update these below.  */
        base58Prefixes[EXT_PUBLIC_KEY] = {0x04, 0x35, 0x87, 0xCF};
        base58Prefixes[EXT_SECRET_KEY] = {0x04, 0x35, 0x83, 0x94};

        bech32_hrp = "tn";

        vFixedSeeds = std::vector<SeedSpec6>(pnSeed6_test, pnSeed6_test + ARRAYLEN(pnSeed6_test));

        fDefaultConsistencyChecks = false;
        fRequireStandard = false;
        fMineBlocksOnDemand = false;


        checkpointData = {
            {
                {  2016, uint256S("00000000b9e4132e1a803114bc88df3e49184a3c794c01a6eac334f12f4ccadb")},
                {  4032, uint256S("00000003fbc13a48b8de5c8742044c84b800edeabff8b39f7f23ac572c6d80ce")},
                {  8064, uint256S("f594a75db40244bc7baa808a695f796ba81cae5bb48fa920e367cdd31dbfb0e3")},
                { 10080, uint256S("398d44a1a6e58dce3f7463217f677c2532e42a83696dcc5d4d97329c00a10891")},
                { 12096, uint256S("22c9278493cda563565fc2a4250eff48bd68ed40cb5fb30029ca08ea6120ddab")},
                { 14112, uint256S("83bade3e3d88845eb52de90311a8017b1cdf725b15d19bc89c47a568f7b4e08c")},
                { 16128, uint256S("f456354835623f733bb928ed77d97ae06b96ad6c40aba63f51f94f06e905effc")},
                { 18144, uint256S("c0ec570117822ca3c76abd1d10449b283d8ad39c64290d6abafe2bed23917886")},
                { 34715, uint256S("0000000580cf4342f869e278d94d7e67d2ac8cae4a411082e0fd518a8091ebf2")},
                { 48384, uint256S("00000001d528af69dce584f882e3bdb36127104988607b726591cc5e62287922")},
                { 60480, uint256S("d3af823c32e890ca589dd4277aa4d27b8cd290396b7e0eeeee5121481fd43ca5")},
                {130000, uint256S("e0a05455d89a54bb7c1b5bb785d6b1b7c5bda42ed4ce8dc19d68652ba8835954")},
            }
        };

        chainTxData = ChainTxData{
<<<<<<< HEAD
            1464247300,
            173446,
            0.0027
=======
            // Data from rpc: getchaintxstats 4096 0000000000000037a8cd3e06cd5edbfe9dd1dbcc5dacab279376ef7cfc2b4c75
            /* nTime    */ 1531929919,
            /* nTxCount */ 19438708,
            /* dTxRate  */ 0.626
>>>>>>> ac97887c
        };

        /* enable fallback fee on testnet */
        m_fallback_fee_enabled = true;

        assert(mapHistoricBugs.empty());
    }

    int DefaultCheckNameDB () const
    {
        return -1;
    }
};

/**
 * Regression test
 */
class CRegTestParams : public CChainParams {
public:
    CRegTestParams() {
        strNetworkID = "regtest";
        consensus.nSubsidyHalvingInterval = 150;
        consensus.BIP16Height = 432; // Corresponds to activation height using BIP9 rules
        consensus.BIP34Height = 100000000; // BIP34 has not activated on regtest (far in the future so block v1 are not rejected in tests)
        consensus.BIP34Hash = uint256();
        consensus.BIP65Height = 1351; // BIP65 activated on regtest (Used in rpc activation tests)
        consensus.BIP66Height = 1251; // BIP66 activated on regtest (Used in rpc activation tests)
        consensus.powLimit = uint256S("7fffffffffffffffffffffffffffffffffffffffffffffffffffffffffffffff");
        consensus.nPowTargetTimespan = 14 * 24 * 60 * 60; // two weeks
        consensus.nPowTargetSpacing = 10 * 60;
        consensus.fPowAllowMinDifficultyBlocks = true;
        consensus.nMinDifficultySince = 0;
        consensus.fPowNoRetargeting = true;
        consensus.nRuleChangeActivationThreshold = 108; // 75% for testchains
        consensus.nMinerConfirmationWindow = 144; // Faster than normal for regtest (144 instead of 2016)
        consensus.vDeployments[Consensus::DEPLOYMENT_TESTDUMMY].bit = 28;
        consensus.vDeployments[Consensus::DEPLOYMENT_TESTDUMMY].nStartTime = 0;
        consensus.vDeployments[Consensus::DEPLOYMENT_TESTDUMMY].nTimeout = Consensus::BIP9Deployment::NO_TIMEOUT;

        // The best chain should have at least this much work.
        consensus.nMinimumChainWork = uint256S("0x00");

        // By default assume that the signatures in ancestors of this block are valid.
        consensus.defaultAssumeValid = uint256S("0x00");

        consensus.nAuxpowStartHeight = 0;
        consensus.nAuxpowChainId = 0x0001;
        consensus.fStrictChainId = true;
        consensus.nLegacyBlocksBefore = 0;

        consensus.rules.reset(new Consensus::RegTestConsensus());

        pchMessageStart[0] = 0xfa;
        pchMessageStart[1] = 0xbf;
        pchMessageStart[2] = 0xb5;
        pchMessageStart[3] = 0xda;
        nDefaultPort = 18445;
        nPruneAfterHeight = 1000;

        genesis = CreateTestnetGenesisBlock(1296688602, 2, 0x207fffff, 1, 50 * COIN);
        consensus.hashGenesisBlock = genesis.GetHash();
        assert(consensus.hashGenesisBlock == uint256S("0x0f9188f13cb7b2c71f2a335e3a4fc328bf5beb436012afca590b1a11466e2206"));
        assert(genesis.hashMerkleRoot == uint256S("0x4a5e1e4baab89f3a32518a88c31bc87f618f76673e2cc77ab2127b7afdeda33b"));

        vFixedSeeds.clear(); //!< Regtest mode doesn't have any fixed seeds.
        vSeeds.clear();      //!< Regtest mode doesn't have any DNS seeds.

        fDefaultConsistencyChecks = true;
        fRequireStandard = false;
        fMineBlocksOnDemand = true;

        checkpointData = {
            {
                {0, uint256S("5287b3809b71433729402429b7d909a853cfac5ed40f09117b242c275e6b2d63")},
            }
        };

        chainTxData = ChainTxData{
            0,
            0,
            0
        };

        base58Prefixes[PUBKEY_ADDRESS] = std::vector<unsigned char>(1,111);
        base58Prefixes[SCRIPT_ADDRESS] = std::vector<unsigned char>(1,196);
        base58Prefixes[SECRET_KEY] =     std::vector<unsigned char>(1,239);
        base58Prefixes[EXT_PUBLIC_KEY] = {0x04, 0x35, 0x87, 0xCF};
        base58Prefixes[EXT_SECRET_KEY] = {0x04, 0x35, 0x83, 0x94};

        bech32_hrp = "ncrt";

        /* enable fallback fee on regtest */
        m_fallback_fee_enabled = true;

        assert(mapHistoricBugs.empty());
    }

    int DefaultCheckNameDB () const
    {
        return 0;
    }
};

static std::unique_ptr<CChainParams> globalChainParams;

const CChainParams &Params() {
    assert(globalChainParams);
    return *globalChainParams;
}

std::unique_ptr<CChainParams> CreateChainParams(const std::string& chain)
{
    if (chain == CBaseChainParams::MAIN)
        return std::unique_ptr<CChainParams>(new CMainParams());
    else if (chain == CBaseChainParams::TESTNET)
        return std::unique_ptr<CChainParams>(new CTestNetParams());
    else if (chain == CBaseChainParams::REGTEST)
        return std::unique_ptr<CChainParams>(new CRegTestParams());
    throw std::runtime_error(strprintf("%s: Unknown chain %s.", __func__, chain));
}

void SelectParams(const std::string& network)
{
    SelectBaseParams(network);
    globalChainParams = CreateChainParams(network);
}

void UpdateVersionBitsParameters(Consensus::DeploymentPos d, int64_t nStartTime, int64_t nTimeout)
{
    globalChainParams->UpdateVersionBitsParameters(d, nStartTime, nTimeout);
}

void TurnOffSegwitForUnitTests ()
{
  globalChainParams->TurnOffSegwitForUnitTests ();
}<|MERGE_RESOLUTION|>--- conflicted
+++ resolved
@@ -126,20 +126,13 @@
         // BIP147) are deployed together with P2SH.
 
         // The best chain should have at least this much work.
-<<<<<<< HEAD
         // The value is the chain work of the Namecoin mainnet chain at height
-        // 312,290, with best block hash:
-        // c98df864dce972b1948314e98e96c8a86d2c0aaa80b421fe651e203f6bab9010
-        consensus.nMinimumChainWork = uint256S("0x00000000000000000000000000000000000000000010d441df8a789cb99792b2");
+        // 400,000, with best block hash:
+        // 9d90cb7a56827c70b13192f1b2c6d6b2e6188abc13c5112d47cfd2f8efba8cce
+        consensus.nMinimumChainWork = uint256S("0x000000000000000000000000000000000000000001462665cec01086cca92814");
 
         // By default assume that the signatures in ancestors of this block are valid.
-        consensus.defaultAssumeValid = uint256S("0x514ec75480df318ffa7eb4eff82e1c583c961aa64cce71b5922662f01ed1686a"); //250000
-=======
-        consensus.nMinimumChainWork = uint256S("0x0000000000000000000000000000000000000000028822fef1c230963535a90d");
-
-        // By default assume that the signatures in ancestors of this block are valid.
-        consensus.defaultAssumeValid = uint256S("0x0000000000000000002e63058c023a9a1de233554f28c7b21380b6c9003f36a8"); //534292
->>>>>>> ac97887c
+        consensus.defaultAssumeValid = uint256S("0x9d90cb7a56827c70b13192f1b2c6d6b2e6188abc13c5112d47cfd2f8efba8cce"); //400000
 
         consensus.nAuxpowChainId = 0x0001;
         consensus.nAuxpowStartHeight = 19200;
@@ -209,18 +202,10 @@
         };
 
         chainTxData = ChainTxData{
-<<<<<<< HEAD
-            // Data as of block 00000000000000000166d612d5595e2b1cd88d71d695fc580af64d8da8658c23 (height 446482).
-            1442977054, // * UNIX timestamp of last known number of transactions
-            3000785,    // * total number of transactions between genesis and that timestamp
-                        //   (the tx=... number in the SetBestChain debug.log lines)
-            0.0189      // * estimated number of transactions per second after checkpoint
-=======
-            // Data from rpc: getchaintxstats 4096 0000000000000000002e63058c023a9a1de233554f28c7b21380b6c9003f36a8
-            /* nTime    */ 1532884444,
-            /* nTxCount */ 331282217,
-            /* dTxRate  */ 2.4
->>>>>>> ac97887c
+            // Data from rpc: getchaintxstats 4096 9d90cb7a56827c70b13192f1b2c6d6b2e6188abc13c5112d47cfd2f8efba8cce
+            /* nTime    */ 1527210216,
+            /* nTxCount */ 4787155,
+            /* dTxRate  */ 0.0058,
         };
 
         /* disable fallback fee on mainnet */
@@ -306,7 +291,6 @@
         // BIP147) are deployed together with P2SH.
 
         // The best chain should have at least this much work.
-<<<<<<< HEAD
         // The value is the chain work of the Namecoin testnet chain at height
         // 158,460, with best block hash:
         // cebebb916288ed48cd8a359576d900c550203883bf69fc8d5ed92c5d778a1e32
@@ -314,12 +298,6 @@
 
         // By default assume that the signatures in ancestors of this block are valid.
         consensus.defaultAssumeValid = uint256S("0xe0a05455d89a54bb7c1b5bb785d6b1b7c5bda42ed4ce8dc19d68652ba8835954"); //130000
-=======
-        consensus.nMinimumChainWork = uint256S("0x00000000000000000000000000000000000000000000007dbe94253893cbd463");
-
-        // By default assume that the signatures in ancestors of this block are valid.
-        consensus.defaultAssumeValid = uint256S("0x0000000000000037a8cd3e06cd5edbfe9dd1dbcc5dacab279376ef7cfc2b4c75"); //1354312
->>>>>>> ac97887c
 
         consensus.nAuxpowStartHeight = 0;
         consensus.nAuxpowChainId = 0x0001;
@@ -379,16 +357,10 @@
         };
 
         chainTxData = ChainTxData{
-<<<<<<< HEAD
+            // TODO: Update using getchaintxstats as for mainnet.
             1464247300,
             173446,
             0.0027
-=======
-            // Data from rpc: getchaintxstats 4096 0000000000000037a8cd3e06cd5edbfe9dd1dbcc5dacab279376ef7cfc2b4c75
-            /* nTime    */ 1531929919,
-            /* nTxCount */ 19438708,
-            /* dTxRate  */ 0.626
->>>>>>> ac97887c
         };
 
         /* enable fallback fee on testnet */

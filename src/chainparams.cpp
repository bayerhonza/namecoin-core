// Copyright (c) 2010 Satoshi Nakamoto
// Copyright (c) 2009-2017 The Bitcoin Core developers
// Distributed under the MIT software license, see the accompanying
// file COPYING or http://www.opensource.org/licenses/mit-license.php.

#include <chainparams.h>
#include <consensus/merkle.h>

#include <tinyformat.h>
#include <util.h>
#include <utilstrencodings.h>

#include <assert.h>

#include <chainparamsseeds.h>

bool CChainParams::IsHistoricBug(const uint256& txid, unsigned nHeight, BugType& type) const
{
    const std::pair<unsigned, uint256> key(nHeight, txid);
    std::map<std::pair<unsigned, uint256>, BugType>::const_iterator mi;

    mi = mapHistoricBugs.find (key);
    if (mi != mapHistoricBugs.end ())
    {
        type = mi->second;
        return true;
    }

    return false;
}

static CBlock CreateGenesisBlock(const CScript& genesisInputScript, const CScript& genesisOutputScript, uint32_t nTime, uint32_t nNonce, uint32_t nBits, int32_t nVersion, const CAmount& genesisReward)
{
    CMutableTransaction txNew;
    txNew.nVersion = 1;
    txNew.vin.resize(1);
    txNew.vout.resize(1);
    txNew.vin[0].scriptSig = genesisInputScript;
    txNew.vout[0].nValue = genesisReward;
    txNew.vout[0].scriptPubKey = genesisOutputScript;

    CBlock genesis;
    genesis.nTime    = nTime;
    genesis.nBits    = nBits;
    genesis.nNonce   = nNonce;
    genesis.nVersion = nVersion;
    genesis.vtx.push_back(MakeTransactionRef(std::move(txNew)));
    genesis.hashPrevBlock.SetNull();
    genesis.hashMerkleRoot = BlockMerkleRoot(genesis);
    return genesis;
}

/**
 * Build the genesis block. Note that the output of its generation
 * transaction cannot be spent since it did not originally exist in the
 * database.
 */
static CBlock CreateGenesisBlock(uint32_t nTime, uint32_t nNonce, uint32_t nBits, int32_t nVersion, const CAmount& genesisReward)
{
    const char* pszTimestamp = "... choose what comes next.  Lives of your own, or a return to chains. -- V";
    const CScript genesisInputScript = CScript() << 0x1c007fff << CScriptNum(522) << std::vector<unsigned char>((const unsigned char*)pszTimestamp, (const unsigned char*)pszTimestamp + strlen(pszTimestamp));
    const CScript genesisOutputScript = CScript() << ParseHex("04b620369050cd899ffbbc4e8ee51e8c4534a855bb463439d63d235d4779685d8b6f4870a238cf365ac94fa13ef9a2a22cd99d0d5ee86dcabcafce36c7acf43ce5") << OP_CHECKSIG;
    return CreateGenesisBlock(genesisInputScript, genesisOutputScript, nTime, nNonce, nBits, nVersion, genesisReward);
}

/**
 * Build genesis block for testnet.  In Namecoin, it has a changed timestamp
 * and output script (it uses Bitcoin's).
 */
static CBlock CreateTestnetGenesisBlock(uint32_t nTime, uint32_t nNonce, uint32_t nBits, int32_t nVersion, const CAmount& genesisReward)
{
    const char* pszTimestamp = "The Times 03/Jan/2009 Chancellor on brink of second bailout for banks";
    const CScript genesisInputScript = CScript() << 0x1d00ffff << CScriptNum(4) << std::vector<unsigned char>((const unsigned char*)pszTimestamp, (const unsigned char*)pszTimestamp + strlen(pszTimestamp));
    const CScript genesisOutputScript = CScript() << ParseHex("04678afdb0fe5548271967f1a67130b7105cd6a828e03909a67962e0ea1f61deb649f6bc3f4cef38c4f35504e51ec112de5c384df7ba0b8d578a4c702b6bf11d5f") << OP_CHECKSIG;
    return CreateGenesisBlock(genesisInputScript, genesisOutputScript, nTime, nNonce, nBits, nVersion, genesisReward);
}

void CChainParams::UpdateVersionBitsParameters(Consensus::DeploymentPos d, int64_t nStartTime, int64_t nTimeout)
{
    consensus.vDeployments[d].nStartTime = nStartTime;
    consensus.vDeployments[d].nTimeout = nTimeout;
}

/**
 * Main network
 */
/**
 * What makes a good checkpoint block?
 * + Is surrounded by blocks with reasonable timestamps
 *   (no blocks before with a timestamp after, none after with
 *    timestamp before)
 * + Contains no strange transactions
 */

class CMainParams : public CChainParams {
public:
    CMainParams() {
        strNetworkID = "main";
        consensus.nSubsidyHalvingInterval = 210000;
        /* Note that these are not the actual activation heights, but blocks
           after them.  They are too deep in the chain to be ever reorged,
           and thus this is also fine.  */
        // FIXME: Activate BIP16 with a softfork.
        consensus.BIP16Height = 10000000;
        consensus.BIP34Height = 250000;
        consensus.BIP34Hash = uint256S("0x514ec75480df318ffa7eb4eff82e1c583c961aa64cce71b5922662f01ed1686a");
        consensus.BIP65Height = 335000;
        consensus.BIP66Height = 250000;
        consensus.powLimit = uint256S("00000000ffffffffffffffffffffffffffffffffffffffffffffffffffffffff");
        consensus.nPowTargetTimespan = 14 * 24 * 60 * 60; // two weeks
        consensus.nPowTargetSpacing = 10 * 60;
        consensus.fPowAllowMinDifficultyBlocks = false;
        consensus.fPowNoRetargeting = false;
        consensus.nRuleChangeActivationThreshold = 1916; // 95% of 2016
        consensus.nMinerConfirmationWindow = 2016; // nPowTargetTimespan / nPowTargetSpacing
        consensus.vDeployments[Consensus::DEPLOYMENT_TESTDUMMY].bit = 28;
        consensus.vDeployments[Consensus::DEPLOYMENT_TESTDUMMY].nStartTime = 1199145601; // January 1, 2008
        consensus.vDeployments[Consensus::DEPLOYMENT_TESTDUMMY].nTimeout = 1230767999; // December 31, 2008

        // Deployment of BIP68, BIP112, and BIP113.
        consensus.vDeployments[Consensus::DEPLOYMENT_CSV].bit = 0;
        consensus.vDeployments[Consensus::DEPLOYMENT_CSV].nStartTime = 0;
        consensus.vDeployments[Consensus::DEPLOYMENT_CSV].nTimeout = 0; // Not yet enabled

        // Deployment of SegWit (BIP141, BIP143, and BIP147)
        consensus.vDeployments[Consensus::DEPLOYMENT_SEGWIT].bit = 1;
        consensus.vDeployments[Consensus::DEPLOYMENT_SEGWIT].nStartTime = 0;
        consensus.vDeployments[Consensus::DEPLOYMENT_SEGWIT].nTimeout = 0; // Not yet enabled

        // The best chain should have at least this much work.
        // The value is the chain work of the Namecoin mainnet chain at height
        // 312,290, with best block hash:
        // c98df864dce972b1948314e98e96c8a86d2c0aaa80b421fe651e203f6bab9010
        consensus.nMinimumChainWork = uint256S("0x00000000000000000000000000000000000000000010d441df8a789cb99792b2");

        // By default assume that the signatures in ancestors of this block are valid.
        consensus.defaultAssumeValid = uint256S("0x514ec75480df318ffa7eb4eff82e1c583c961aa64cce71b5922662f01ed1686a"); //250000

        consensus.nAuxpowChainId = 0x0001;
        consensus.nAuxpowStartHeight = 19200;
        consensus.fStrictChainId = true;
        consensus.nLegacyBlocksBefore = 19200;

        consensus.rules.reset(new Consensus::MainNetConsensus());

        /**
         * The message start string is designed to be unlikely to occur in normal data.
         * The characters are rarely used upper ASCII, not valid as UTF-8, and produce
         * a large 32-bit integer with any alignment.
         */
        pchMessageStart[0] = 0xf9;
        pchMessageStart[1] = 0xbe;
        pchMessageStart[2] = 0xb4;
        pchMessageStart[3] = 0xfe;
        nDefaultPort = 8334;
        nPruneAfterHeight = 100000;

        genesis = CreateGenesisBlock(1303000001, 0xa21ea192u, 0x1c007fff, 1, 50 * COIN);
        consensus.hashGenesisBlock = genesis.GetHash();
        assert(consensus.hashGenesisBlock == uint256S("0x000000000062b72c5e2ceb45fbc8587e807c155b0da735e6483dfba2f0a9c770"));
        assert(genesis.hashMerkleRoot == uint256S("0x41c62dbd9068c89a449525e3cd5ac61b20ece28c3c38b3f35b2161f0e6d3cb0d"));

        // Note that of those with the service bits flag, most only support a subset of possible options
        vSeeds.emplace_back("nmc.seed.quisquis.de", false);
<<<<<<< HEAD
=======
        vSeeds.emplace_back("dnsseed.namecoin.webbtc.com", false);
        vSeeds.emplace_back("seed.nmc.markasoftware.com", false);
>>>>>>> 4cd859c5

        base58Prefixes[PUBKEY_ADDRESS] = std::vector<unsigned char>(1,52);
        base58Prefixes[SCRIPT_ADDRESS] = std::vector<unsigned char>(1,13);
        base58Prefixes[SECRET_KEY] =     std::vector<unsigned char>(1,180);
        /* FIXME: Update these below.  */
        base58Prefixes[EXT_PUBLIC_KEY] = {0x04, 0x88, 0xB2, 0x1E};
        base58Prefixes[EXT_SECRET_KEY] = {0x04, 0x88, 0xAD, 0xE4};

        bech32_hrp = "nc";

        vFixedSeeds = std::vector<SeedSpec6>(pnSeed6_main, pnSeed6_main + ARRAYLEN(pnSeed6_main));

        fDefaultConsistencyChecks = false;
        fRequireStandard = true;
        fMineBlocksOnDemand = false;

        checkpointData = {
            {
                {  2016, uint256S("0000000000660bad0d9fbde55ba7ee14ddf766ed5f527e3fbca523ac11460b92")},
                {  4032, uint256S("0000000000493b5696ad482deb79da835fe2385304b841beef1938655ddbc411")},
                {  6048, uint256S("000000000027939a2e1d8bb63f36c47da858e56d570f143e67e85068943470c9")},
                {  8064, uint256S("000000000003a01f708da7396e54d081701ea406ed163e519589717d8b7c95a5")},
                { 10080, uint256S("00000000000fed3899f818b2228b4f01b9a0a7eeee907abd172852df71c64b06")},
                { 12096, uint256S("0000000000006c06988ff361f124314f9f4bb45b6997d90a7ee4cedf434c670f")},
                { 14112, uint256S("00000000000045d95e0588c47c17d593c7b5cb4fb1e56213d1b3843c1773df2b")},
                { 16128, uint256S("000000000001d9964f9483f9096cf9d6c6c2886ed1e5dec95ad2aeec3ce72fa9")},
                { 18940, uint256S("00000000000087f7fc0c8085217503ba86f796fa4984f7e5a08b6c4c12906c05")},
                { 30240, uint256S("e1c8c862ff342358384d4c22fa6ea5f669f3e1cdcf34111f8017371c3c0be1da")},
                { 57000, uint256S("aa3ec60168a0200799e362e2b572ee01f3c3852030d07d036e0aa884ec61f203")},
                {112896, uint256S("73f880e78a04dd6a31efc8abf7ca5db4e262c4ae130d559730d6ccb8808095bf")},
                {182000, uint256S("d47b4a8fd282f635d66ce34ebbeb26ffd64c35b41f286646598abfd813cba6d9")},
                {193000, uint256S("3b85e70ba7f5433049cfbcf0ae35ed869496dbedcd1c0fafadb0284ec81d7b58")},
                {250000, uint256S("514ec75480df318ffa7eb4eff82e1c583c961aa64cce71b5922662f01ed1686a")},
            }
        };

        chainTxData = ChainTxData{
            // Data as of block 00000000000000000166d612d5595e2b1cd88d71d695fc580af64d8da8658c23 (height 446482).
            1442977054, // * UNIX timestamp of last known number of transactions
            3000785,    // * total number of transactions between genesis and that timestamp
                        //   (the tx=... number in the SetBestChain debug.log lines)
            0.0189      // * estimated number of transactions per second after checkpoint
        };

        /* See also doc/NamecoinBugs.txt for more explanation on the
           historical bugs added below.  */

        /* These transactions have name outputs but a non-Namecoin tx version.
           They contain NAME_NEWs, which are fine, and also NAME_FIRSTUPDATE.
           The latter are not interpreted by namecoind, thus also ignore
           them for us here.  */
        addBug(98423, "bff3ed6873e5698b97bf0c28c29302b59588590b747787c7d1ef32decdabe0d1", BUG_FULLY_IGNORE);
        addBug(98424, "e9b211007e5cac471769212ca0f47bb066b81966a8e541d44acf0f8a1bd24976", BUG_FULLY_IGNORE);
        addBug(98425, "8aa2b0fc7d1033de28e0192526765a72e9df0c635f7305bdc57cb451ed01a4ca", BUG_FULLY_IGNORE);

        /* These are non-Namecoin tx that contain just NAME_NEWs.  Those were
           handled with a special rule previously, but now they are fully
           disallowed and we handle the few exceptions here.  It is fine to
           "ignore" them, as their outputs need no special Namecoin handling
           before they are reused in a NAME_FIRSTUPDATE.  */
        addBug(98318, "0ae5e958ff05ad8e273222656d98d076097def6d36f781a627c584b859f4727b", BUG_FULLY_IGNORE);
        addBug(98321, "aca8ce46da1bbb9bb8e563880efcd9d6dd18342c446d6f0e3d4b964a990d1c27", BUG_FULLY_IGNORE);
        addBug(98424, "c29b0d9d478411462a8ac29946bf6fdeca358a77b4be15cd921567eb66852180", BUG_FULLY_IGNORE);
        addBug(98425, "221719b360f0c83fa5b1c26fb6b67c5e74e4e7c6aa3dce55025da6759f5f7060", BUG_FULLY_IGNORE);
        addBug(193518, "597370b632efb35d5ed554c634c7af44affa6066f2a87a88046532d4057b46f8", BUG_FULLY_IGNORE);
        addBug(195605, "0bb8c7807a9756aefe62c271770b313b31dee73151f515b1ac2066c50eaeeb91", BUG_FULLY_IGNORE);
        addBug(195639, "3181930765b970fc43cd31d53fc6fc1da9439a28257d9067c3b5912d23eab01c", BUG_FULLY_IGNORE);
        addBug(195639, "e815e7d774937d96a4b265ed4866b7e3dc8d9f2acb8563402e216aba6edd1e9e", BUG_FULLY_IGNORE);
        addBug(195639, "cdfe6eda068e09fe760a70bec201feb041b8c660d0e98cbc05c8aa4106eae6ab", BUG_FULLY_IGNORE);
        addBug(195641, "1e29e937b2a9e1f18af500371b8714157cf5ac7c95461913e08ce402de64ae75", BUG_FULLY_IGNORE);
        addBug(195648, "d44ed6c0fac251931465f9123ada8459ec954cc6c7b648a56c9326ff7b13f552", BUG_FULLY_IGNORE);
        addBug(197711, "dd77aea50a189935d0ef36a04856805cd74600a53193c539eb90c1e1c0f9ecac", BUG_FULLY_IGNORE);
        addBug(204151, "f31875dfaf94bd3a93cfbed0e22d405d1f2e49b4d0750cb13812adc5e57f1e47", BUG_FULLY_IGNORE);

        /* This transaction has both a NAME_NEW and a NAME_FIRSTUPDATE as
           inputs.  This was accepted due to the "argument concatenation" bug.
           It is fine to accept it as valid and just process the NAME_UPDATE
           output that builds on the NAME_FIRSTUPDATE input.  (NAME_NEW has no
           special side-effect in applying anyway.)  */
        addBug(99381, "774d4c446cecfc40b1c02fdc5a13be6d2007233f9d91daefab6b3c2e70042f05", BUG_FULLY_APPLY);

        /* These were libcoin's name stealing bugs.  */
        addBug(139872, "2f034f2499c136a2c5a922ca4be65c1292815c753bbb100a2a26d5ad532c3919", BUG_IN_UTXO);
        addBug(139936, "c3e76d5384139228221cce60250397d1b87adf7366086bc8d6b5e6eee03c55c7", BUG_FULLY_IGNORE);
    }

    int DefaultCheckNameDB () const
    {
        return -1;
    }
};

/**
 * Testnet (v3)
 */
class CTestNetParams : public CChainParams {
public:
    CTestNetParams() {
        strNetworkID = "test";
        consensus.nSubsidyHalvingInterval = 210000;
        /* As before, these are not the actual activation heights but some
           blocks after them.  */
        // FIXME: Activate BIP16 with a softfork.
        consensus.BIP16Height = 10000000;
        consensus.BIP34Height = 130000;
        consensus.BIP34Hash = uint256S("0xe0a05455d89a54bb7c1b5bb785d6b1b7c5bda42ed4ce8dc19d68652ba8835954");
        consensus.BIP65Height = 130000;
        consensus.BIP66Height = 130000;
        consensus.powLimit = uint256S("0000000fffffffffffffffffffffffffffffffffffffffffffffffffffffffff");
        consensus.nPowTargetTimespan = 14 * 24 * 60 * 60; // two weeks
        consensus.nPowTargetSpacing = 10 * 60;
        consensus.fPowAllowMinDifficultyBlocks = true;
        consensus.nMinDifficultySince = 1394838000; // 15 Mar 2014
        consensus.fPowNoRetargeting = false;
        consensus.nRuleChangeActivationThreshold = 1512; // 75% for testchains
        consensus.nMinerConfirmationWindow = 2016; // nPowTargetTimespan / nPowTargetSpacing
        consensus.vDeployments[Consensus::DEPLOYMENT_TESTDUMMY].bit = 28;
        consensus.vDeployments[Consensus::DEPLOYMENT_TESTDUMMY].nStartTime = 1199145601; // January 1, 2008
        consensus.vDeployments[Consensus::DEPLOYMENT_TESTDUMMY].nTimeout = 1230767999; // December 31, 2008

        // Deployment of BIP68, BIP112, and BIP113.
        consensus.vDeployments[Consensus::DEPLOYMENT_CSV].bit = 0;
        consensus.vDeployments[Consensus::DEPLOYMENT_CSV].nStartTime = 0;
        consensus.vDeployments[Consensus::DEPLOYMENT_CSV].nTimeout = 0; // Not yet enabled

        // Deployment of SegWit (BIP141, BIP143, and BIP147)
        consensus.vDeployments[Consensus::DEPLOYMENT_SEGWIT].bit = 1;
        consensus.vDeployments[Consensus::DEPLOYMENT_SEGWIT].nStartTime = 0;
        consensus.vDeployments[Consensus::DEPLOYMENT_SEGWIT].nTimeout = 0; // Not yet enabled

        // The best chain should have at least this much work.
        // The value is the chain work of the Namecoin testnet chain at height
        // 158,460, with best block hash:
        // cebebb916288ed48cd8a359576d900c550203883bf69fc8d5ed92c5d778a1e32
        consensus.nMinimumChainWork = uint256S("0x0000000000000000000000000000000000000000000000005cfea5e7ee2dd9d9");

        // By default assume that the signatures in ancestors of this block are valid.
        consensus.defaultAssumeValid = uint256S("0xe0a05455d89a54bb7c1b5bb785d6b1b7c5bda42ed4ce8dc19d68652ba8835954"); //130000

        consensus.nAuxpowStartHeight = 0;
        consensus.nAuxpowChainId = 0x0001;
        consensus.fStrictChainId = false;
        consensus.nLegacyBlocksBefore = -1;

        consensus.rules.reset(new Consensus::TestNetConsensus());

        pchMessageStart[0] = 0xfa;
        pchMessageStart[1] = 0xbf;
        pchMessageStart[2] = 0xb5;
        pchMessageStart[3] = 0xfe;
        nDefaultPort = 18334;
        nPruneAfterHeight = 1000;

        genesis = CreateTestnetGenesisBlock(1296688602, 0x16ec0bff, 0x1d07fff8, 1, 50 * COIN);
        consensus.hashGenesisBlock = genesis.GetHash();
        assert(consensus.hashGenesisBlock == uint256S("00000007199508e34a9ff81e6ec0c477a4cccff2a4767a8eee39c11db367b008"));
        assert(genesis.hashMerkleRoot == uint256S("4a5e1e4baab89f3a32518a88c31bc87f618f76673e2cc77ab2127b7afdeda33b"));

        vFixedSeeds.clear();
        vSeeds.clear();
        // nodes with support for servicebits filtering should be at the top
        vSeeds.emplace_back("dnsseed.test.namecoin.webbtc.com", false);

        base58Prefixes[PUBKEY_ADDRESS] = std::vector<unsigned char>(1,111);
        base58Prefixes[SCRIPT_ADDRESS] = std::vector<unsigned char>(1,196);
        base58Prefixes[SECRET_KEY] =     std::vector<unsigned char>(1,239);
        /* FIXME: Update these below.  */
        base58Prefixes[EXT_PUBLIC_KEY] = {0x04, 0x35, 0x87, 0xCF};
        base58Prefixes[EXT_SECRET_KEY] = {0x04, 0x35, 0x83, 0x94};

        bech32_hrp = "tn";

        vFixedSeeds = std::vector<SeedSpec6>(pnSeed6_test, pnSeed6_test + ARRAYLEN(pnSeed6_test));

        fDefaultConsistencyChecks = false;
        fRequireStandard = false;
        fMineBlocksOnDemand = false;


        checkpointData = {
            {
                {  2016, uint256S("00000000b9e4132e1a803114bc88df3e49184a3c794c01a6eac334f12f4ccadb")},
                {  4032, uint256S("00000003fbc13a48b8de5c8742044c84b800edeabff8b39f7f23ac572c6d80ce")},
                {  8064, uint256S("f594a75db40244bc7baa808a695f796ba81cae5bb48fa920e367cdd31dbfb0e3")},
                { 10080, uint256S("398d44a1a6e58dce3f7463217f677c2532e42a83696dcc5d4d97329c00a10891")},
                { 12096, uint256S("22c9278493cda563565fc2a4250eff48bd68ed40cb5fb30029ca08ea6120ddab")},
                { 14112, uint256S("83bade3e3d88845eb52de90311a8017b1cdf725b15d19bc89c47a568f7b4e08c")},
                { 16128, uint256S("f456354835623f733bb928ed77d97ae06b96ad6c40aba63f51f94f06e905effc")},
                { 18144, uint256S("c0ec570117822ca3c76abd1d10449b283d8ad39c64290d6abafe2bed23917886")},
                { 34715, uint256S("0000000580cf4342f869e278d94d7e67d2ac8cae4a411082e0fd518a8091ebf2")},
                { 48384, uint256S("00000001d528af69dce584f882e3bdb36127104988607b726591cc5e62287922")},
                { 60480, uint256S("d3af823c32e890ca589dd4277aa4d27b8cd290396b7e0eeeee5121481fd43ca5")},
                {130000, uint256S("e0a05455d89a54bb7c1b5bb785d6b1b7c5bda42ed4ce8dc19d68652ba8835954")},
            }
        };

        chainTxData = ChainTxData{
            1464247300,
            173446,
            0.0027
        };

        assert(mapHistoricBugs.empty());
    }

    int DefaultCheckNameDB () const
    {
        return -1;
    }
};

/**
 * Regression test
 */
class CRegTestParams : public CChainParams {
public:
    CRegTestParams() {
        strNetworkID = "regtest";
        consensus.nSubsidyHalvingInterval = 150;
        consensus.BIP16Height = 0; // always enforce P2SH BIP16 on regtest
        consensus.BIP34Height = 100000000; // BIP34 has not activated on regtest (far in the future so block v1 are not rejected in tests)
        consensus.BIP34Hash = uint256();
        consensus.BIP65Height = 1351; // BIP65 activated on regtest (Used in rpc activation tests)
        consensus.BIP66Height = 1251; // BIP66 activated on regtest (Used in rpc activation tests)
        consensus.powLimit = uint256S("7fffffffffffffffffffffffffffffffffffffffffffffffffffffffffffffff");
        consensus.nPowTargetTimespan = 14 * 24 * 60 * 60; // two weeks
        consensus.nPowTargetSpacing = 10 * 60;
        consensus.fPowAllowMinDifficultyBlocks = true;
        consensus.nMinDifficultySince = 0;
        consensus.fPowNoRetargeting = true;
        consensus.nRuleChangeActivationThreshold = 108; // 75% for testchains
        consensus.nMinerConfirmationWindow = 144; // Faster than normal for regtest (144 instead of 2016)
        consensus.vDeployments[Consensus::DEPLOYMENT_TESTDUMMY].bit = 28;
        consensus.vDeployments[Consensus::DEPLOYMENT_TESTDUMMY].nStartTime = 0;
        consensus.vDeployments[Consensus::DEPLOYMENT_TESTDUMMY].nTimeout = Consensus::BIP9Deployment::NO_TIMEOUT;
        consensus.vDeployments[Consensus::DEPLOYMENT_CSV].bit = 0;
        consensus.vDeployments[Consensus::DEPLOYMENT_CSV].nStartTime = 0;
        consensus.vDeployments[Consensus::DEPLOYMENT_CSV].nTimeout = Consensus::BIP9Deployment::NO_TIMEOUT;
        consensus.vDeployments[Consensus::DEPLOYMENT_SEGWIT].bit = 1;
        consensus.vDeployments[Consensus::DEPLOYMENT_SEGWIT].nStartTime = Consensus::BIP9Deployment::ALWAYS_ACTIVE;
        consensus.vDeployments[Consensus::DEPLOYMENT_SEGWIT].nTimeout = Consensus::BIP9Deployment::NO_TIMEOUT;

        // The best chain should have at least this much work.
        consensus.nMinimumChainWork = uint256S("0x00");

        // By default assume that the signatures in ancestors of this block are valid.
        consensus.defaultAssumeValid = uint256S("0x00");

        consensus.nAuxpowStartHeight = 0;
        consensus.nAuxpowChainId = 0x0001;
        consensus.fStrictChainId = true;
        consensus.nLegacyBlocksBefore = 0;

        consensus.rules.reset(new Consensus::RegTestConsensus());

        pchMessageStart[0] = 0xfa;
        pchMessageStart[1] = 0xbf;
        pchMessageStart[2] = 0xb5;
        pchMessageStart[3] = 0xda;
        nDefaultPort = 18445;
        nPruneAfterHeight = 1000;

        genesis = CreateTestnetGenesisBlock(1296688602, 2, 0x207fffff, 1, 50 * COIN);
        consensus.hashGenesisBlock = genesis.GetHash();
        assert(consensus.hashGenesisBlock == uint256S("0x0f9188f13cb7b2c71f2a335e3a4fc328bf5beb436012afca590b1a11466e2206"));
        assert(genesis.hashMerkleRoot == uint256S("0x4a5e1e4baab89f3a32518a88c31bc87f618f76673e2cc77ab2127b7afdeda33b"));

        vFixedSeeds.clear(); //!< Regtest mode doesn't have any fixed seeds.
        vSeeds.clear();      //!< Regtest mode doesn't have any DNS seeds.

        fDefaultConsistencyChecks = true;
        fRequireStandard = false;
        fMineBlocksOnDemand = true;

        checkpointData = {
            {
                {0, uint256S("5287b3809b71433729402429b7d909a853cfac5ed40f09117b242c275e6b2d63")},
            }
        };

        chainTxData = ChainTxData{
            0,
            0,
            0
        };

        base58Prefixes[PUBKEY_ADDRESS] = std::vector<unsigned char>(1,111);
        base58Prefixes[SCRIPT_ADDRESS] = std::vector<unsigned char>(1,196);
        base58Prefixes[SECRET_KEY] =     std::vector<unsigned char>(1,239);
        base58Prefixes[EXT_PUBLIC_KEY] = {0x04, 0x35, 0x87, 0xCF};
        base58Prefixes[EXT_SECRET_KEY] = {0x04, 0x35, 0x83, 0x94};

        bech32_hrp = "ncrt";

        assert(mapHistoricBugs.empty());
    }

    int DefaultCheckNameDB () const
    {
        return 0;
    }
};

static std::unique_ptr<CChainParams> globalChainParams;

const CChainParams &Params() {
    assert(globalChainParams);
    return *globalChainParams;
}

std::unique_ptr<CChainParams> CreateChainParams(const std::string& chain)
{
    if (chain == CBaseChainParams::MAIN)
        return std::unique_ptr<CChainParams>(new CMainParams());
    else if (chain == CBaseChainParams::TESTNET)
        return std::unique_ptr<CChainParams>(new CTestNetParams());
    else if (chain == CBaseChainParams::REGTEST)
        return std::unique_ptr<CChainParams>(new CRegTestParams());
    throw std::runtime_error(strprintf("%s: Unknown chain %s.", __func__, chain));
}

void SelectParams(const std::string& network)
{
    SelectBaseParams(network);
    globalChainParams = CreateChainParams(network);
}

void UpdateVersionBitsParameters(Consensus::DeploymentPos d, int64_t nStartTime, int64_t nTimeout)
{
    globalChainParams->UpdateVersionBitsParameters(d, nStartTime, nTimeout);
}<|MERGE_RESOLUTION|>--- conflicted
+++ resolved
@@ -162,12 +162,8 @@
 
         // Note that of those with the service bits flag, most only support a subset of possible options
         vSeeds.emplace_back("nmc.seed.quisquis.de", false);
-<<<<<<< HEAD
-=======
-        vSeeds.emplace_back("dnsseed.namecoin.webbtc.com", false);
         vSeeds.emplace_back("seed.nmc.markasoftware.com", false);
->>>>>>> 4cd859c5
-
+      
         base58Prefixes[PUBKEY_ADDRESS] = std::vector<unsigned char>(1,52);
         base58Prefixes[SCRIPT_ADDRESS] = std::vector<unsigned char>(1,13);
         base58Prefixes[SECRET_KEY] =     std::vector<unsigned char>(1,180);

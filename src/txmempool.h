--- conflicted
+++ resolved
@@ -669,7 +669,6 @@
         return (mapTx.count(hash) != 0);
     }
 
-<<<<<<< HEAD
     inline bool
     registersName(const valtype& name) const
     {
@@ -701,13 +700,13 @@
     {
         AssertLockHeld(cs);
         return names.checkTx (tx);
-=======
+    }
+
     bool exists(const COutPoint& outpoint) const
     {
         LOCK(cs);
         auto it = mapTx.find(outpoint.hash);
         return (it != mapTx.end() && outpoint.n < it->GetTx().vout.size());
->>>>>>> e2b1b3bb
     }
 
     CTransactionRef get(const uint256& hash) const;

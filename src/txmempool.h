// Copyright (c) 2009-2010 Satoshi Nakamoto
// Copyright (c) 2009-2017 The Bitcoin Core developers
// Distributed under the MIT software license, see the accompanying
// file COPYING or http://www.opensource.org/licenses/mit-license.php.

#ifndef BITCOIN_TXMEMPOOL_H
#define BITCOIN_TXMEMPOOL_H

#include <memory>
#include <set>
#include <map>
#include <vector>
#include <utility>
#include <string>

#include <amount.h>
#include <coins.h>
#include <indirectmap.h>
#include <names/main.h>
#include <policy/feerate.h>
#include <primitives/transaction.h>
#include <sync.h>
#include <random.h>
#include <script/names.h>

#include <boost/multi_index_container.hpp>
#include <boost/multi_index/hashed_index.hpp>
#include <boost/multi_index/ordered_index.hpp>
#include <boost/multi_index/sequenced_index.hpp>
#include <boost/signals2/signal.hpp>

class CBlockIndex;

/** Fake height value used in Coin to signify they are only in the memory pool (since 0.8) */
static const uint32_t MEMPOOL_HEIGHT = 0x7FFFFFFF;

struct LockPoints
{
    // Will be set to the blockchain height and median time past
    // values that would be necessary to satisfy all relative locktime
    // constraints (BIP68) of this tx given our view of block chain history
    int height;
    int64_t time;
    // As long as the current chain descends from the highest height block
    // containing one of the inputs used in the calculation, then the cached
    // values are still valid even after a reorg.
    CBlockIndex* maxInputBlock;

    LockPoints() : height(0), time(0), maxInputBlock(nullptr) { }
};

class CTxMemPool;

/** \class CTxMemPoolEntry
 *
 * CTxMemPoolEntry stores data about the corresponding transaction, as well
 * as data about all in-mempool transactions that depend on the transaction
 * ("descendant" transactions).
 *
 * When a new entry is added to the mempool, we update the descendant state
 * (nCountWithDescendants, nSizeWithDescendants, and nModFeesWithDescendants) for
 * all ancestors of the newly added transaction.
 *
 */

class CTxMemPoolEntry
{
private:
    CTransactionRef tx;
    CAmount nFee;              //!< Cached to avoid expensive parent-transaction lookups
    size_t nTxWeight;          //!< ... and avoid recomputing tx weight (also used for GetTxSize())
    size_t nUsageSize;         //!< ... and total memory usage
    int64_t nTime;             //!< Local time when entering the mempool
    unsigned int entryHeight;  //!< Chain height when entering the mempool
    bool spendsCoinbase;       //!< keep track of transactions that spend a coinbase
    int64_t sigOpCost;         //!< Total sigop cost
    int64_t feeDelta;          //!< Used for determining the priority of the transaction for mining in a block
    LockPoints lockPoints;     //!< Track the height and time at which tx was final

    // Information about descendants of this transaction that are in the
    // mempool; if we remove this transaction we must remove all of these
    // descendants as well.
    uint64_t nCountWithDescendants;  //!< number of descendant transactions
    uint64_t nSizeWithDescendants;   //!< ... and size
    CAmount nModFeesWithDescendants; //!< ... and total fees (all including us)

    // Analogous statistics for ancestor transactions
    uint64_t nCountWithAncestors;
    uint64_t nSizeWithAncestors;
    CAmount nModFeesWithAncestors;
    int64_t nSigOpCostWithAncestors;

    /* Cache name operation (if any) performed by this tx.  */
    CNameScript nameOp;

public:
    CTxMemPoolEntry(const CTransactionRef& _tx, const CAmount& _nFee,
                    int64_t _nTime, unsigned int _entryHeight,
                    bool spendsCoinbase,
                    int64_t nSigOpsCost, LockPoints lp);

    const CTransaction& GetTx() const { return *this->tx; }
    CTransactionRef GetSharedTx() const { return this->tx; }
    const CAmount& GetFee() const { return nFee; }
    size_t GetTxSize() const;
    size_t GetTxWeight() const { return nTxWeight; }
    int64_t GetTime() const { return nTime; }
    unsigned int GetHeight() const { return entryHeight; }
    int64_t GetSigOpCost() const { return sigOpCost; }
    int64_t GetModifiedFee() const { return nFee + feeDelta; }
    size_t DynamicMemoryUsage() const { return nUsageSize; }
    const LockPoints& GetLockPoints() const { return lockPoints; }

    // Adjusts the descendant state.
    void UpdateDescendantState(int64_t modifySize, CAmount modifyFee, int64_t modifyCount);
    // Adjusts the ancestor state
    void UpdateAncestorState(int64_t modifySize, CAmount modifyFee, int64_t modifyCount, int64_t modifySigOps);
    // Updates the fee delta used for mining priority score, and the
    // modified fees with descendants.
    void UpdateFeeDelta(int64_t feeDelta);
    // Update the LockPoints after a reorg
    void UpdateLockPoints(const LockPoints& lp);

    uint64_t GetCountWithDescendants() const { return nCountWithDescendants; }
    uint64_t GetSizeWithDescendants() const { return nSizeWithDescendants; }
    CAmount GetModFeesWithDescendants() const { return nModFeesWithDescendants; }

    bool GetSpendsCoinbase() const { return spendsCoinbase; }

    uint64_t GetCountWithAncestors() const { return nCountWithAncestors; }
    uint64_t GetSizeWithAncestors() const { return nSizeWithAncestors; }
    CAmount GetModFeesWithAncestors() const { return nModFeesWithAncestors; }
    int64_t GetSigOpCostWithAncestors() const { return nSigOpCostWithAncestors; }

    inline bool
    isNameNew() const
    {
        return nameOp.isNameOp() && nameOp.getNameOp() == OP_NAME_NEW;
    }
    inline bool
    isNameRegistration() const
    {
        return nameOp.isNameOp() && nameOp.getNameOp() == OP_NAME_FIRSTUPDATE;
    }
    inline bool
    isNameUpdate() const
    {
        return nameOp.isNameOp() && nameOp.getNameOp() == OP_NAME_UPDATE;
    }
    inline const valtype&
    getNameNewHash() const
    {
        return nameOp.getOpHash();
    }
    inline const valtype&
    getName() const
    {
        return nameOp.getOpName();
    }

    mutable size_t vTxHashesIdx; //!< Index in mempool's vTxHashes
};

// Helpers for modifying CTxMemPool::mapTx, which is a boost multi_index.
struct update_descendant_state
{
    update_descendant_state(int64_t _modifySize, CAmount _modifyFee, int64_t _modifyCount) :
        modifySize(_modifySize), modifyFee(_modifyFee), modifyCount(_modifyCount)
    {}

    void operator() (CTxMemPoolEntry &e)
        { e.UpdateDescendantState(modifySize, modifyFee, modifyCount); }

    private:
        int64_t modifySize;
        CAmount modifyFee;
        int64_t modifyCount;
};

struct update_ancestor_state
{
    update_ancestor_state(int64_t _modifySize, CAmount _modifyFee, int64_t _modifyCount, int64_t _modifySigOpsCost) :
        modifySize(_modifySize), modifyFee(_modifyFee), modifyCount(_modifyCount), modifySigOpsCost(_modifySigOpsCost)
    {}

    void operator() (CTxMemPoolEntry &e)
        { e.UpdateAncestorState(modifySize, modifyFee, modifyCount, modifySigOpsCost); }

    private:
        int64_t modifySize;
        CAmount modifyFee;
        int64_t modifyCount;
        int64_t modifySigOpsCost;
};

struct update_fee_delta
{
    explicit update_fee_delta(int64_t _feeDelta) : feeDelta(_feeDelta) { }

    void operator() (CTxMemPoolEntry &e) { e.UpdateFeeDelta(feeDelta); }

private:
    int64_t feeDelta;
};

struct update_lock_points
{
    explicit update_lock_points(const LockPoints& _lp) : lp(_lp) { }

    void operator() (CTxMemPoolEntry &e) { e.UpdateLockPoints(lp); }

private:
    const LockPoints& lp;
};

// extracts a transaction hash from CTxMempoolEntry or CTransactionRef
struct mempoolentry_txid
{
    typedef uint256 result_type;
    result_type operator() (const CTxMemPoolEntry &entry) const
    {
        return entry.GetTx().GetHash();
    }

    result_type operator() (const CTransactionRef& tx) const
    {
        return tx->GetHash();
    }
};

/** \class CompareTxMemPoolEntryByDescendantScore
 *
 *  Sort an entry by max(score/size of entry's tx, score/size with all descendants).
 */
class CompareTxMemPoolEntryByDescendantScore
{
public:
    bool operator()(const CTxMemPoolEntry& a, const CTxMemPoolEntry& b) const
    {
        double a_mod_fee, a_size, b_mod_fee, b_size;

        GetModFeeAndSize(a, a_mod_fee, a_size);
        GetModFeeAndSize(b, b_mod_fee, b_size);

        // Avoid division by rewriting (a/b > c/d) as (a*d > c*b).
        double f1 = a_mod_fee * b_size;
        double f2 = a_size * b_mod_fee;

        if (f1 == f2) {
            return a.GetTime() >= b.GetTime();
        }
        return f1 < f2;
    }

    // Return the fee/size we're using for sorting this entry.
    void GetModFeeAndSize(const CTxMemPoolEntry &a, double &mod_fee, double &size) const
    {
        // Compare feerate with descendants to feerate of the transaction, and
        // return the fee/size for the max.
        double f1 = (double)a.GetModifiedFee() * a.GetSizeWithDescendants();
        double f2 = (double)a.GetModFeesWithDescendants() * a.GetTxSize();

        if (f2 > f1) {
            mod_fee = a.GetModFeesWithDescendants();
            size = a.GetSizeWithDescendants();
        } else {
            mod_fee = a.GetModifiedFee();
            size = a.GetTxSize();
        }
    }
};

/** \class CompareTxMemPoolEntryByScore
 *
 *  Sort by feerate of entry (fee/size) in descending order
 *  This is only used for transaction relay, so we use GetFee()
 *  instead of GetModifiedFee() to avoid leaking prioritization
 *  information via the sort order.
 */
class CompareTxMemPoolEntryByScore
{
public:
    bool operator()(const CTxMemPoolEntry& a, const CTxMemPoolEntry& b) const
    {
        double f1 = (double)a.GetFee() * b.GetTxSize();
        double f2 = (double)b.GetFee() * a.GetTxSize();
        if (f1 == f2) {
            return b.GetTx().GetHash() < a.GetTx().GetHash();
        }
        return f1 > f2;
    }
};

class CompareTxMemPoolEntryByEntryTime
{
public:
    bool operator()(const CTxMemPoolEntry& a, const CTxMemPoolEntry& b) const
    {
        return a.GetTime() < b.GetTime();
    }
};

/** \class CompareTxMemPoolEntryByAncestorScore
 *
 *  Sort an entry by min(score/size of entry's tx, score/size with all ancestors).
 */
class CompareTxMemPoolEntryByAncestorFee
{
public:
    template<typename T>
    bool operator()(const T& a, const T& b) const
    {
        double a_mod_fee, a_size, b_mod_fee, b_size;

        GetModFeeAndSize(a, a_mod_fee, a_size);
        GetModFeeAndSize(b, b_mod_fee, b_size);

        // Avoid division by rewriting (a/b > c/d) as (a*d > c*b).
        double f1 = a_mod_fee * b_size;
        double f2 = a_size * b_mod_fee;

        if (f1 == f2) {
            return a.GetTx().GetHash() < b.GetTx().GetHash();
        }
        return f1 > f2;
    }

    // Return the fee/size we're using for sorting this entry.
    template <typename T>
    void GetModFeeAndSize(const T &a, double &mod_fee, double &size) const
    {
        // Compare feerate with ancestors to feerate of the transaction, and
        // return the fee/size for the min.
        double f1 = (double)a.GetModifiedFee() * a.GetSizeWithAncestors();
        double f2 = (double)a.GetModFeesWithAncestors() * a.GetTxSize();

        if (f1 > f2) {
            mod_fee = a.GetModFeesWithAncestors();
            size = a.GetSizeWithAncestors();
        } else {
            mod_fee = a.GetModifiedFee();
            size = a.GetTxSize();
        }
    }
};

// Multi_index tag names
struct descendant_score {};
struct entry_time {};
struct ancestor_score {};

class CBlockPolicyEstimator;

/**
 * Information about a mempool transaction.
 */
struct TxMempoolInfo
{
    /** The transaction itself */
    CTransactionRef tx;

    /** Time the transaction entered the mempool. */
    int64_t nTime;

    /** Feerate of the transaction. */
    CFeeRate feeRate;

    /** The fee delta. */
    int64_t nFeeDelta;
};

/** Reason why a transaction was removed from the mempool,
 * this is passed to the notification signal.
 */
enum class MemPoolRemovalReason {
    UNKNOWN = 0, //! Manually removed or unknown reason
    EXPIRY,      //! Expired from mempool
    SIZELIMIT,   //! Removed in size limiting
    REORG,       //! Removed for reorganization
    BLOCK,       //! Removed for block
    CONFLICT,    //! Removed for conflict with in-block transaction
    NAME_CONFLICT, //! Removed due to a name-operation conflict
    REPLACED     //! Removed for replacement
};

class SaltedTxidHasher
{
private:
    /** Salt */
    const uint64_t k0, k1;

public:
    SaltedTxidHasher();

    size_t operator()(const uint256& txid) const {
        return SipHashUint256(k0, k1, txid);
    }
};

/**
 * CTxMemPool stores valid-according-to-the-current-best-chain transactions
 * that may be included in the next block.
 *
 * Transactions are added when they are seen on the network (or created by the
 * local node), but not all transactions seen are added to the pool. For
 * example, the following new transactions will not be added to the mempool:
 * - a transaction which doesn't meet the minimum fee requirements.
 * - a new transaction that double-spends an input of a transaction already in
 * the pool where the new transaction does not meet the Replace-By-Fee
 * requirements as defined in BIP 125.
 * - a non-standard transaction.
 *
 * CTxMemPool::mapTx, and CTxMemPoolEntry bookkeeping:
 *
 * mapTx is a boost::multi_index that sorts the mempool on 4 criteria:
 * - transaction hash
 * - descendant feerate [we use max(feerate of tx, feerate of tx with all descendants)]
 * - time in mempool
 * - ancestor feerate [we use min(feerate of tx, feerate of tx with all unconfirmed ancestors)]
 *
 * Note: the term "descendant" refers to in-mempool transactions that depend on
 * this one, while "ancestor" refers to in-mempool transactions that a given
 * transaction depends on.
 *
 * In order for the feerate sort to remain correct, we must update transactions
 * in the mempool when new descendants arrive.  To facilitate this, we track
 * the set of in-mempool direct parents and direct children in mapLinks.  Within
 * each CTxMemPoolEntry, we track the size and fees of all descendants.
 *
 * Usually when a new transaction is added to the mempool, it has no in-mempool
 * children (because any such children would be an orphan).  So in
 * addUnchecked(), we:
 * - update a new entry's setMemPoolParents to include all in-mempool parents
 * - update the new entry's direct parents to include the new tx as a child
 * - update all ancestors of the transaction to include the new tx's size/fee
 *
 * When a transaction is removed from the mempool, we must:
 * - update all in-mempool parents to not track the tx in setMemPoolChildren
 * - update all ancestors to not include the tx's size/fees in descendant state
 * - update all in-mempool children to not include it as a parent
 *
 * These happen in UpdateForRemoveFromMempool().  (Note that when removing a
 * transaction along with its descendants, we must calculate that set of
 * transactions to be removed before doing the removal, or else the mempool can
 * be in an inconsistent state where it's impossible to walk the ancestors of
 * a transaction.)
 *
 * In the event of a reorg, the assumption that a newly added tx has no
 * in-mempool children is false.  In particular, the mempool is in an
 * inconsistent state while new transactions are being added, because there may
 * be descendant transactions of a tx coming from a disconnected block that are
 * unreachable from just looking at transactions in the mempool (the linking
 * transactions may also be in the disconnected block, waiting to be added).
 * Because of this, there's not much benefit in trying to search for in-mempool
 * children in addUnchecked().  Instead, in the special case of transactions
 * being added from a disconnected block, we require the caller to clean up the
 * state, to account for in-mempool, out-of-block descendants for all the
 * in-block transactions by calling UpdateTransactionsFromBlock().  Note that
 * until this is called, the mempool state is not consistent, and in particular
 * mapLinks may not be correct (and therefore functions like
 * CalculateMemPoolAncestors() and CalculateDescendants() that rely
 * on them to walk the mempool are not generally safe to use).
 *
 * Computational limits:
 *
 * Updating all in-mempool ancestors of a newly added transaction can be slow,
 * if no bound exists on how many in-mempool ancestors there may be.
 * CalculateMemPoolAncestors() takes configurable limits that are designed to
 * prevent these calculations from being too CPU intensive.
 *
 */
class CTxMemPool
{
private:
    uint32_t nCheckFrequency GUARDED_BY(cs); //!< Value n means that n times in 2^32 we check.
    unsigned int nTransactionsUpdated; //!< Used by getblocktemplate to trigger CreateNewBlock() invocation
    CBlockPolicyEstimator* minerPolicyEstimator;

    uint64_t totalTxSize;      //!< sum of all mempool tx's virtual sizes. Differs from serialized tx size since witness data is discounted. Defined in BIP 141.
    uint64_t cachedInnerUsage; //!< sum of dynamic memory usage of all the map elements (NOT the maps themselves)

    mutable int64_t lastRollingFeeUpdate;
    mutable bool blockSinceLastRollingFeeBump;
    mutable double rollingMinimumFeeRate; //!< minimum fee to get into the pool, decreases exponentially

    /** Name-related mempool data.  */
    CNameMemPool names;

    void trackPackageRemoved(const CFeeRate& rate) EXCLUSIVE_LOCKS_REQUIRED(cs);

public:

    static const int ROLLING_FEE_HALFLIFE = 60 * 60 * 12; // public only for testing

    typedef boost::multi_index_container<
        CTxMemPoolEntry,
        boost::multi_index::indexed_by<
            // sorted by txid
            boost::multi_index::hashed_unique<mempoolentry_txid, SaltedTxidHasher>,
            // sorted by fee rate
            boost::multi_index::ordered_non_unique<
                boost::multi_index::tag<descendant_score>,
                boost::multi_index::identity<CTxMemPoolEntry>,
                CompareTxMemPoolEntryByDescendantScore
            >,
            // sorted by entry time
            boost::multi_index::ordered_non_unique<
                boost::multi_index::tag<entry_time>,
                boost::multi_index::identity<CTxMemPoolEntry>,
                CompareTxMemPoolEntryByEntryTime
            >,
            // sorted by fee rate with ancestors
            boost::multi_index::ordered_non_unique<
                boost::multi_index::tag<ancestor_score>,
                boost::multi_index::identity<CTxMemPoolEntry>,
                CompareTxMemPoolEntryByAncestorFee
            >
        >
    > indexed_transaction_set;

    mutable CCriticalSection cs;
    indexed_transaction_set mapTx GUARDED_BY(cs);

    typedef indexed_transaction_set::nth_index<0>::type::iterator txiter;
    std::vector<std::pair<uint256, txiter> > vTxHashes; //!< All tx witness hashes/entries in mapTx, in random order

    struct CompareIteratorByHash {
        bool operator()(const txiter &a, const txiter &b) const {
            return a->GetTx().GetHash() < b->GetTx().GetHash();
        }
    };
    typedef std::set<txiter, CompareIteratorByHash> setEntries;

    const setEntries & GetMemPoolParents(txiter entry) const EXCLUSIVE_LOCKS_REQUIRED(cs);
    const setEntries & GetMemPoolChildren(txiter entry) const EXCLUSIVE_LOCKS_REQUIRED(cs);
private:
    typedef std::map<txiter, setEntries, CompareIteratorByHash> cacheMap;

    struct TxLinks {
        setEntries parents;
        setEntries children;
    };

    typedef std::map<txiter, TxLinks, CompareIteratorByHash> txlinksMap;
    txlinksMap mapLinks;

    void UpdateParent(txiter entry, txiter parent, bool add);
    void UpdateChild(txiter entry, txiter child, bool add);

    std::vector<indexed_transaction_set::const_iterator> GetSortedDepthAndScore() const EXCLUSIVE_LOCKS_REQUIRED(cs);

public:
    indirectmap<COutPoint, const CTransaction*> mapNextTx GUARDED_BY(cs);
    std::map<uint256, CAmount> mapDeltas;

    /** Create a new CTxMemPool.
     */
    explicit CTxMemPool(CBlockPolicyEstimator* estimator = nullptr);

    /**
     * If sanity-checking is turned on, check makes sure the pool is
     * consistent (does not contain two transactions that spend the same inputs,
     * all inputs are in the mapNextTx array). If sanity-checking is turned off,
     * check does nothing.
     */
    void check(const CCoinsViewCache *pcoins) const;
<<<<<<< HEAD
    void checkNames(const CCoinsViewCache *pcoins) const;
    void setSanityCheck(double dFrequency = 1.0) { nCheckFrequency = static_cast<uint32_t>(dFrequency * 4294967295.0); }
=======
    void setSanityCheck(double dFrequency = 1.0) { LOCK(cs); nCheckFrequency = static_cast<uint32_t>(dFrequency * 4294967295.0); }
>>>>>>> 2d4a9b79

    // addUnchecked must updated state for all ancestors of a given transaction,
    // to track size/count of descendant transactions.  First version of
    // addUnchecked can be used to have it call CalculateMemPoolAncestors(), and
    // then invoke the second version.
    // Note that addUnchecked is ONLY called from ATMP outside of tests
    // and any other callers may break wallet's in-mempool tracking (due to
    // lack of CValidationInterface::TransactionAddedToMempool callbacks).
    bool addUnchecked(const uint256& hash, const CTxMemPoolEntry &entry, bool validFeeEstimate = true);
    bool addUnchecked(const uint256& hash, const CTxMemPoolEntry &entry, setEntries &setAncestors, bool validFeeEstimate = true);

    void removeRecursive(const CTransaction &tx, MemPoolRemovalReason reason = MemPoolRemovalReason::UNKNOWN);
    void removeForReorg(const CCoinsViewCache *pcoins, unsigned int nMemPoolHeight, int flags);
    void removeConflicts(const CTransaction &tx);
    void removeForBlock(const std::vector<CTransactionRef>& vtx, unsigned int nBlockHeight);

    void clear();
    void _clear() EXCLUSIVE_LOCKS_REQUIRED(cs); //lock free
    bool CompareDepthAndScore(const uint256& hasha, const uint256& hashb);
    void queryHashes(std::vector<uint256>& vtxid);
    bool isSpent(const COutPoint& outpoint) const;
    unsigned int GetTransactionsUpdated() const;
    void AddTransactionsUpdated(unsigned int n);
    /**
     * Check that none of this transactions inputs are in the mempool, and thus
     * the tx is not dependent on other mempool transactions to be included in a block.
     */
    bool HasNoInputsOf(const CTransaction& tx) const;

    /* Remove entries that conflict with name expirations / unexpirations.  */
    inline void
    removeUnexpireConflicts (const std::set<valtype>& unexpired)
    {
        LOCK(cs);
        names.removeUnexpireConflicts (unexpired);
    }
    inline void
    removeExpireConflicts (const std::set<valtype>& expired)
    {
        LOCK(cs);
        names.removeExpireConflicts (expired);
    }

    /** Affect CreateNewBlock prioritisation of transactions */
    void PrioritiseTransaction(const uint256& hash, const CAmount& nFeeDelta);
    void ApplyDelta(const uint256 hash, CAmount &nFeeDelta) const;
    void ClearPrioritisation(const uint256 hash);

public:
    /** Remove a set of transactions from the mempool.
     *  If a transaction is in this set, then all in-mempool descendants must
     *  also be in the set, unless this transaction is being removed for being
     *  in a block.
     *  Set updateDescendants to true when removing a tx that was in a block, so
     *  that any in-mempool descendants have their ancestor state updated.
     */
    void RemoveStaged(setEntries &stage, bool updateDescendants, MemPoolRemovalReason reason = MemPoolRemovalReason::UNKNOWN) EXCLUSIVE_LOCKS_REQUIRED(cs);

    /** When adding transactions from a disconnected block back to the mempool,
     *  new mempool entries may have children in the mempool (which is generally
     *  not the case when otherwise adding transactions).
     *  UpdateTransactionsFromBlock() will find child transactions and update the
     *  descendant state for each transaction in vHashesToUpdate (excluding any
     *  child transactions present in vHashesToUpdate, which are already accounted
     *  for).  Note: vHashesToUpdate should be the set of transactions from the
     *  disconnected block that have been accepted back into the mempool.
     */
    void UpdateTransactionsFromBlock(const std::vector<uint256> &vHashesToUpdate);

    /** Try to calculate all in-mempool ancestors of entry.
     *  (these are all calculated including the tx itself)
     *  limitAncestorCount = max number of ancestors
     *  limitAncestorSize = max size of ancestors
     *  limitDescendantCount = max number of descendants any ancestor can have
     *  limitDescendantSize = max size of descendants any ancestor can have
     *  errString = populated with error reason if any limits are hit
     *  fSearchForParents = whether to search a tx's vin for in-mempool parents, or
     *    look up parents from mapLinks. Must be true for entries not in the mempool
     */
    bool CalculateMemPoolAncestors(const CTxMemPoolEntry &entry, setEntries &setAncestors, uint64_t limitAncestorCount, uint64_t limitAncestorSize, uint64_t limitDescendantCount, uint64_t limitDescendantSize, std::string &errString, bool fSearchForParents = true) const;

    /** Populate setDescendants with all in-mempool descendants of hash.
     *  Assumes that setDescendants includes all in-mempool descendants of anything
     *  already in it.  */
    void CalculateDescendants(txiter it, setEntries& setDescendants) const EXCLUSIVE_LOCKS_REQUIRED(cs);

    /** The minimum fee to get into the mempool, which may itself not be enough
      *  for larger-sized transactions.
      *  The incrementalRelayFee policy variable is used to bound the time it
      *  takes the fee rate to go back down all the way to 0. When the feerate
      *  would otherwise be half of this, it is set to 0 instead.
      */
    CFeeRate GetMinFee(size_t sizelimit) const;

    /** Remove transactions from the mempool until its dynamic size is <= sizelimit.
      *  pvNoSpendsRemaining, if set, will be populated with the list of outpoints
      *  which are not in mempool which no longer have any spends in this mempool.
      */
    void TrimToSize(size_t sizelimit, std::vector<COutPoint>* pvNoSpendsRemaining=nullptr);

    /** Expire all transaction (and their dependencies) in the mempool older than time. Return the number of removed transactions. */
    int Expire(int64_t time);

    /** Returns false if the transaction is in the mempool and not within the chain limit specified. */
    bool TransactionWithinChainLimit(const uint256& txid, size_t chainLimit) const;

    unsigned long size()
    {
        LOCK(cs);
        return mapTx.size();
    }

    uint64_t GetTotalTxSize() const
    {
        LOCK(cs);
        return totalTxSize;
    }

    bool exists(uint256 hash) const
    {
        LOCK(cs);
        return (mapTx.count(hash) != 0);
    }

    inline bool
    registersName(const valtype& name) const
    {
        AssertLockHeld(cs);
        return names.registersName(name);
    }
    inline bool
    updatesName(const valtype& name) const
    {
        AssertLockHeld(cs);
        return names.updatesName(name);
    }
    inline uint256
    getTxForName (const valtype& name) const
    {
        AssertLockHeld(cs);
        return names.getTxForName(name);
    }

    /**
     * Check if a tx can be added to it according to name criteria.
     * (The non-name criteria are checked in main.cpp and not here, we
     * leave it there for as little changes as possible.)
     * @param tx The tx that should be added.
     * @return True if it doesn't conflict.
     */
    inline bool
    checkNameOps (const CTransaction& tx) const
    {
        AssertLockHeld(cs);
        return names.checkTx (tx);
    }

    CTransactionRef get(const uint256& hash) const;
    TxMempoolInfo info(const uint256& hash) const;
    std::vector<TxMempoolInfo> infoAll() const;

    size_t DynamicMemoryUsage() const;

    boost::signals2::signal<void (CTransactionRef)> NotifyEntryAdded;
    boost::signals2::signal<void (CTransactionRef, MemPoolRemovalReason)> NotifyEntryRemoved;

private:
    /** UpdateForDescendants is used by UpdateTransactionsFromBlock to update
     *  the descendants for a single transaction that has been added to the
     *  mempool but may have child transactions in the mempool, eg during a
     *  chain reorg.  setExclude is the set of descendant transactions in the
     *  mempool that must not be accounted for (because any descendants in
     *  setExclude were added to the mempool after the transaction being
     *  updated and hence their state is already reflected in the parent
     *  state).
     *
     *  cachedDescendants will be updated with the descendants of the transaction
     *  being updated, so that future invocations don't need to walk the
     *  same transaction again, if encountered in another transaction chain.
     */
    void UpdateForDescendants(txiter updateIt,
            cacheMap &cachedDescendants,
            const std::set<uint256> &setExclude) EXCLUSIVE_LOCKS_REQUIRED(cs);
    /** Update ancestors of hash to add/remove it as a descendant transaction. */
    void UpdateAncestorsOf(bool add, txiter hash, setEntries &setAncestors) EXCLUSIVE_LOCKS_REQUIRED(cs);
    /** Set ancestor state for an entry */
    void UpdateEntryForAncestors(txiter it, const setEntries &setAncestors) EXCLUSIVE_LOCKS_REQUIRED(cs);
    /** For each transaction being removed, update ancestors and any direct children.
      * If updateDescendants is true, then also update in-mempool descendants'
      * ancestor state. */
    void UpdateForRemoveFromMempool(const setEntries &entriesToRemove, bool updateDescendants) EXCLUSIVE_LOCKS_REQUIRED(cs);
    /** Sever link between specified transaction and direct children. */
    void UpdateChildrenForRemoval(txiter entry) EXCLUSIVE_LOCKS_REQUIRED(cs);

    /** Before calling removeUnchecked for a given transaction,
     *  UpdateForRemoveFromMempool must be called on the entire (dependent) set
     *  of transactions being removed at the same time.  We use each
     *  CTxMemPoolEntry's setMemPoolParents in order to walk ancestors of a
     *  given transaction that is removed, so we can't remove intermediate
     *  transactions in a chain before we've updated all the state for the
     *  removal.
     */
    void removeUnchecked(txiter entry, MemPoolRemovalReason reason = MemPoolRemovalReason::UNKNOWN) EXCLUSIVE_LOCKS_REQUIRED(cs);
};

/** 
 * CCoinsView that brings transactions from a mempool into view.
 * It does not check for spendings by memory pool transactions.
 * Instead, it provides access to all Coins which are either unspent in the
 * base CCoinsView, or are outputs from any mempool transaction!
 * This allows transaction replacement to work as expected, as you want to
 * have all inputs "available" to check signatures, and any cycles in the
 * dependency graph are checked directly in AcceptToMemoryPool.
 * It also allows you to sign a double-spend directly in signrawtransaction,
 * as long as the conflicting transaction is not yet confirmed.
 */
class CCoinsViewMemPool : public CCoinsViewBacked
{
protected:
    const CTxMemPool& mempool;

public:
    CCoinsViewMemPool(CCoinsView* baseIn, const CTxMemPool& mempoolIn);
    bool GetCoin(const COutPoint &outpoint, Coin &coin) const override;
};

/**
 * DisconnectedBlockTransactions

 * During the reorg, it's desirable to re-add previously confirmed transactions
 * to the mempool, so that anything not re-confirmed in the new chain is
 * available to be mined. However, it's more efficient to wait until the reorg
 * is complete and process all still-unconfirmed transactions at that time,
 * since we expect most confirmed transactions to (typically) still be
 * confirmed in the new chain, and re-accepting to the memory pool is expensive
 * (and therefore better to not do in the middle of reorg-processing).
 * Instead, store the disconnected transactions (in order!) as we go, remove any
 * that are included in blocks in the new chain, and then process the remaining
 * still-unconfirmed transactions at the end.
 */

// multi_index tag names
struct txid_index {};
struct insertion_order {};

struct DisconnectedBlockTransactions {
    typedef boost::multi_index_container<
        CTransactionRef,
        boost::multi_index::indexed_by<
            // sorted by txid
            boost::multi_index::hashed_unique<
                boost::multi_index::tag<txid_index>,
                mempoolentry_txid,
                SaltedTxidHasher
            >,
            // sorted by order in the blockchain
            boost::multi_index::sequenced<
                boost::multi_index::tag<insertion_order>
            >
        >
    > indexed_disconnected_transactions;

    // It's almost certainly a logic bug if we don't clear out queuedTx before
    // destruction, as we add to it while disconnecting blocks, and then we
    // need to re-process remaining transactions to ensure mempool consistency.
    // For now, assert() that we've emptied out this object on destruction.
    // This assert() can always be removed if the reorg-processing code were
    // to be refactored such that this assumption is no longer true (for
    // instance if there was some other way we cleaned up the mempool after a
    // reorg, besides draining this object).
    ~DisconnectedBlockTransactions() { assert(queuedTx.empty()); }

    indexed_disconnected_transactions queuedTx;
    uint64_t cachedInnerUsage = 0;

    // Estimate the overhead of queuedTx to be 6 pointers + an allocation, as
    // no exact formula for boost::multi_index_contained is implemented.
    size_t DynamicMemoryUsage() const {
        return memusage::MallocUsage(sizeof(CTransactionRef) + 6 * sizeof(void*)) * queuedTx.size() + cachedInnerUsage;
    }

    void addTransaction(const CTransactionRef& tx)
    {
        queuedTx.insert(tx);
        cachedInnerUsage += RecursiveDynamicUsage(tx);
    }

    // Remove entries based on txid_index, and update memory usage.
    void removeForBlock(const std::vector<CTransactionRef>& vtx)
    {
        // Short-circuit in the common case of a block being added to the tip
        if (queuedTx.empty()) {
            return;
        }
        for (auto const &tx : vtx) {
            auto it = queuedTx.find(tx->GetHash());
            if (it != queuedTx.end()) {
                cachedInnerUsage -= RecursiveDynamicUsage(*it);
                queuedTx.erase(it);
            }
        }
    }

    // Remove an entry by insertion_order index, and update memory usage.
    void removeEntry(indexed_disconnected_transactions::index<insertion_order>::type::iterator entry)
    {
        cachedInnerUsage -= RecursiveDynamicUsage(*entry);
        queuedTx.get<insertion_order>().erase(entry);
    }

    void clear()
    {
        cachedInnerUsage = 0;
        queuedTx.clear();
    }
};

#endif // BITCOIN_TXMEMPOOL_H<|MERGE_RESOLUTION|>--- conflicted
+++ resolved
@@ -564,12 +564,9 @@
      * check does nothing.
      */
     void check(const CCoinsViewCache *pcoins) const;
-<<<<<<< HEAD
     void checkNames(const CCoinsViewCache *pcoins) const;
-    void setSanityCheck(double dFrequency = 1.0) { nCheckFrequency = static_cast<uint32_t>(dFrequency * 4294967295.0); }
-=======
+
     void setSanityCheck(double dFrequency = 1.0) { LOCK(cs); nCheckFrequency = static_cast<uint32_t>(dFrequency * 4294967295.0); }
->>>>>>> 2d4a9b79
 
     // addUnchecked must updated state for all ancestors of a given transaction,
     // to track size/count of descendant transactions.  First version of

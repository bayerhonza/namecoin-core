--- conflicted
+++ resolved
@@ -9,11 +9,7 @@
  * network protocol versioning
  */
 
-<<<<<<< HEAD
-static const int PROTOCOL_VERSION = 110000;
-=======
-static const int PROTOCOL_VERSION = 70012;
->>>>>>> df2ced5c
+static const int PROTOCOL_VERSION = 110012;
 
 //! initial proto version, to be increased after version/verack negotiation
 static const int INIT_PROTO_VERSION = 209;
@@ -41,12 +37,10 @@
 //! "filter*" commands are disabled without NODE_BLOOM after and including this version
 static const int NO_BLOOM_VERSION = 70011;
 
-<<<<<<< HEAD
 //! Version when we switched to a size-based "headers" limit.
 static const int SIZE_HEADERS_LIMIT_VERSION = 110000;
-=======
+
 //! "sendheaders" command and announcing blocks with headers starts with this version
-static const int SENDHEADERS_VERSION = 70012;
->>>>>>> df2ced5c
+static const int SENDHEADERS_VERSION = 110012;
 
 #endif // BITCOIN_VERSION_H
--- conflicted
+++ resolved
@@ -95,9 +95,6 @@
     return *this;
 }
 
-<<<<<<< HEAD
-CAmount CTransaction::GetValueOut(bool fExcludeNames) const
-=======
 bool CTransaction::IsEquivalentTo(const CTransaction& tx) const
 {
 	CMutableTransaction tx1 = *this;
@@ -107,8 +104,7 @@
 	return CTransaction(tx1) == CTransaction(tx2);
 }
 
-CAmount CTransaction::GetValueOut() const
->>>>>>> 4925203a
+CAmount CTransaction::GetValueOut(bool fExcludeNames) const
 {
     CAmount nValueOut = 0;
     for (std::vector<CTxOut>::const_iterator it(vout.begin()); it != vout.end(); ++it)

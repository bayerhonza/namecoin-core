--- conflicted
+++ resolved
@@ -71,28 +71,20 @@
 public:
     CCoinsViewDB(size_t nCacheSize, bool fMemory = false, bool fWipe = false);
 
-<<<<<<< HEAD
-    bool GetCoins(const uint256 &txid, CCoins &coins) const;
-    bool HaveCoins(const uint256 &txid) const;
-    uint256 GetBestBlock() const;
+    bool GetCoin(const COutPoint &outpoint, Coin &coin) const override;
+    bool HaveCoin(const COutPoint &outpoint) const override;
+    uint256 GetBestBlock() const override;
     bool GetName(const valtype &name, CNameData &data) const;
     bool GetNameHistory(const valtype &name, CNameHistory &data) const;
     bool GetNamesForHeight(unsigned nHeight, std::set<valtype>& data) const;
     CNameIterator* IterateNames() const;
     bool BatchWrite(CCoinsMap &mapCoins, const uint256 &hashBlock, const CNameCache &names);
-    CCoinsViewCursor *Cursor() const;
+    CCoinsViewCursor *Cursor() const override;
     bool ValidateNameDB() const;
-=======
-    bool GetCoin(const COutPoint &outpoint, Coin &coin) const override;
-    bool HaveCoin(const COutPoint &outpoint) const override;
-    uint256 GetBestBlock() const override;
-    bool BatchWrite(CCoinsMap &mapCoins, const uint256 &hashBlock) override;
-    CCoinsViewCursor *Cursor() const override;
 
     //! Attempt to update from an older database format. Returns whether an error occurred.
     bool Upgrade();
     size_t EstimateSize() const override;
->>>>>>> e2b1b3bb
 };
 
 /** Specialization of CCoinsViewCursor to iterate over a CCoinsViewDB */

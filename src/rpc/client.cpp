// Copyright (c) 2010 Satoshi Nakamoto
// Copyright (c) 2009-2016 The Bitcoin Core developers
// Distributed under the MIT software license, see the accompanying
// file COPYING or http://www.opensource.org/licenses/mit-license.php.

#include "rpc/client.h"
#include "rpc/protocol.h"
#include "util.h"

#include <set>
#include <stdint.h>

#include <boost/algorithm/string/case_conv.hpp> // for to_lower()
#include <univalue.h>

class CRPCConvertParam
{
public:
    std::string methodName; //!< method whose params want conversion
    int paramIdx;           //!< 0-based idx of param to convert
    std::string paramName;  //!< parameter name
};

/**
 * Specify a (method, idx, name) here if the argument is a non-string RPC
 * argument and needs to be converted from JSON.
 *
 * @note Parameter indexes start from 0.
 */
static const CRPCConvertParam vRPCConvertParams[] =
{
    { "setmocktime", 0, "timestamp" },
    { "generate", 0, "nblocks" },
    { "generate", 1, "maxtries" },
    { "generatetoaddress", 0, "nblocks" },
    { "generatetoaddress", 2, "maxtries" },
    { "getnetworkhashps", 0, "nblocks" },
    { "getnetworkhashps", 1, "height" },
    { "sendtoaddress", 1, "amount" },
    { "sendtoaddress", 4, "subtractfeefromamount" },
    { "settxfee", 0, "amount" },
    { "getreceivedbyaddress", 1, "minconf" },
    { "getreceivedbyaccount", 1, "minconf" },
    { "listreceivedbyaddress", 0, "minconf" },
    { "listreceivedbyaddress", 1, "include_empty" },
    { "listreceivedbyaddress", 2, "include_watchonly" },
    { "listreceivedbyaccount", 0, "minconf" },
    { "listreceivedbyaccount", 1, "include_empty" },
    { "listreceivedbyaccount", 2, "include_watchonly" },
    { "getbalance", 1, "minconf" },
    { "getbalance", 2, "include_watchonly" },
    { "getblockhash", 0, "height" },
    { "waitforblockheight", 0, "height" },
    { "waitforblockheight", 1, "timeout" },
    { "waitforblock", 1, "timeout" },
    { "waitfornewblock", 0, "timeout" },
    { "move", 2, "amount" },
    { "move", 3, "minconf" },
    { "sendfrom", 2, "amount" },
    { "sendfrom", 3, "minconf" },
    { "listtransactions", 1, "count" },
    { "listtransactions", 2, "skip" },
    { "listtransactions", 3, "include_watchonly" },
    { "listaccounts", 0, "minconf" },
    { "listaccounts", 1, "include_watchonly" },
    { "walletpassphrase", 1, "timeout" },
    { "getblocktemplate", 0, "template_request" },
    { "listsinceblock", 1, "target_confirmations" },
    { "listsinceblock", 2, "include_watchonly" },
    { "sendmany", 1, "amounts" },
    { "sendmany", 2, "minconf" },
    { "sendmany", 4, "subtractfeefrom" },
    { "addmultisigaddress", 0, "nrequired" },
    { "addmultisigaddress", 1, "keys" },
    { "createmultisig", 0, "nrequired" },
    { "createmultisig", 1, "keys" },
    { "listunspent", 0, "minconf" },
    { "listunspent", 1, "maxconf" },
    { "listunspent", 2, "addresses" },
    { "getblock", 1, "verbose" },
    { "getblockheader", 1, "verbose" },
    { "gettransaction", 1, "include_watchonly" },
    { "getrawtransaction", 1, "verbose" },
    { "createrawtransaction", 0, "inputs" },
    { "createrawtransaction", 1, "outputs" },
    { "createrawtransaction", 2, "name_operation" },
    { "createrawtransaction", 3, "locktime" },
    { "signrawtransaction", 1, "prevtxs" },
    { "signrawtransaction", 2, "privkeys" },
    { "sendrawtransaction", 1, "allowhighfees" },
    { "fundrawtransaction", 1, "options" },
    { "gettxout", 1, "n" },
    { "gettxout", 2, "include_mempool" },
    { "gettxoutproof", 0, "txids" },
    { "lockunspent", 0, "unlock" },
    { "lockunspent", 1, "transactions" },
    { "importprivkey", 2, "rescan" },
    { "importaddress", 2, "rescan" },
    { "importaddress", 3, "p2sh" },
    { "importpubkey", 2, "rescan" },
    { "importmulti", 0, "requests" },
    { "importmulti", 1, "options" },
    { "verifychain", 0, "checklevel" },
    { "verifychain", 1, "nblocks" },
    { "pruneblockchain", 0, "height" },
    { "keypoolrefill", 0, "newsize" },
    { "getrawmempool", 0, "verbose" },
    { "estimatefee", 0, "nblocks" },
    { "estimatesmartfee", 0, "nblocks" },
    { "prioritisetransaction", 1, "fee_delta" },
    { "setban", 2, "bantime" },
    { "setban", 3, "absolute" },
    { "setnetworkactive", 0, "state" },
    { "getmempoolancestors", 1, "verbose" },
    { "getmempooldescendants", 1, "verbose" },
    { "bumpfee", 1, "options" },
    { "logging", 0, "include" },
    { "logging", 1, "exclude" },
<<<<<<< HEAD
    { "name_scan", 1, "count" },
    { "name_filter", 1, "maxage" },
    { "name_filter", 2, "from" },
    { "name_filter", 3, "nb" },
    { "name_firstupdate", 5, "allow_active" },
    { "sendtoname", 1, "amount" },
    { "sendtoname", 4, "subtractfeefromamount" },
=======
    { "disconnectnode", 1, "nodeid" },
>>>>>>> 90f5e041
    // Echo with conversion (For testing only)
    { "echojson", 0, "arg0" },
    { "echojson", 1, "arg1" },
    { "echojson", 2, "arg2" },
    { "echojson", 3, "arg3" },
    { "echojson", 4, "arg4" },
    { "echojson", 5, "arg5" },
    { "echojson", 6, "arg6" },
    { "echojson", 7, "arg7" },
    { "echojson", 8, "arg8" },
    { "echojson", 9, "arg9" },
};

class CRPCConvertTable
{
private:
    std::set<std::pair<std::string, int>> members;
    std::set<std::pair<std::string, std::string>> membersByName;

public:
    CRPCConvertTable();

    bool convert(const std::string& method, int idx) {
        return (members.count(std::make_pair(method, idx)) > 0);
    }
    bool convert(const std::string& method, const std::string& name) {
        return (membersByName.count(std::make_pair(method, name)) > 0);
    }
};

CRPCConvertTable::CRPCConvertTable()
{
    const unsigned int n_elem =
        (sizeof(vRPCConvertParams) / sizeof(vRPCConvertParams[0]));

    for (unsigned int i = 0; i < n_elem; i++) {
        members.insert(std::make_pair(vRPCConvertParams[i].methodName,
                                      vRPCConvertParams[i].paramIdx));
        membersByName.insert(std::make_pair(vRPCConvertParams[i].methodName,
                                            vRPCConvertParams[i].paramName));
    }
}

static CRPCConvertTable rpcCvtTable;

/** Non-RFC4627 JSON parser, accepts internal values (such as numbers, true, false, null)
 * as well as objects and arrays.
 */
UniValue ParseNonRFCJSONValue(const std::string& strVal)
{
    UniValue jVal;
    if (!jVal.read(std::string("[")+strVal+std::string("]")) ||
        !jVal.isArray() || jVal.size()!=1)
        throw std::runtime_error(std::string("Error parsing JSON:")+strVal);
    return jVal[0];
}

UniValue RPCConvertValues(const std::string &strMethod, const std::vector<std::string> &strParams)
{
    UniValue params(UniValue::VARR);

    for (unsigned int idx = 0; idx < strParams.size(); idx++) {
        const std::string& strVal = strParams[idx];

        if (!rpcCvtTable.convert(strMethod, idx)) {
            // insert string value directly
            params.push_back(strVal);
        } else {
            // parse string as JSON, insert bool/number/object/etc. value
            params.push_back(ParseNonRFCJSONValue(strVal));
        }
    }

    return params;
}

UniValue RPCConvertNamedValues(const std::string &strMethod, const std::vector<std::string> &strParams)
{
    UniValue params(UniValue::VOBJ);

    for (const std::string &s: strParams) {
        size_t pos = s.find("=");
        if (pos == std::string::npos) {
            throw(std::runtime_error("No '=' in named argument '"+s+"', this needs to be present for every argument (even if it is empty)"));
        }

        std::string name = s.substr(0, pos);
        std::string value = s.substr(pos+1);

        if (!rpcCvtTable.convert(strMethod, name)) {
            // insert string value directly
            params.pushKV(name, value);
        } else {
            // parse string as JSON, insert bool/number/object/etc. value
            params.pushKV(name, ParseNonRFCJSONValue(value));
        }
    }

    return params;
}<|MERGE_RESOLUTION|>--- conflicted
+++ resolved
@@ -116,7 +116,7 @@
     { "bumpfee", 1, "options" },
     { "logging", 0, "include" },
     { "logging", 1, "exclude" },
-<<<<<<< HEAD
+    { "disconnectnode", 1, "nodeid" },
     { "name_scan", 1, "count" },
     { "name_filter", 1, "maxage" },
     { "name_filter", 2, "from" },
@@ -124,9 +124,6 @@
     { "name_firstupdate", 5, "allow_active" },
     { "sendtoname", 1, "amount" },
     { "sendtoname", 4, "subtractfeefromamount" },
-=======
-    { "disconnectnode", 1, "nodeid" },
->>>>>>> 90f5e041
     // Echo with conversion (For testing only)
     { "echojson", 0, "arg0" },
     { "echojson", 1, "arg1" },

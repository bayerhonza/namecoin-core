--- conflicted
+++ resolved
@@ -800,11 +800,7 @@
 
             // if redeemScript given and not using the local wallet (private keys
             // given), add redeemScript to the tempKeystore so it can be signed:
-<<<<<<< HEAD
-            if (fGivenKeys && scriptPubKey.IsPayToScriptHash(true)) {
-=======
-            if (fGivenKeys && (scriptPubKey.IsPayToScriptHash() || scriptPubKey.IsPayToWitnessScriptHash())) {
->>>>>>> 91aed3ab
+            if (fGivenKeys && (scriptPubKey.IsPayToScriptHash(true) || scriptPubKey.IsPayToWitnessScriptHash(true))) {
                 RPCTypeCheckObj(prevOut,
                     {
                         {"txid", UniValueType(UniValue::VSTR)},

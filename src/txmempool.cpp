// Copyright (c) 2009-2010 Satoshi Nakamoto
// Copyright (c) 2009-2019 The Bitcoin Core developers
// Distributed under the MIT software license, see the accompanying
// file COPYING or http://www.opensource.org/licenses/mit-license.php.

#include <txmempool.h>

#include <consensus/consensus.h>
#include <consensus/tx_verify.h>
#include <consensus/validation.h>
#include <optional.h>
#include <validation.h>
#include <policy/policy.h>
#include <policy/fees.h>
#include <policy/settings.h>
#include <reverse_iterator.h>
#include <script/interpreter.h>
#include <util/system.h>
#include <util/moneystr.h>
#include <util/time.h>
#include <validationinterface.h>

CTxMemPoolEntry::CTxMemPoolEntry(const CTransactionRef& _tx, const CAmount& _nFee,
                                 int64_t _nTime, unsigned int _entryHeight,
                                 bool _spendsCoinbase, int64_t _sigOpsCost, LockPoints lp)
    : tx(_tx), nFee(_nFee), nTxWeight(GetTransactionWeight(*tx)), nUsageSize(RecursiveDynamicUsage(tx)), nTime(_nTime), entryHeight(_entryHeight),
    spendsCoinbase(_spendsCoinbase), sigOpCost(_sigOpsCost), lockPoints(lp), m_epoch(0),
    nameOp()
{
    nCountWithDescendants = 1;
    nSizeWithDescendants = GetTxSize();
    nModFeesWithDescendants = nFee;

    feeDelta = 0;

    nCountWithAncestors = 1;
    nSizeWithAncestors = GetTxSize();
    nModFeesWithAncestors = nFee;
    nSigOpCostWithAncestors = sigOpCost;

    if (_tx->IsNamecoin())
    {
        for (const auto& txOut : _tx->vout)
        {
            const CNameScript curNameOp(txOut.scriptPubKey);
            if (!curNameOp.isNameOp())
                continue;

            assert(!nameOp.isNameOp());
            nameOp = curNameOp;
        }

        assert(nameOp.isNameOp());
    }
}

void CTxMemPoolEntry::UpdateFeeDelta(int64_t newFeeDelta)
{
    nModFeesWithDescendants += newFeeDelta - feeDelta;
    nModFeesWithAncestors += newFeeDelta - feeDelta;
    feeDelta = newFeeDelta;
}

void CTxMemPoolEntry::UpdateLockPoints(const LockPoints& lp)
{
    lockPoints = lp;
}

size_t CTxMemPoolEntry::GetTxSize() const
{
    return GetVirtualTransactionSize(nTxWeight, sigOpCost);
}

// Update the given tx for any in-mempool descendants.
// Assumes that setMemPoolChildren is correct for the given tx and all
// descendants.
void CTxMemPool::UpdateForDescendants(txiter updateIt, cacheMap &cachedDescendants, const std::set<uint256> &setExclude)
{
    setEntries stageEntries, setAllDescendants;
    stageEntries = GetMemPoolChildren(updateIt);

    while (!stageEntries.empty()) {
        const txiter cit = *stageEntries.begin();
        setAllDescendants.insert(cit);
        stageEntries.erase(cit);
        const setEntries &setChildren = GetMemPoolChildren(cit);
        for (txiter childEntry : setChildren) {
            cacheMap::iterator cacheIt = cachedDescendants.find(childEntry);
            if (cacheIt != cachedDescendants.end()) {
                // We've already calculated this one, just add the entries for this set
                // but don't traverse again.
                for (txiter cacheEntry : cacheIt->second) {
                    setAllDescendants.insert(cacheEntry);
                }
            } else if (!setAllDescendants.count(childEntry)) {
                // Schedule for later processing
                stageEntries.insert(childEntry);
            }
        }
    }
    // setAllDescendants now contains all in-mempool descendants of updateIt.
    // Update and add to cached descendant map
    int64_t modifySize = 0;
    CAmount modifyFee = 0;
    int64_t modifyCount = 0;
    for (txiter cit : setAllDescendants) {
        if (!setExclude.count(cit->GetTx().GetHash())) {
            modifySize += cit->GetTxSize();
            modifyFee += cit->GetModifiedFee();
            modifyCount++;
            cachedDescendants[updateIt].insert(cit);
            // Update ancestor state for each descendant
            mapTx.modify(cit, update_ancestor_state(updateIt->GetTxSize(), updateIt->GetModifiedFee(), 1, updateIt->GetSigOpCost()));
        }
    }
    mapTx.modify(updateIt, update_descendant_state(modifySize, modifyFee, modifyCount));
}

// vHashesToUpdate is the set of transaction hashes from a disconnected block
// which has been re-added to the mempool.
// for each entry, look for descendants that are outside vHashesToUpdate, and
// add fee/size information for such descendants to the parent.
// for each such descendant, also update the ancestor state to include the parent.
void CTxMemPool::UpdateTransactionsFromBlock(const std::vector<uint256> &vHashesToUpdate)
{
    AssertLockHeld(cs);
    // For each entry in vHashesToUpdate, store the set of in-mempool, but not
    // in-vHashesToUpdate transactions, so that we don't have to recalculate
    // descendants when we come across a previously seen entry.
    cacheMap mapMemPoolDescendantsToUpdate;

    // Use a set for lookups into vHashesToUpdate (these entries are already
    // accounted for in the state of their ancestors)
    std::set<uint256> setAlreadyIncluded(vHashesToUpdate.begin(), vHashesToUpdate.end());

    // Iterate in reverse, so that whenever we are looking at a transaction
    // we are sure that all in-mempool descendants have already been processed.
    // This maximizes the benefit of the descendant cache and guarantees that
    // setMemPoolChildren will be updated, an assumption made in
    // UpdateForDescendants.
    for (const uint256 &hash : reverse_iterate(vHashesToUpdate)) {
        // calculate children from mapNextTx
        txiter it = mapTx.find(hash);
        if (it == mapTx.end()) {
            continue;
        }
        auto iter = mapNextTx.lower_bound(COutPoint(hash, 0));
        // First calculate the children, and update setMemPoolChildren to
        // include them, and update their setMemPoolParents to include this tx.
        // we cache the in-mempool children to avoid duplicate updates
        {
            const auto epoch = GetFreshEpoch();
            for (; iter != mapNextTx.end() && iter->first->hash == hash; ++iter) {
                const uint256 &childHash = iter->second->GetHash();
                txiter childIter = mapTx.find(childHash);
                assert(childIter != mapTx.end());
                // We can skip updating entries we've encountered before or that
                // are in the block (which are already accounted for).
                if (!visited(childIter) && !setAlreadyIncluded.count(childHash)) {
                    UpdateChild(it, childIter, true);
                    UpdateParent(childIter, it, true);
                }
            }
        } // release epoch guard for UpdateForDescendants
        UpdateForDescendants(it, mapMemPoolDescendantsToUpdate, setAlreadyIncluded);
    }
}

bool CTxMemPool::CalculateMemPoolAncestors(const CTxMemPoolEntry &entry, setEntries &setAncestors, uint64_t limitAncestorCount, uint64_t limitAncestorSize, uint64_t limitDescendantCount, uint64_t limitDescendantSize, std::string &errString, bool fSearchForParents /* = true */) const
{
    setEntries parentHashes;
    const CTransaction &tx = entry.GetTx();

    if (fSearchForParents) {
        // Get parents of this transaction that are in the mempool
        // GetMemPoolParents() is only valid for entries in the mempool, so we
        // iterate mapTx to find parents.
        for (unsigned int i = 0; i < tx.vin.size(); i++) {
            Optional<txiter> piter = GetIter(tx.vin[i].prevout.hash);
            if (piter) {
                parentHashes.insert(*piter);
                if (parentHashes.size() + 1 > limitAncestorCount) {
                    errString = strprintf("too many unconfirmed parents [limit: %u]", limitAncestorCount);
                    return false;
                }
            }
        }
    } else {
        // If we're not searching for parents, we require this to be an
        // entry in the mempool already.
        txiter it = mapTx.iterator_to(entry);
        parentHashes = GetMemPoolParents(it);
    }

    size_t totalSizeWithAncestors = entry.GetTxSize();

    while (!parentHashes.empty()) {
        txiter stageit = *parentHashes.begin();

        setAncestors.insert(stageit);
        parentHashes.erase(stageit);
        totalSizeWithAncestors += stageit->GetTxSize();

        if (stageit->GetSizeWithDescendants() + entry.GetTxSize() > limitDescendantSize) {
            errString = strprintf("exceeds descendant size limit for tx %s [limit: %u]", stageit->GetTx().GetHash().ToString(), limitDescendantSize);
            return false;
        } else if (stageit->GetCountWithDescendants() + 1 > limitDescendantCount) {
            errString = strprintf("too many descendants for tx %s [limit: %u]", stageit->GetTx().GetHash().ToString(), limitDescendantCount);
            return false;
        } else if (totalSizeWithAncestors > limitAncestorSize) {
            errString = strprintf("exceeds ancestor size limit [limit: %u]", limitAncestorSize);
            return false;
        }

        const setEntries & setMemPoolParents = GetMemPoolParents(stageit);
        for (txiter phash : setMemPoolParents) {
            // If this is a new ancestor, add it.
            if (setAncestors.count(phash) == 0) {
                parentHashes.insert(phash);
            }
            if (parentHashes.size() + setAncestors.size() + 1 > limitAncestorCount) {
                errString = strprintf("too many unconfirmed ancestors [limit: %u]", limitAncestorCount);
                return false;
            }
        }
    }

    return true;
}

void CTxMemPool::UpdateAncestorsOf(bool add, txiter it, setEntries &setAncestors)
{
    setEntries parentIters = GetMemPoolParents(it);
    // add or remove this tx as a child of each parent
    for (txiter piter : parentIters) {
        UpdateChild(piter, it, add);
    }
    const int64_t updateCount = (add ? 1 : -1);
    const int64_t updateSize = updateCount * it->GetTxSize();
    const CAmount updateFee = updateCount * it->GetModifiedFee();
    for (txiter ancestorIt : setAncestors) {
        mapTx.modify(ancestorIt, update_descendant_state(updateSize, updateFee, updateCount));
    }
}

void CTxMemPool::UpdateEntryForAncestors(txiter it, const setEntries &setAncestors)
{
    int64_t updateCount = setAncestors.size();
    int64_t updateSize = 0;
    CAmount updateFee = 0;
    int64_t updateSigOpsCost = 0;
    for (txiter ancestorIt : setAncestors) {
        updateSize += ancestorIt->GetTxSize();
        updateFee += ancestorIt->GetModifiedFee();
        updateSigOpsCost += ancestorIt->GetSigOpCost();
    }
    mapTx.modify(it, update_ancestor_state(updateSize, updateFee, updateCount, updateSigOpsCost));
}

void CTxMemPool::UpdateChildrenForRemoval(txiter it)
{
    const setEntries &setMemPoolChildren = GetMemPoolChildren(it);
    for (txiter updateIt : setMemPoolChildren) {
        UpdateParent(updateIt, it, false);
    }
}

void CTxMemPool::UpdateForRemoveFromMempool(const setEntries &entriesToRemove, bool updateDescendants)
{
    // For each entry, walk back all ancestors and decrement size associated with this
    // transaction
    const uint64_t nNoLimit = std::numeric_limits<uint64_t>::max();
    if (updateDescendants) {
        // updateDescendants should be true whenever we're not recursively
        // removing a tx and all its descendants, eg when a transaction is
        // confirmed in a block.
        // Here we only update statistics and not data in mapLinks (which
        // we need to preserve until we're finished with all operations that
        // need to traverse the mempool).
        for (txiter removeIt : entriesToRemove) {
            setEntries setDescendants;
            CalculateDescendants(removeIt, setDescendants);
            setDescendants.erase(removeIt); // don't update state for self
            int64_t modifySize = -((int64_t)removeIt->GetTxSize());
            CAmount modifyFee = -removeIt->GetModifiedFee();
            int modifySigOps = -removeIt->GetSigOpCost();
            for (txiter dit : setDescendants) {
                mapTx.modify(dit, update_ancestor_state(modifySize, modifyFee, -1, modifySigOps));
            }
        }
    }
    for (txiter removeIt : entriesToRemove) {
        setEntries setAncestors;
        const CTxMemPoolEntry &entry = *removeIt;
        std::string dummy;
        // Since this is a tx that is already in the mempool, we can call CMPA
        // with fSearchForParents = false.  If the mempool is in a consistent
        // state, then using true or false should both be correct, though false
        // should be a bit faster.
        // However, if we happen to be in the middle of processing a reorg, then
        // the mempool can be in an inconsistent state.  In this case, the set
        // of ancestors reachable via mapLinks will be the same as the set of
        // ancestors whose packages include this transaction, because when we
        // add a new transaction to the mempool in addUnchecked(), we assume it
        // has no children, and in the case of a reorg where that assumption is
        // false, the in-mempool children aren't linked to the in-block tx's
        // until UpdateTransactionsFromBlock() is called.
        // So if we're being called during a reorg, ie before
        // UpdateTransactionsFromBlock() has been called, then mapLinks[] will
        // differ from the set of mempool parents we'd calculate by searching,
        // and it's important that we use the mapLinks[] notion of ancestor
        // transactions as the set of things to update for removal.
        CalculateMemPoolAncestors(entry, setAncestors, nNoLimit, nNoLimit, nNoLimit, nNoLimit, dummy, false);
        // Note that UpdateAncestorsOf severs the child links that point to
        // removeIt in the entries for the parents of removeIt.
        UpdateAncestorsOf(false, removeIt, setAncestors);
    }
    // After updating all the ancestor sizes, we can now sever the link between each
    // transaction being removed and any mempool children (ie, update setMemPoolParents
    // for each direct child of a transaction being removed).
    for (txiter removeIt : entriesToRemove) {
        UpdateChildrenForRemoval(removeIt);
    }
}

void CTxMemPoolEntry::UpdateDescendantState(int64_t modifySize, CAmount modifyFee, int64_t modifyCount)
{
    nSizeWithDescendants += modifySize;
    assert(int64_t(nSizeWithDescendants) > 0);
    nModFeesWithDescendants += modifyFee;
    nCountWithDescendants += modifyCount;
    assert(int64_t(nCountWithDescendants) > 0);
}

void CTxMemPoolEntry::UpdateAncestorState(int64_t modifySize, CAmount modifyFee, int64_t modifyCount, int64_t modifySigOps)
{
    nSizeWithAncestors += modifySize;
    assert(int64_t(nSizeWithAncestors) > 0);
    nModFeesWithAncestors += modifyFee;
    nCountWithAncestors += modifyCount;
    assert(int64_t(nCountWithAncestors) > 0);
    nSigOpCostWithAncestors += modifySigOps;
    assert(int(nSigOpCostWithAncestors) >= 0);
}

CTxMemPool::CTxMemPool(CBlockPolicyEstimator* estimator)
    : nTransactionsUpdated(0), minerPolicyEstimator(estimator), m_epoch(0), m_has_epoch_guard(false),
      names(*this)
{
    _clear(); //lock free clear

    // Sanity checks off by default for performance, because otherwise
    // accepting transactions becomes O(N^2) where N is the number
    // of transactions in the pool
    nCheckFrequency = 0;
}

bool CTxMemPool::isSpent(const COutPoint& outpoint) const
{
    LOCK(cs);
    return mapNextTx.count(outpoint);
}

unsigned int CTxMemPool::GetTransactionsUpdated() const
{
    return nTransactionsUpdated;
}

void CTxMemPool::AddTransactionsUpdated(unsigned int n)
{
    nTransactionsUpdated += n;
}

void CTxMemPool::addUnchecked(const CTxMemPoolEntry &entry, setEntries &setAncestors, bool validFeeEstimate)
{
    // Add to memory pool without checking anything.
    // Used by AcceptToMemoryPool(), which DOES do
    // all the appropriate checks.
    indexed_transaction_set::iterator newit = mapTx.insert(entry).first;
    mapLinks.insert(make_pair(newit, TxLinks()));

    // Update transaction for any feeDelta created by PrioritiseTransaction
    // TODO: refactor so that the fee delta is calculated before inserting
    // into mapTx.
    CAmount delta{0};
    ApplyDelta(entry.GetTx().GetHash(), delta);
    if (delta) {
            mapTx.modify(newit, update_fee_delta(delta));
    }

    // Update cachedInnerUsage to include contained transaction's usage.
    // (When we update the entry for in-mempool parents, memory usage will be
    // further updated.)
    cachedInnerUsage += entry.DynamicMemoryUsage();

    const CTransaction& tx = newit->GetTx();
    std::set<uint256> setParentTransactions;
    for (unsigned int i = 0; i < tx.vin.size(); i++) {
        mapNextTx.insert(std::make_pair(&tx.vin[i].prevout, &tx));
        setParentTransactions.insert(tx.vin[i].prevout.hash);
    }
    // Don't bother worrying about child transactions of this one.
    // Normal case of a new transaction arriving is that there can't be any
    // children, because such children would be orphans.
    // An exception to that is if a transaction enters that used to be in a block.
    // In that case, our disconnect block logic will call UpdateTransactionsFromBlock
    // to clean up the mess we're leaving here.

    // Update ancestors with information about this tx
    for (const auto& pit : GetIterSet(setParentTransactions)) {
            UpdateParent(newit, pit, true);
    }
    UpdateAncestorsOf(true, newit, setAncestors);
    UpdateEntryForAncestors(newit, setAncestors);

    nTransactionsUpdated++;
    totalTxSize += entry.GetTxSize();
    if (minerPolicyEstimator) {minerPolicyEstimator->processTransaction(entry, validFeeEstimate);}
    names.addUnchecked (entry);

    vTxHashes.emplace_back(tx.GetWitnessHash(), newit);
    newit->vTxHashesIdx = vTxHashes.size() - 1;
}

void CTxMemPool::removeUnchecked(txiter it, MemPoolRemovalReason reason)
{
<<<<<<< HEAD
    names.remove (*it);

    CTransactionRef ptx = it->GetSharedTx();
    NotifyEntryRemoved(ptx, reason);
    if (reason != MemPoolRemovalReason::BLOCK && reason != MemPoolRemovalReason::CONFLICT) {
        GetMainSignals().TransactionRemovedFromMempool(ptx);
=======
    if (reason != MemPoolRemovalReason::BLOCK) {
        // Notify clients that a transaction has been removed from the mempool
        // for any reason except being included in a block. Clients interested
        // in transactions included in blocks can subscribe to the BlockConnected
        // notification.
        GetMainSignals().TransactionRemovedFromMempool(it->GetSharedTx());
>>>>>>> 19c31c13
    }

    const uint256 hash = it->GetTx().GetHash();
    for (const CTxIn& txin : it->GetTx().vin)
        mapNextTx.erase(txin.prevout);

    if (vTxHashes.size() > 1) {
        vTxHashes[it->vTxHashesIdx] = std::move(vTxHashes.back());
        vTxHashes[it->vTxHashesIdx].second->vTxHashesIdx = it->vTxHashesIdx;
        vTxHashes.pop_back();
        if (vTxHashes.size() * 2 < vTxHashes.capacity())
            vTxHashes.shrink_to_fit();
    } else
        vTxHashes.clear();

    totalTxSize -= it->GetTxSize();
    cachedInnerUsage -= it->DynamicMemoryUsage();
    cachedInnerUsage -= memusage::DynamicUsage(mapLinks[it].parents) + memusage::DynamicUsage(mapLinks[it].children);
    mapLinks.erase(it);
    mapTx.erase(it);
    nTransactionsUpdated++;
    if (minerPolicyEstimator) {minerPolicyEstimator->removeTx(hash, false);}
}

// Calculates descendants of entry that are not already in setDescendants, and adds to
// setDescendants. Assumes entryit is already a tx in the mempool and setMemPoolChildren
// is correct for tx and all descendants.
// Also assumes that if an entry is in setDescendants already, then all
// in-mempool descendants of it are already in setDescendants as well, so that we
// can save time by not iterating over those entries.
void CTxMemPool::CalculateDescendants(txiter entryit, setEntries& setDescendants) const
{
    setEntries stage;
    if (setDescendants.count(entryit) == 0) {
        stage.insert(entryit);
    }
    // Traverse down the children of entry, only adding children that are not
    // accounted for in setDescendants already (because those children have either
    // already been walked, or will be walked in this iteration).
    while (!stage.empty()) {
        txiter it = *stage.begin();
        setDescendants.insert(it);
        stage.erase(it);

        const setEntries &setChildren = GetMemPoolChildren(it);
        for (txiter childiter : setChildren) {
            if (!setDescendants.count(childiter)) {
                stage.insert(childiter);
            }
        }
    }
}

void CTxMemPool::removeRecursive(const CTransaction &origTx, MemPoolRemovalReason reason)
{
    // Remove transaction from memory pool
    AssertLockHeld(cs);
        setEntries txToRemove;
        txiter origit = mapTx.find(origTx.GetHash());
        if (origit != mapTx.end()) {
            txToRemove.insert(origit);
        } else {
            // When recursively removing but origTx isn't in the mempool
            // be sure to remove any children that are in the pool. This can
            // happen during chain re-orgs if origTx isn't re-accepted into
            // the mempool for any reason.
            for (unsigned int i = 0; i < origTx.vout.size(); i++) {
                auto it = mapNextTx.find(COutPoint(origTx.GetHash(), i));
                if (it == mapNextTx.end())
                    continue;
                txiter nextit = mapTx.find(it->second->GetHash());
                assert(nextit != mapTx.end());
                txToRemove.insert(nextit);
            }
        }
        setEntries setAllRemoves;
        for (txiter it : txToRemove) {
            CalculateDescendants(it, setAllRemoves);
        }

        RemoveStaged(setAllRemoves, false, reason);
}

void CTxMemPool::removeForReorg(const CCoinsViewCache *pcoins, unsigned int nMemPoolHeight, int flags)
{
    // Remove transactions spending a coinbase which are now immature and no-longer-final transactions
    AssertLockHeld(cs);
    setEntries txToRemove;
    for (indexed_transaction_set::const_iterator it = mapTx.begin(); it != mapTx.end(); it++) {
        const CTransaction& tx = it->GetTx();
        LockPoints lp = it->GetLockPoints();
        bool validLP =  TestLockPointValidity(&lp);
        if (!CheckFinalTx(tx, flags) || !CheckSequenceLocks(*this, tx, flags, &lp, validLP)) {
            // Note if CheckSequenceLocks fails the LockPoints may still be invalid
            // So it's critical that we remove the tx and not depend on the LockPoints.
            txToRemove.insert(it);
        } else if (it->GetSpendsCoinbase()) {
            for (const CTxIn& txin : tx.vin) {
                indexed_transaction_set::const_iterator it2 = mapTx.find(txin.prevout.hash);
                if (it2 != mapTx.end())
                    continue;
                const Coin &coin = pcoins->AccessCoin(txin.prevout);
                if (nCheckFrequency != 0) assert(!coin.IsSpent());
                if (coin.IsSpent() || (coin.IsCoinBase() && ((signed long)nMemPoolHeight) - coin.nHeight < COINBASE_MATURITY)) {
                    txToRemove.insert(it);
                    break;
                }
            }
        }
        if (!validLP) {
            mapTx.modify(it, update_lock_points(lp));
        }
    }
    setEntries setAllRemoves;
    for (txiter it : txToRemove) {
        CalculateDescendants(it, setAllRemoves);
    }
    RemoveStaged(setAllRemoves, false, MemPoolRemovalReason::REORG);
}

void CTxMemPool::removeConflicts(const CTransaction &tx)
{
    // Remove transactions which depend on inputs of tx, recursively
    AssertLockHeld(cs);
    for (const CTxIn &txin : tx.vin) {
        auto it = mapNextTx.find(txin.prevout);
        if (it != mapNextTx.end()) {
            const CTransaction &txConflict = *it->second;
            if (txConflict != tx)
            {
                ClearPrioritisation(txConflict.GetHash());
                removeRecursive(txConflict, MemPoolRemovalReason::CONFLICT);
            }
        }
    }

    /* Remove conflicting name registrations.  */
    names.removeConflicts (tx);
}

/**
 * Called when a block is connected. Removes from mempool and updates the miner fee estimator.
 */
void CTxMemPool::removeForBlock(const std::vector<CTransactionRef>& vtx, unsigned int nBlockHeight)
{
    AssertLockHeld(cs);
    std::vector<const CTxMemPoolEntry*> entries;
    for (const auto& tx : vtx)
    {
        uint256 hash = tx->GetHash();

        indexed_transaction_set::iterator i = mapTx.find(hash);
        if (i != mapTx.end())
            entries.push_back(&*i);
    }
    // Before the txs in the new block have been removed from the mempool, update policy estimates
    if (minerPolicyEstimator) {minerPolicyEstimator->processBlock(nBlockHeight, entries);}
    for (const auto& tx : vtx)
    {
        txiter it = mapTx.find(tx->GetHash());
        if (it != mapTx.end()) {
            setEntries stage;
            stage.insert(it);
            RemoveStaged(stage, true, MemPoolRemovalReason::BLOCK);
        }
        removeConflicts(*tx);
        ClearPrioritisation(tx->GetHash());
    }
    lastRollingFeeUpdate = GetTime();
    blockSinceLastRollingFeeBump = true;
}

void CTxMemPool::_clear()
{
    mapLinks.clear();
    mapTx.clear();
    mapNextTx.clear();
    names.clear();
    totalTxSize = 0;
    cachedInnerUsage = 0;
    lastRollingFeeUpdate = GetTime();
    blockSinceLastRollingFeeBump = false;
    rollingMinimumFeeRate = 0;
    ++nTransactionsUpdated;
}

void CTxMemPool::clear()
{
    LOCK(cs);
    _clear();
}

static void CheckInputsAndUpdateCoins(const CTransaction& tx, CCoinsViewCache& mempoolDuplicate, const int64_t spendheight)
{
    TxValidationState dummy_state; // Not used. CheckTxInputs() should always pass
    CAmount txfee = 0;
    bool fCheckResult = tx.IsCoinBase() || Consensus::CheckTxInputs(tx, dummy_state, mempoolDuplicate, spendheight, SCRIPT_VERIFY_NAMES_MEMPOOL, txfee);
    assert(fCheckResult);
    UpdateCoins(tx, mempoolDuplicate, std::numeric_limits<int>::max());
}

void CTxMemPool::check(const CCoinsViewCache *pcoins) const
{
    LOCK(cs);
    if (nCheckFrequency == 0)
        return;

    if (GetRand(std::numeric_limits<uint32_t>::max()) >= nCheckFrequency)
        return;

    LogPrint(BCLog::MEMPOOL, "Checking mempool with %u transactions and %u inputs\n", (unsigned int)mapTx.size(), (unsigned int)mapNextTx.size());

    uint64_t checkTotal = 0;
    uint64_t innerUsage = 0;

    CCoinsViewCache mempoolDuplicate(const_cast<CCoinsViewCache*>(pcoins));
    const int64_t spendheight = GetSpendHeight(mempoolDuplicate);

    std::list<const CTxMemPoolEntry*> waitingOnDependants;
    for (indexed_transaction_set::const_iterator it = mapTx.begin(); it != mapTx.end(); it++) {
        unsigned int i = 0;
        checkTotal += it->GetTxSize();
        innerUsage += it->DynamicMemoryUsage();
        const CTransaction& tx = it->GetTx();
        txlinksMap::const_iterator linksiter = mapLinks.find(it);
        assert(linksiter != mapLinks.end());
        const TxLinks &links = linksiter->second;
        innerUsage += memusage::DynamicUsage(links.parents) + memusage::DynamicUsage(links.children);
        bool fDependsWait = false;
        setEntries setParentCheck;
        for (const CTxIn &txin : tx.vin) {
            // Check that every mempool transaction's inputs refer to available coins, or other mempool tx's.
            indexed_transaction_set::const_iterator it2 = mapTx.find(txin.prevout.hash);
            if (it2 != mapTx.end()) {
                const CTransaction& tx2 = it2->GetTx();
                assert(tx2.vout.size() > txin.prevout.n && !tx2.vout[txin.prevout.n].IsNull());
                fDependsWait = true;
                setParentCheck.insert(it2);
            } else {
                assert(pcoins->HaveCoin(txin.prevout));
            }
            // Check whether its inputs are marked in mapNextTx.
            auto it3 = mapNextTx.find(txin.prevout);
            assert(it3 != mapNextTx.end());
            assert(it3->first == &txin.prevout);
            assert(it3->second == &tx);
            i++;
        }
        assert(setParentCheck == GetMemPoolParents(it));
        // Verify ancestor state is correct.
        setEntries setAncestors;
        uint64_t nNoLimit = std::numeric_limits<uint64_t>::max();
        std::string dummy;
        CalculateMemPoolAncestors(*it, setAncestors, nNoLimit, nNoLimit, nNoLimit, nNoLimit, dummy);
        uint64_t nCountCheck = setAncestors.size() + 1;
        uint64_t nSizeCheck = it->GetTxSize();
        CAmount nFeesCheck = it->GetModifiedFee();
        int64_t nSigOpCheck = it->GetSigOpCost();

        for (txiter ancestorIt : setAncestors) {
            nSizeCheck += ancestorIt->GetTxSize();
            nFeesCheck += ancestorIt->GetModifiedFee();
            nSigOpCheck += ancestorIt->GetSigOpCost();
        }

        assert(it->GetCountWithAncestors() == nCountCheck);
        assert(it->GetSizeWithAncestors() == nSizeCheck);
        assert(it->GetSigOpCostWithAncestors() == nSigOpCheck);
        assert(it->GetModFeesWithAncestors() == nFeesCheck);

        // Check children against mapNextTx
        CTxMemPool::setEntries setChildrenCheck;
        auto iter = mapNextTx.lower_bound(COutPoint(it->GetTx().GetHash(), 0));
        uint64_t child_sizes = 0;
        for (; iter != mapNextTx.end() && iter->first->hash == it->GetTx().GetHash(); ++iter) {
            txiter childit = mapTx.find(iter->second->GetHash());
            assert(childit != mapTx.end()); // mapNextTx points to in-mempool transactions
            if (setChildrenCheck.insert(childit).second) {
                child_sizes += childit->GetTxSize();
            }
        }
        assert(setChildrenCheck == GetMemPoolChildren(it));
        // Also check to make sure size is greater than sum with immediate children.
        // just a sanity check, not definitive that this calc is correct...
        assert(it->GetSizeWithDescendants() >= child_sizes + it->GetTxSize());

        if (fDependsWait)
            waitingOnDependants.push_back(&(*it));
        else {
            CheckInputsAndUpdateCoins(tx, mempoolDuplicate, spendheight);
        }
    }
    unsigned int stepsSinceLastRemove = 0;
    while (!waitingOnDependants.empty()) {
        const CTxMemPoolEntry* entry = waitingOnDependants.front();
        waitingOnDependants.pop_front();
        if (!mempoolDuplicate.HaveInputs(entry->GetTx())) {
            waitingOnDependants.push_back(entry);
            stepsSinceLastRemove++;
            assert(stepsSinceLastRemove < waitingOnDependants.size());
        } else {
            CheckInputsAndUpdateCoins(entry->GetTx(), mempoolDuplicate, spendheight);
            stepsSinceLastRemove = 0;
        }
    }
    for (auto it = mapNextTx.cbegin(); it != mapNextTx.cend(); it++) {
        uint256 hash = it->second->GetHash();
        indexed_transaction_set::const_iterator it2 = mapTx.find(hash);
        const CTransaction& tx = it2->GetTx();
        assert(it2 != mapTx.end());
        assert(&tx == it->second);
    }

    assert(totalTxSize == checkTotal);
    assert(innerUsage == cachedInnerUsage);

    checkNames(pcoins);
}

void CTxMemPool::checkNames(const CCoinsViewCache *pcoins) const
{
    names.check (*pcoins);
}

bool CTxMemPool::CompareDepthAndScore(const uint256& hasha, const uint256& hashb)
{
    LOCK(cs);
    indexed_transaction_set::const_iterator i = mapTx.find(hasha);
    if (i == mapTx.end()) return false;
    indexed_transaction_set::const_iterator j = mapTx.find(hashb);
    if (j == mapTx.end()) return true;
    uint64_t counta = i->GetCountWithAncestors();
    uint64_t countb = j->GetCountWithAncestors();
    if (counta == countb) {
        return CompareTxMemPoolEntryByScore()(*i, *j);
    }
    return counta < countb;
}

namespace {
class DepthAndScoreComparator
{
public:
    bool operator()(const CTxMemPool::indexed_transaction_set::const_iterator& a, const CTxMemPool::indexed_transaction_set::const_iterator& b)
    {
        uint64_t counta = a->GetCountWithAncestors();
        uint64_t countb = b->GetCountWithAncestors();
        if (counta == countb) {
            return CompareTxMemPoolEntryByScore()(*a, *b);
        }
        return counta < countb;
    }
};
} // namespace

std::vector<CTxMemPool::indexed_transaction_set::const_iterator> CTxMemPool::GetSortedDepthAndScore() const
{
    std::vector<indexed_transaction_set::const_iterator> iters;
    AssertLockHeld(cs);

    iters.reserve(mapTx.size());

    for (indexed_transaction_set::iterator mi = mapTx.begin(); mi != mapTx.end(); ++mi) {
        iters.push_back(mi);
    }
    std::sort(iters.begin(), iters.end(), DepthAndScoreComparator());
    return iters;
}

void CTxMemPool::queryHashes(std::vector<uint256>& vtxid) const
{
    LOCK(cs);
    auto iters = GetSortedDepthAndScore();

    vtxid.clear();
    vtxid.reserve(mapTx.size());

    for (auto it : iters) {
        vtxid.push_back(it->GetTx().GetHash());
    }
}

static TxMempoolInfo GetInfo(CTxMemPool::indexed_transaction_set::const_iterator it) {
    return TxMempoolInfo{it->GetSharedTx(), it->GetTime(), it->GetFee(), it->GetTxSize(), it->GetModifiedFee() - it->GetFee()};
}

std::vector<TxMempoolInfo> CTxMemPool::infoAll() const
{
    LOCK(cs);
    auto iters = GetSortedDepthAndScore();

    std::vector<TxMempoolInfo> ret;
    ret.reserve(mapTx.size());
    for (auto it : iters) {
        ret.push_back(GetInfo(it));
    }

    return ret;
}

CTransactionRef CTxMemPool::get(const uint256& hash) const
{
    LOCK(cs);
    indexed_transaction_set::const_iterator i = mapTx.find(hash);
    if (i == mapTx.end())
        return nullptr;
    return i->GetSharedTx();
}

TxMempoolInfo CTxMemPool::info(const uint256& hash) const
{
    LOCK(cs);
    indexed_transaction_set::const_iterator i = mapTx.find(hash);
    if (i == mapTx.end())
        return TxMempoolInfo();
    return GetInfo(i);
}

void CTxMemPool::PrioritiseTransaction(const uint256& hash, const CAmount& nFeeDelta)
{
    {
        LOCK(cs);
        CAmount &delta = mapDeltas[hash];
        delta += nFeeDelta;
        txiter it = mapTx.find(hash);
        if (it != mapTx.end()) {
            mapTx.modify(it, update_fee_delta(delta));
            // Now update all ancestors' modified fees with descendants
            setEntries setAncestors;
            uint64_t nNoLimit = std::numeric_limits<uint64_t>::max();
            std::string dummy;
            CalculateMemPoolAncestors(*it, setAncestors, nNoLimit, nNoLimit, nNoLimit, nNoLimit, dummy, false);
            for (txiter ancestorIt : setAncestors) {
                mapTx.modify(ancestorIt, update_descendant_state(0, nFeeDelta, 0));
            }
            // Now update all descendants' modified fees with ancestors
            setEntries setDescendants;
            CalculateDescendants(it, setDescendants);
            setDescendants.erase(it);
            for (txiter descendantIt : setDescendants) {
                mapTx.modify(descendantIt, update_ancestor_state(0, nFeeDelta, 0, 0));
            }
            ++nTransactionsUpdated;
        }
    }
    LogPrintf("PrioritiseTransaction: %s feerate += %s\n", hash.ToString(), FormatMoney(nFeeDelta));
}

void CTxMemPool::ApplyDelta(const uint256 hash, CAmount &nFeeDelta) const
{
    LOCK(cs);
    std::map<uint256, CAmount>::const_iterator pos = mapDeltas.find(hash);
    if (pos == mapDeltas.end())
        return;
    const CAmount &delta = pos->second;
    nFeeDelta += delta;
}

void CTxMemPool::ClearPrioritisation(const uint256 hash)
{
    LOCK(cs);
    mapDeltas.erase(hash);
}

const CTransaction* CTxMemPool::GetConflictTx(const COutPoint& prevout) const
{
    const auto it = mapNextTx.find(prevout);
    return it == mapNextTx.end() ? nullptr : it->second;
}

Optional<CTxMemPool::txiter> CTxMemPool::GetIter(const uint256& txid) const
{
    auto it = mapTx.find(txid);
    if (it != mapTx.end()) return it;
    return Optional<txiter>{};
}

CTxMemPool::setEntries CTxMemPool::GetIterSet(const std::set<uint256>& hashes) const
{
    CTxMemPool::setEntries ret;
    for (const auto& h : hashes) {
        const auto mi = GetIter(h);
        if (mi) ret.insert(*mi);
    }
    return ret;
}

bool CTxMemPool::HasNoInputsOf(const CTransaction &tx) const
{
    for (unsigned int i = 0; i < tx.vin.size(); i++)
        if (exists(tx.vin[i].prevout.hash))
            return false;
    return true;
}

CCoinsViewMemPool::CCoinsViewMemPool(CCoinsView* baseIn, const CTxMemPool& mempoolIn) : CCoinsViewBacked(baseIn), mempool(mempoolIn) { }

bool CCoinsViewMemPool::GetCoin(const COutPoint &outpoint, Coin &coin) const {
    // If an entry in the mempool exists, always return that one, as it's guaranteed to never
    // conflict with the underlying cache, and it cannot have pruned entries (as it contains full)
    // transactions. First checking the underlying cache risks returning a pruned entry instead.
    CTransactionRef ptx = mempool.get(outpoint.hash);
    if (ptx) {
        if (outpoint.n < ptx->vout.size()) {
            coin = Coin(ptx->vout[outpoint.n], MEMPOOL_HEIGHT, false);
            return true;
        } else {
            return false;
        }
    }
    return base->GetCoin(outpoint, coin);
}

size_t CTxMemPool::DynamicMemoryUsage() const {
    LOCK(cs);
    // Estimate the overhead of mapTx to be 12 pointers + an allocation, as no exact formula for boost::multi_index_contained is implemented.
    return memusage::MallocUsage(sizeof(CTxMemPoolEntry) + 12 * sizeof(void*)) * mapTx.size() + memusage::DynamicUsage(mapNextTx) + memusage::DynamicUsage(mapDeltas) + memusage::DynamicUsage(mapLinks) + memusage::DynamicUsage(vTxHashes) + cachedInnerUsage;
}

void CTxMemPool::RemoveStaged(setEntries &stage, bool updateDescendants, MemPoolRemovalReason reason) {
    AssertLockHeld(cs);
    UpdateForRemoveFromMempool(stage, updateDescendants);
    for (txiter it : stage) {
        removeUnchecked(it, reason);
    }
}

int CTxMemPool::Expire(std::chrono::seconds time)
{
    AssertLockHeld(cs);
    indexed_transaction_set::index<entry_time>::type::iterator it = mapTx.get<entry_time>().begin();
    setEntries toremove;
    while (it != mapTx.get<entry_time>().end() && it->GetTime() < time) {
        toremove.insert(mapTx.project<0>(it));
        it++;
    }
    setEntries stage;
    for (txiter removeit : toremove) {
        CalculateDescendants(removeit, stage);
    }
    RemoveStaged(stage, false, MemPoolRemovalReason::EXPIRY);
    return stage.size();
}

void CTxMemPool::addUnchecked(const CTxMemPoolEntry &entry, bool validFeeEstimate)
{
    setEntries setAncestors;
    uint64_t nNoLimit = std::numeric_limits<uint64_t>::max();
    std::string dummy;
    CalculateMemPoolAncestors(entry, setAncestors, nNoLimit, nNoLimit, nNoLimit, nNoLimit, dummy);
    return addUnchecked(entry, setAncestors, validFeeEstimate);
}

void CTxMemPool::UpdateChild(txiter entry, txiter child, bool add)
{
    setEntries s;
    if (add && mapLinks[entry].children.insert(child).second) {
        cachedInnerUsage += memusage::IncrementalDynamicUsage(s);
    } else if (!add && mapLinks[entry].children.erase(child)) {
        cachedInnerUsage -= memusage::IncrementalDynamicUsage(s);
    }
}

void CTxMemPool::UpdateParent(txiter entry, txiter parent, bool add)
{
    setEntries s;
    if (add && mapLinks[entry].parents.insert(parent).second) {
        cachedInnerUsage += memusage::IncrementalDynamicUsage(s);
    } else if (!add && mapLinks[entry].parents.erase(parent)) {
        cachedInnerUsage -= memusage::IncrementalDynamicUsage(s);
    }
}

const CTxMemPool::setEntries & CTxMemPool::GetMemPoolParents(txiter entry) const
{
    assert (entry != mapTx.end());
    txlinksMap::const_iterator it = mapLinks.find(entry);
    assert(it != mapLinks.end());
    return it->second.parents;
}

const CTxMemPool::setEntries & CTxMemPool::GetMemPoolChildren(txiter entry) const
{
    assert (entry != mapTx.end());
    txlinksMap::const_iterator it = mapLinks.find(entry);
    assert(it != mapLinks.end());
    return it->second.children;
}

CFeeRate CTxMemPool::GetMinFee(size_t sizelimit) const {
    LOCK(cs);
    if (!blockSinceLastRollingFeeBump || rollingMinimumFeeRate == 0)
        return CFeeRate(llround(rollingMinimumFeeRate));

    int64_t time = GetTime();
    if (time > lastRollingFeeUpdate + 10) {
        double halflife = ROLLING_FEE_HALFLIFE;
        if (DynamicMemoryUsage() < sizelimit / 4)
            halflife /= 4;
        else if (DynamicMemoryUsage() < sizelimit / 2)
            halflife /= 2;

        rollingMinimumFeeRate = rollingMinimumFeeRate / pow(2.0, (time - lastRollingFeeUpdate) / halflife);
        lastRollingFeeUpdate = time;

        if (rollingMinimumFeeRate < (double)incrementalRelayFee.GetFeePerK() / 2) {
            rollingMinimumFeeRate = 0;
            return CFeeRate(0);
        }
    }
    return std::max(CFeeRate(llround(rollingMinimumFeeRate)), incrementalRelayFee);
}

void CTxMemPool::trackPackageRemoved(const CFeeRate& rate) {
    AssertLockHeld(cs);
    if (rate.GetFeePerK() > rollingMinimumFeeRate) {
        rollingMinimumFeeRate = rate.GetFeePerK();
        blockSinceLastRollingFeeBump = false;
    }
}

void CTxMemPool::TrimToSize(size_t sizelimit, std::vector<COutPoint>* pvNoSpendsRemaining) {
    AssertLockHeld(cs);

    unsigned nTxnRemoved = 0;
    CFeeRate maxFeeRateRemoved(0);
    while (!mapTx.empty() && DynamicMemoryUsage() > sizelimit) {
        indexed_transaction_set::index<descendant_score>::type::iterator it = mapTx.get<descendant_score>().begin();

        // We set the new mempool min fee to the feerate of the removed set, plus the
        // "minimum reasonable fee rate" (ie some value under which we consider txn
        // to have 0 fee). This way, we don't allow txn to enter mempool with feerate
        // equal to txn which were removed with no block in between.
        CFeeRate removed(it->GetModFeesWithDescendants(), it->GetSizeWithDescendants());
        removed += incrementalRelayFee;
        trackPackageRemoved(removed);
        maxFeeRateRemoved = std::max(maxFeeRateRemoved, removed);

        setEntries stage;
        CalculateDescendants(mapTx.project<0>(it), stage);
        nTxnRemoved += stage.size();

        std::vector<CTransaction> txn;
        if (pvNoSpendsRemaining) {
            txn.reserve(stage.size());
            for (txiter iter : stage)
                txn.push_back(iter->GetTx());
        }
        RemoveStaged(stage, false, MemPoolRemovalReason::SIZELIMIT);
        if (pvNoSpendsRemaining) {
            for (const CTransaction& tx : txn) {
                for (const CTxIn& txin : tx.vin) {
                    if (exists(txin.prevout.hash)) continue;
                    pvNoSpendsRemaining->push_back(txin.prevout);
                }
            }
        }
    }

    if (maxFeeRateRemoved > CFeeRate(0)) {
        LogPrint(BCLog::MEMPOOL, "Removed %u txn, rolling minimum fee bumped to %s\n", nTxnRemoved, maxFeeRateRemoved.ToString());
    }
}

uint64_t CTxMemPool::CalculateDescendantMaximum(txiter entry) const {
    // find parent with highest descendant count
    std::vector<txiter> candidates;
    setEntries counted;
    candidates.push_back(entry);
    uint64_t maximum = 0;
    while (candidates.size()) {
        txiter candidate = candidates.back();
        candidates.pop_back();
        if (!counted.insert(candidate).second) continue;
        const setEntries& parents = GetMemPoolParents(candidate);
        if (parents.size() == 0) {
            maximum = std::max(maximum, candidate->GetCountWithDescendants());
        } else {
            for (txiter i : parents) {
                candidates.push_back(i);
            }
        }
    }
    return maximum;
}

void CTxMemPool::GetTransactionAncestry(const uint256& txid, size_t& ancestors, size_t& descendants) const {
    LOCK(cs);
    auto it = mapTx.find(txid);
    ancestors = descendants = 0;
    if (it != mapTx.end()) {
        ancestors = it->GetCountWithAncestors();
        descendants = CalculateDescendantMaximum(it);
    }
}

bool CTxMemPool::IsLoaded() const
{
    LOCK(cs);
    return m_is_loaded;
}

void CTxMemPool::SetIsLoaded(bool loaded)
{
    LOCK(cs);
    m_is_loaded = loaded;
}


CTxMemPool::EpochGuard CTxMemPool::GetFreshEpoch() const
{
    return EpochGuard(*this);
}
CTxMemPool::EpochGuard::EpochGuard(const CTxMemPool& in) : pool(in)
{
    assert(!pool.m_has_epoch_guard);
    ++pool.m_epoch;
    pool.m_has_epoch_guard = true;
}

CTxMemPool::EpochGuard::~EpochGuard()
{
    // prevents stale results being used
    ++pool.m_epoch;
    pool.m_has_epoch_guard = false;
}

SaltedTxidHasher::SaltedTxidHasher() : k0(GetRand(std::numeric_limits<uint64_t>::max())), k1(GetRand(std::numeric_limits<uint64_t>::max())) {}<|MERGE_RESOLUTION|>--- conflicted
+++ resolved
@@ -424,21 +424,14 @@
 
 void CTxMemPool::removeUnchecked(txiter it, MemPoolRemovalReason reason)
 {
-<<<<<<< HEAD
     names.remove (*it);
 
-    CTransactionRef ptx = it->GetSharedTx();
-    NotifyEntryRemoved(ptx, reason);
-    if (reason != MemPoolRemovalReason::BLOCK && reason != MemPoolRemovalReason::CONFLICT) {
-        GetMainSignals().TransactionRemovedFromMempool(ptx);
-=======
     if (reason != MemPoolRemovalReason::BLOCK) {
         // Notify clients that a transaction has been removed from the mempool
         // for any reason except being included in a block. Clients interested
         // in transactions included in blocks can subscribe to the BlockConnected
         // notification.
         GetMainSignals().TransactionRemovedFromMempool(it->GetSharedTx());
->>>>>>> 19c31c13
     }
 
     const uint256 hash = it->GetTx().GetHash();

--- conflicted
+++ resolved
@@ -631,12 +631,8 @@
 void ThreadImport(std::vector<fs::path> vImportFiles)
 {
     const CChainParams& chainparams = Params();
-<<<<<<< HEAD
     RenameThread("namecoin-loadblk");
-=======
-    RenameThread("bitcoin-loadblk");
     ScheduleBatchPriority();
->>>>>>> 105b3e2c
 
     {
     CImportingNow imp;

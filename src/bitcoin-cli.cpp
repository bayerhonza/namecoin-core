--- conflicted
+++ resolved
@@ -106,20 +106,11 @@
     if (argc < 2 || HelpRequested(gArgs) || gArgs.IsArgSet("-version")) {
         std::string strUsage = PACKAGE_NAME " RPC client version " + FormatFullVersion() + "\n";
         if (!gArgs.IsArgSet("-version")) {
-<<<<<<< HEAD
-            strUsage += "\nUsage:\n"
-                  "  namecoin-cli [options] <command> [params]  " + strprintf("Send command to %s", PACKAGE_NAME) + "\n" +
-                  "  namecoin-cli [options] -named <command> [name=value] ... " + strprintf("Send command to %s (with named arguments)", PACKAGE_NAME) + "\n" +
-                  "  namecoin-cli [options] help                List commands\n" +
-                  "  namecoin-cli [options] help <command>      Get help for a command\n";
-
-=======
             strUsage += "\n"
-                "Usage:  bitcoin-cli [options] <command> [params]  Send command to " PACKAGE_NAME "\n"
-                "or:     bitcoin-cli [options] -named <command> [name=value]...  Send command to " PACKAGE_NAME " (with named arguments)\n"
-                "or:     bitcoin-cli [options] help                List commands\n"
-                "or:     bitcoin-cli [options] help <command>      Get help for a command\n";
->>>>>>> 0b9c9526
+                "Usage:  namecoin-cli [options] <command> [params]  Send command to " PACKAGE_NAME "\n"
+                "or:     namecoin-cli [options] -named <command> [name=value]...  Send command to " PACKAGE_NAME " (with named arguments)\n"
+                "or:     namecoin-cli [options] help                List commands\n"
+                "or:     namecoin-cli [options] help <command>      Get help for a command\n";
             strUsage += "\n" + gArgs.GetHelpMessage();
         }
 

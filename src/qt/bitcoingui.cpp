--- conflicted
+++ resolved
@@ -922,12 +922,8 @@
             buttons = QMessageBox::Ok;
 
         showNormalIfMinimized();
-<<<<<<< HEAD
         QMessageBox mBox(static_cast<QMessageBox::Icon>(nMBoxIcon), strTitle, message, buttons, this);
-=======
-        QMessageBox mBox((QMessageBox::Icon)nMBoxIcon, strTitle, message, buttons, this);
         mBox.setTextFormat(Qt::PlainText);
->>>>>>> 2848aa80
         int r = mBox.exec();
         if (ret != nullptr)
             *ret = r == QMessageBox::Ok;

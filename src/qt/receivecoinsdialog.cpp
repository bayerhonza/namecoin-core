// Copyright (c) 2011-2018 The Bitcoin Core developers
// Distributed under the MIT software license, see the accompanying
// file COPYING or http://www.opensource.org/licenses/mit-license.php.

#include <wallet/wallet.h>

#include <qt/receivecoinsdialog.h>
#include <qt/forms/ui_receivecoinsdialog.h>

#include <interfaces/node.h>
#include <qt/addresstablemodel.h>
#include <qt/optionsmodel.h>
#include <qt/platformstyle.h>
#include <qt/receiverequestdialog.h>
#include <qt/recentrequeststablemodel.h>
#include <qt/walletmodel.h>

#include <QAction>
#include <QCursor>
#include <QMessageBox>
#include <QScrollBar>
#include <QTextDocument>

ReceiveCoinsDialog::ReceiveCoinsDialog(const PlatformStyle *_platformStyle, QWidget *parent) :
    QDialog(parent),
    ui(new Ui::ReceiveCoinsDialog),
    columnResizingFixer(nullptr),
    model(nullptr),
    platformStyle(_platformStyle)
{
    ui->setupUi(this);

    if (!_platformStyle->getImagesOnButtons()) {
        ui->clearButton->setIcon(QIcon());
        ui->receiveButton->setIcon(QIcon());
        ui->showRequestButton->setIcon(QIcon());
        ui->removeRequestButton->setIcon(QIcon());
    } else {
        ui->clearButton->setIcon(_platformStyle->SingleColorIcon(":/icons/remove"));
        ui->receiveButton->setIcon(_platformStyle->SingleColorIcon(":/icons/receiving_addresses"));
        ui->showRequestButton->setIcon(_platformStyle->SingleColorIcon(":/icons/edit"));
        ui->removeRequestButton->setIcon(_platformStyle->SingleColorIcon(":/icons/remove"));
    }

    // context menu actions
    QAction *copyURIAction = new QAction(tr("Copy URI"), this);
    QAction *copyLabelAction = new QAction(tr("Copy label"), this);
    QAction *copyMessageAction = new QAction(tr("Copy message"), this);
    QAction *copyAmountAction = new QAction(tr("Copy amount"), this);

    // context menu
    contextMenu = new QMenu(this);
    contextMenu->addAction(copyURIAction);
    contextMenu->addAction(copyLabelAction);
    contextMenu->addAction(copyMessageAction);
    contextMenu->addAction(copyAmountAction);

    // context menu signals
    connect(ui->recentRequestsView, &QWidget::customContextMenuRequested, this, &ReceiveCoinsDialog::showMenu);
    connect(copyURIAction, &QAction::triggered, this, &ReceiveCoinsDialog::copyURI);
    connect(copyLabelAction, &QAction::triggered, this, &ReceiveCoinsDialog::copyLabel);
    connect(copyMessageAction, &QAction::triggered, this, &ReceiveCoinsDialog::copyMessage);
    connect(copyAmountAction, &QAction::triggered, this, &ReceiveCoinsDialog::copyAmount);

    connect(ui->clearButton, &QPushButton::clicked, this, &ReceiveCoinsDialog::clear);
}

void ReceiveCoinsDialog::setModel(WalletModel *_model)
{
    this->model = _model;

    if(_model && _model->getOptionsModel())
    {
        _model->getRecentRequestsTableModel()->sort(RecentRequestsTableModel::Date, Qt::DescendingOrder);
        connect(_model->getOptionsModel(), &OptionsModel::displayUnitChanged, this, &ReceiveCoinsDialog::updateDisplayUnit);
        updateDisplayUnit();

        QTableView* tableView = ui->recentRequestsView;

        tableView->verticalHeader()->hide();
        tableView->setHorizontalScrollBarPolicy(Qt::ScrollBarAlwaysOff);
        tableView->setModel(_model->getRecentRequestsTableModel());
        tableView->setAlternatingRowColors(true);
        tableView->setSelectionBehavior(QAbstractItemView::SelectRows);
        tableView->setSelectionMode(QAbstractItemView::ContiguousSelection);
        tableView->setColumnWidth(RecentRequestsTableModel::Date, DATE_COLUMN_WIDTH);
        tableView->setColumnWidth(RecentRequestsTableModel::Label, LABEL_COLUMN_WIDTH);
        tableView->setColumnWidth(RecentRequestsTableModel::Amount, AMOUNT_MINIMUM_COLUMN_WIDTH);

        connect(tableView->selectionModel(),
            &QItemSelectionModel::selectionChanged, this,
            &ReceiveCoinsDialog::recentRequestsView_selectionChanged);
        // Last 2 columns are set by the columnResizingFixer, when the table geometry is ready.
        columnResizingFixer = new GUIUtil::TableViewLastColumnResizingFixer(tableView, AMOUNT_MINIMUM_COLUMN_WIDTH, DATE_COLUMN_WIDTH, this);

        if (model->node().isAddressTypeSet()) {
            // user explicitly set the type, use it
            if (model->wallet().getDefaultAddressType() == OutputType::BECH32) {
                ui->useBech32->setCheckState(Qt::Checked);
            } else {
                ui->useBech32->setCheckState(Qt::Unchecked);
            }
        } else {
<<<<<<< HEAD
            /* FIXME: Upstream uses bech32 as default here, so we should switch
               to that as well as soon as segwit is activated.  */
            ui->useLegacyAddress->setCheckState(Qt::Checked);
=======
            // Always fall back to bech32 in the gui
            ui->useBech32->setCheckState(Qt::Checked);
>>>>>>> 4f766592
        }

        // Set the button to be enabled or disabled based on whether the wallet can give out new addresses.
        ui->receiveButton->setEnabled(model->canGetAddresses());

        // Enable/disable the receive button if the wallet is now able/unable to give out new addresses.
        connect(model, &WalletModel::canGetAddressesChanged, [this] {
            ui->receiveButton->setEnabled(model->canGetAddresses());
        });
    }
}

ReceiveCoinsDialog::~ReceiveCoinsDialog()
{
    delete ui;
}

void ReceiveCoinsDialog::clear()
{
    ui->reqAmount->clear();
    ui->reqLabel->setText("");
    ui->reqMessage->setText("");
    updateDisplayUnit();
}

void ReceiveCoinsDialog::reject()
{
    clear();
}

void ReceiveCoinsDialog::accept()
{
    clear();
}

void ReceiveCoinsDialog::updateDisplayUnit()
{
    if(model && model->getOptionsModel())
    {
        ui->reqAmount->setDisplayUnit(model->getOptionsModel()->getDisplayUnit());
    }
}

void ReceiveCoinsDialog::on_receiveButton_clicked()
{
    if(!model || !model->getOptionsModel() || !model->getAddressTableModel() || !model->getRecentRequestsTableModel())
        return;

    QString address;
    QString label = ui->reqLabel->text();
    /* Generate new receiving address */
    OutputType address_type;
    if (ui->useBech32->isChecked()) {
        address_type = OutputType::BECH32;
    } else {
        address_type = model->wallet().getDefaultAddressType();
        if (address_type == OutputType::BECH32) {
            address_type = OutputType::P2SH_SEGWIT;
        }
    }
    address = model->getAddressTableModel()->addRow(AddressTableModel::Receive, label, "", address_type);
    SendCoinsRecipient info(address, label,
        ui->reqAmount->value(), ui->reqMessage->text());
    ReceiveRequestDialog *dialog = new ReceiveRequestDialog(this);
    dialog->setAttribute(Qt::WA_DeleteOnClose);
    dialog->setModel(model);
    dialog->setInfo(info);
    dialog->show();
    clear();

    /* Store request for later reference */
    model->getRecentRequestsTableModel()->addNewRequest(info);
}

void ReceiveCoinsDialog::on_recentRequestsView_doubleClicked(const QModelIndex &index)
{
    const RecentRequestsTableModel *submodel = model->getRecentRequestsTableModel();
    ReceiveRequestDialog *dialog = new ReceiveRequestDialog(this);
    dialog->setModel(model);
    dialog->setInfo(submodel->entry(index.row()).recipient);
    dialog->setAttribute(Qt::WA_DeleteOnClose);
    dialog->show();
}

void ReceiveCoinsDialog::recentRequestsView_selectionChanged(const QItemSelection &selected, const QItemSelection &deselected)
{
    // Enable Show/Remove buttons only if anything is selected.
    bool enable = !ui->recentRequestsView->selectionModel()->selectedRows().isEmpty();
    ui->showRequestButton->setEnabled(enable);
    ui->removeRequestButton->setEnabled(enable);
}

void ReceiveCoinsDialog::on_showRequestButton_clicked()
{
    if(!model || !model->getRecentRequestsTableModel() || !ui->recentRequestsView->selectionModel())
        return;
    QModelIndexList selection = ui->recentRequestsView->selectionModel()->selectedRows();

    for (const QModelIndex& index : selection) {
        on_recentRequestsView_doubleClicked(index);
    }
}

void ReceiveCoinsDialog::on_removeRequestButton_clicked()
{
    if(!model || !model->getRecentRequestsTableModel() || !ui->recentRequestsView->selectionModel())
        return;
    QModelIndexList selection = ui->recentRequestsView->selectionModel()->selectedRows();
    if(selection.empty())
        return;
    // correct for selection mode ContiguousSelection
    QModelIndex firstIndex = selection.at(0);
    model->getRecentRequestsTableModel()->removeRows(firstIndex.row(), selection.length(), firstIndex.parent());
}

// We override the virtual resizeEvent of the QWidget to adjust tables column
// sizes as the tables width is proportional to the dialogs width.
void ReceiveCoinsDialog::resizeEvent(QResizeEvent *event)
{
    QWidget::resizeEvent(event);
    columnResizingFixer->stretchColumnWidth(RecentRequestsTableModel::Message);
}

void ReceiveCoinsDialog::keyPressEvent(QKeyEvent *event)
{
    if (event->key() == Qt::Key_Return)
    {
        // press return -> submit form
        if (ui->reqLabel->hasFocus() || ui->reqAmount->hasFocus() || ui->reqMessage->hasFocus())
        {
            event->ignore();
            on_receiveButton_clicked();
            return;
        }
    }

    this->QDialog::keyPressEvent(event);
}

QModelIndex ReceiveCoinsDialog::selectedRow()
{
    if(!model || !model->getRecentRequestsTableModel() || !ui->recentRequestsView->selectionModel())
        return QModelIndex();
    QModelIndexList selection = ui->recentRequestsView->selectionModel()->selectedRows();
    if(selection.empty())
        return QModelIndex();
    // correct for selection mode ContiguousSelection
    QModelIndex firstIndex = selection.at(0);
    return firstIndex;
}

// copy column of selected row to clipboard
void ReceiveCoinsDialog::copyColumnToClipboard(int column)
{
    QModelIndex firstIndex = selectedRow();
    if (!firstIndex.isValid()) {
        return;
    }
    GUIUtil::setClipboard(model->getRecentRequestsTableModel()->index(firstIndex.row(), column).data(Qt::EditRole).toString());
}

// context menu
void ReceiveCoinsDialog::showMenu(const QPoint &point)
{
    if (!selectedRow().isValid()) {
        return;
    }
    contextMenu->exec(QCursor::pos());
}

// context menu action: copy URI
void ReceiveCoinsDialog::copyURI()
{
    QModelIndex sel = selectedRow();
    if (!sel.isValid()) {
        return;
    }

    const RecentRequestsTableModel * const submodel = model->getRecentRequestsTableModel();
    const QString uri = GUIUtil::formatBitcoinURI(submodel->entry(sel.row()).recipient);
    GUIUtil::setClipboard(uri);
}

// context menu action: copy label
void ReceiveCoinsDialog::copyLabel()
{
    copyColumnToClipboard(RecentRequestsTableModel::Label);
}

// context menu action: copy message
void ReceiveCoinsDialog::copyMessage()
{
    copyColumnToClipboard(RecentRequestsTableModel::Message);
}

// context menu action: copy amount
void ReceiveCoinsDialog::copyAmount()
{
    copyColumnToClipboard(RecentRequestsTableModel::Amount);
}<|MERGE_RESOLUTION|>--- conflicted
+++ resolved
@@ -101,14 +101,9 @@
                 ui->useBech32->setCheckState(Qt::Unchecked);
             }
         } else {
-<<<<<<< HEAD
             /* FIXME: Upstream uses bech32 as default here, so we should switch
                to that as well as soon as segwit is activated.  */
-            ui->useLegacyAddress->setCheckState(Qt::Checked);
-=======
-            // Always fall back to bech32 in the gui
-            ui->useBech32->setCheckState(Qt::Checked);
->>>>>>> 4f766592
+            ui->useBech32->setCheckState(Qt::Unchecked);
         }
 
         // Set the button to be enabled or disabled based on whether the wallet can give out new addresses.

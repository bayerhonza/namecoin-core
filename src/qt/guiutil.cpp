// Copyright (c) 2011-2013 The Bitcoin Core developers
// Distributed under the MIT software license, see the accompanying
// file COPYING or http://www.opensource.org/licenses/mit-license.php.

#include "guiutil.h"

#include "bitcoinaddressvalidator.h"
#include "bitcoinunits.h"
#include "qvalidatedlineedit.h"
#include "walletmodel.h"

#include "primitives/transaction.h"
#include "init.h"
#include "main.h" // For minRelayTxFee
#include "protocol.h"
#include "script/script.h"
#include "script/standard.h"
#include "util.h"

#ifdef WIN32
#ifdef _WIN32_WINNT
#undef _WIN32_WINNT
#endif
#define _WIN32_WINNT 0x0501
#ifdef _WIN32_IE
#undef _WIN32_IE
#endif
#define _WIN32_IE 0x0501
#define WIN32_LEAN_AND_MEAN 1
#ifndef NOMINMAX
#define NOMINMAX
#endif
#include "shellapi.h"
#include "shlobj.h"
#include "shlwapi.h"
#endif

#include <boost/filesystem.hpp>
#include <boost/filesystem/fstream.hpp>
#if BOOST_FILESYSTEM_VERSION >= 3
#include <boost/filesystem/detail/utf8_codecvt_facet.hpp>
#endif
#include <boost/scoped_array.hpp>

#include <QAbstractItemView>
#include <QApplication>
#include <QClipboard>
#include <QDateTime>
#include <QDesktopServices>
#include <QDesktopWidget>
#include <QDoubleValidator>
#include <QFileDialog>
#include <QFont>
#include <QLineEdit>
#include <QSettings>
#include <QTextDocument> // for Qt::mightBeRichText
#include <QThread>

#include <cstring>

#if QT_VERSION < 0x050000
#include <QUrl>
#else
#include <QUrlQuery>
#endif

#if BOOST_FILESYSTEM_VERSION >= 3
static boost::filesystem::detail::utf8_codecvt_facet utf8;
#endif

#if defined(Q_OS_MAC)
extern double NSAppKitVersionNumber;
#if !defined(NSAppKitVersionNumber10_8)
#define NSAppKitVersionNumber10_8 1187
#endif
#if !defined(NSAppKitVersionNumber10_9)
#define NSAppKitVersionNumber10_9 1265
#endif
#endif

#define URI_SCHEME "namecoin"

namespace GUIUtil {

QString dateTimeStr(const QDateTime &date)
{
    return date.date().toString(Qt::SystemLocaleShortDate) + QString(" ") + date.toString("hh:mm");
}

QString dateTimeStr(qint64 nTime)
{
    return dateTimeStr(QDateTime::fromTime_t((qint32)nTime));
}

QFont fixedPitchFont()
{
    QFont font("Monospace");
#if QT_VERSION >= 0x040800
    font.setStyleHint(QFont::Monospace);
#else
    font.setStyleHint(QFont::TypeWriter);
#endif
    return font;
}

void setupAddressWidget(QValidatedLineEdit *widget, QWidget *parent)
{
    parent->setFocusProxy(widget);

    widget->setFont(fixedPitchFont());
#if QT_VERSION >= 0x040700
    // We don't want translators to use own addresses in translations
    // and this is the only place, where this address is supplied.
    widget->setPlaceholderText(QObject::tr("Enter a Namecoin address (e.g. %1)").arg("N1KHAL5C1CRzy58NdJwp1tbLze3XrkFxx9"));
#endif
    widget->setValidator(new BitcoinAddressEntryValidator(parent));
    widget->setCheckValidator(new BitcoinAddressCheckValidator(parent));
}

void setupAmountWidget(QLineEdit *widget, QWidget *parent)
{
    QDoubleValidator *amountValidator = new QDoubleValidator(parent);
    amountValidator->setDecimals(8);
    amountValidator->setBottom(0.0);
    widget->setValidator(amountValidator);
    widget->setAlignment(Qt::AlignRight|Qt::AlignVCenter);
}

bool parseBitcoinURI(const QUrl &uri, SendCoinsRecipient *out)
{
    // return if URI is not valid or is no bitcoin: URI
    if(!uri.isValid() || uri.scheme() != QString(URI_SCHEME))
        return false;

    SendCoinsRecipient rv;
    rv.address = uri.path();
    // Trim any following forward slash which may have been added by the OS
    if (rv.address.endsWith("/")) {
        rv.address.truncate(rv.address.length() - 1);
    }
    rv.amount = 0;

#if QT_VERSION < 0x050000
    QList<QPair<QString, QString> > items = uri.queryItems();
#else
    QUrlQuery uriQuery(uri);
    QList<QPair<QString, QString> > items = uriQuery.queryItems();
#endif
    for (QList<QPair<QString, QString> >::iterator i = items.begin(); i != items.end(); i++)
    {
        bool fShouldReturnFalse = false;
        if (i->first.startsWith("req-"))
        {
            i->first.remove(0, 4);
            fShouldReturnFalse = true;
        }

        if (i->first == "label")
        {
            rv.label = i->second;
            fShouldReturnFalse = false;
        }
        if (i->first == "message")
        {
            rv.message = i->second;
            fShouldReturnFalse = false;
        }
        else if (i->first == "amount")
        {
            if(!i->second.isEmpty())
            {
                if(!BitcoinUnits::parse(BitcoinUnits::BTC, i->second, &rv.amount))
                {
                    return false;
                }
            }
            fShouldReturnFalse = false;
        }

        if (fShouldReturnFalse)
            return false;
    }
    if(out)
    {
        *out = rv;
    }
    return true;
}

bool parseBitcoinURI(QString uri, SendCoinsRecipient *out)
{
    // Convert bitcoin:// to bitcoin:
    //
    //    Cannot handle this later, because bitcoin:// will cause Qt to see the part after // as host,
    //    which will lower-case it (and thus invalidate the address).
    if(uri.startsWith(URI_SCHEME "://", Qt::CaseInsensitive))
    {
        uri.replace(0, std::strlen(URI_SCHEME) + 3, URI_SCHEME ":");
    }
    QUrl uriInstance(uri);
    return parseBitcoinURI(uriInstance, out);
}

QString formatBitcoinURI(const SendCoinsRecipient &info)
{
    QString ret = QString(URI_SCHEME ":%1").arg(info.address);
    int paramCount = 0;

    if (info.amount)
    {
        ret += QString("?amount=%1").arg(BitcoinUnits::format(BitcoinUnits::BTC, info.amount, false, BitcoinUnits::separatorNever));
        paramCount++;
    }

    if (!info.label.isEmpty())
    {
        QString lbl(QUrl::toPercentEncoding(info.label));
        ret += QString("%1label=%2").arg(paramCount == 0 ? "?" : "&").arg(lbl);
        paramCount++;
    }

    if (!info.message.isEmpty())
    {
        QString msg(QUrl::toPercentEncoding(info.message));;
        ret += QString("%1message=%2").arg(paramCount == 0 ? "?" : "&").arg(msg);
        paramCount++;
    }

    return ret;
}

bool isDust(const QString& address, const CAmount& amount)
{
    CTxDestination dest = CBitcoinAddress(address.toStdString()).Get();
    CScript script = GetScriptForDestination(dest);
    CTxOut txOut(amount, script);
    return txOut.IsDust(::minRelayTxFee);
}

QString HtmlEscape(const QString& str, bool fMultiLine)
{
#if QT_VERSION < 0x050000
    QString escaped = Qt::escape(str);
#else
    QString escaped = str.toHtmlEscaped();
#endif
    if(fMultiLine)
    {
        escaped = escaped.replace("\n", "<br>\n");
    }
    return escaped;
}

QString HtmlEscape(const std::string& str, bool fMultiLine)
{
    return HtmlEscape(QString::fromStdString(str), fMultiLine);
}

void copyEntryData(QAbstractItemView *view, int column, int role)
{
    if(!view || !view->selectionModel())
        return;
    QModelIndexList selection = view->selectionModel()->selectedRows(column);

    if(!selection.isEmpty())
    {
        // Copy first item
        setClipboard(selection.at(0).data(role).toString());
    }
}

QString getEntryData(QAbstractItemView *view, int column, int role)
{
    if(!view || !view->selectionModel())
        return QString();
    QModelIndexList selection = view->selectionModel()->selectedRows(column);

    if(!selection.isEmpty()) {
        // Return first item
        return (selection.at(0).data(role).toString());
    }
    return QString();
}

QString getSaveFileName(QWidget *parent, const QString &caption, const QString &dir,
    const QString &filter,
    QString *selectedSuffixOut)
{
    QString selectedFilter;
    QString myDir;
    if(dir.isEmpty()) // Default to user documents location
    {
#if QT_VERSION < 0x050000
        myDir = QDesktopServices::storageLocation(QDesktopServices::DocumentsLocation);
#else
        myDir = QStandardPaths::writableLocation(QStandardPaths::DocumentsLocation);
#endif
    }
    else
    {
        myDir = dir;
    }
    /* Directly convert path to native OS path separators */
    QString result = QDir::toNativeSeparators(QFileDialog::getSaveFileName(parent, caption, myDir, filter, &selectedFilter));

    /* Extract first suffix from filter pattern "Description (*.foo)" or "Description (*.foo *.bar ...) */
    QRegExp filter_re(".* \\(\\*\\.(.*)[ \\)]");
    QString selectedSuffix;
    if(filter_re.exactMatch(selectedFilter))
    {
        selectedSuffix = filter_re.cap(1);
    }

    /* Add suffix if needed */
    QFileInfo info(result);
    if(!result.isEmpty())
    {
        if(info.suffix().isEmpty() && !selectedSuffix.isEmpty())
        {
            /* No suffix specified, add selected suffix */
            if(!result.endsWith("."))
                result.append(".");
            result.append(selectedSuffix);
        }
    }

    /* Return selected suffix if asked to */
    if(selectedSuffixOut)
    {
        *selectedSuffixOut = selectedSuffix;
    }
    return result;
}

QString getOpenFileName(QWidget *parent, const QString &caption, const QString &dir,
    const QString &filter,
    QString *selectedSuffixOut)
{
    QString selectedFilter;
    QString myDir;
    if(dir.isEmpty()) // Default to user documents location
    {
#if QT_VERSION < 0x050000
        myDir = QDesktopServices::storageLocation(QDesktopServices::DocumentsLocation);
#else
        myDir = QStandardPaths::writableLocation(QStandardPaths::DocumentsLocation);
#endif
    }
    else
    {
        myDir = dir;
    }
    /* Directly convert path to native OS path separators */
    QString result = QDir::toNativeSeparators(QFileDialog::getOpenFileName(parent, caption, myDir, filter, &selectedFilter));

    if(selectedSuffixOut)
    {
        /* Extract first suffix from filter pattern "Description (*.foo)" or "Description (*.foo *.bar ...) */
        QRegExp filter_re(".* \\(\\*\\.(.*)[ \\)]");
        QString selectedSuffix;
        if(filter_re.exactMatch(selectedFilter))
        {
            selectedSuffix = filter_re.cap(1);
        }
        *selectedSuffixOut = selectedSuffix;
    }
    return result;
}

Qt::ConnectionType blockingGUIThreadConnection()
{
    if(QThread::currentThread() != qApp->thread())
    {
        return Qt::BlockingQueuedConnection;
    }
    else
    {
        return Qt::DirectConnection;
    }
}

bool checkPoint(const QPoint &p, const QWidget *w)
{
    QWidget *atW = QApplication::widgetAt(w->mapToGlobal(p));
    if (!atW) return false;
    return atW->topLevelWidget() == w;
}

bool isObscured(QWidget *w)
{
    return !(checkPoint(QPoint(0, 0), w)
        && checkPoint(QPoint(w->width() - 1, 0), w)
        && checkPoint(QPoint(0, w->height() - 1), w)
        && checkPoint(QPoint(w->width() - 1, w->height() - 1), w)
        && checkPoint(QPoint(w->width() / 2, w->height() / 2), w));
}

void openDebugLogfile()
{
    boost::filesystem::path pathDebug = GetDataDir() / "debug.log";

    /* Open debug.log with the associated application */
    if (boost::filesystem::exists(pathDebug))
        QDesktopServices::openUrl(QUrl::fromLocalFile(boostPathToQString(pathDebug)));
}

void SubstituteFonts(const QString& language)
{
#if defined(Q_OS_MAC)
// Background:
// OSX's default font changed in 10.9 and Qt is unable to find it with its
// usual fallback methods when building against the 10.7 sdk or lower.
// The 10.8 SDK added a function to let it find the correct fallback font.
// If this fallback is not properly loaded, some characters may fail to
// render correctly.
//
// The same thing happened with 10.10. .Helvetica Neue DeskInterface is now default.
//
// Solution: If building with the 10.7 SDK or lower and the user's platform
// is 10.9 or higher at runtime, substitute the correct font. This needs to
// happen before the QApplication is created.
#if defined(MAC_OS_X_VERSION_MAX_ALLOWED) && MAC_OS_X_VERSION_MAX_ALLOWED < MAC_OS_X_VERSION_10_8
    if (floor(NSAppKitVersionNumber) > NSAppKitVersionNumber10_8)
    {
        if (floor(NSAppKitVersionNumber) <= NSAppKitVersionNumber10_9)
            /* On a 10.9 - 10.9.x system */
            QFont::insertSubstitution(".Lucida Grande UI", "Lucida Grande");
        else
        {
            /* 10.10 or later system */
            if (language == "zh_CN" || language == "zh_TW" || language == "zh_HK") // traditional or simplified Chinese
              QFont::insertSubstitution(".Helvetica Neue DeskInterface", "Heiti SC");
            else if (language == "ja") // Japanesee
              QFont::insertSubstitution(".Helvetica Neue DeskInterface", "Songti SC");
            else
              QFont::insertSubstitution(".Helvetica Neue DeskInterface", "Lucida Grande");
        }
    }
#endif
#endif
}

ToolTipToRichTextFilter::ToolTipToRichTextFilter(int size_threshold, QObject *parent) :
    QObject(parent),
    size_threshold(size_threshold)
{

}

bool ToolTipToRichTextFilter::eventFilter(QObject *obj, QEvent *evt)
{
    if(evt->type() == QEvent::ToolTipChange)
    {
        QWidget *widget = static_cast<QWidget*>(obj);
        QString tooltip = widget->toolTip();
        if(tooltip.size() > size_threshold && !tooltip.startsWith("<qt") && !Qt::mightBeRichText(tooltip))
        {
            // Envelop with <qt></qt> to make sure Qt detects this as rich text
            // Escape the current message as HTML and replace \n by <br>
            tooltip = "<qt>" + HtmlEscape(tooltip, true) + "</qt>";
            widget->setToolTip(tooltip);
            return true;
        }
    }
    return QObject::eventFilter(obj, evt);
}

void TableViewLastColumnResizingFixer::connectViewHeadersSignals()
{
    connect(tableView->horizontalHeader(), SIGNAL(sectionResized(int,int,int)), this, SLOT(on_sectionResized(int,int,int)));
    connect(tableView->horizontalHeader(), SIGNAL(geometriesChanged()), this, SLOT(on_geometriesChanged()));
}

// We need to disconnect these while handling the resize events, otherwise we can enter infinite loops.
void TableViewLastColumnResizingFixer::disconnectViewHeadersSignals()
{
    disconnect(tableView->horizontalHeader(), SIGNAL(sectionResized(int,int,int)), this, SLOT(on_sectionResized(int,int,int)));
    disconnect(tableView->horizontalHeader(), SIGNAL(geometriesChanged()), this, SLOT(on_geometriesChanged()));
}

// Setup the resize mode, handles compatibility for Qt5 and below as the method signatures changed.
// Refactored here for readability.
void TableViewLastColumnResizingFixer::setViewHeaderResizeMode(int logicalIndex, QHeaderView::ResizeMode resizeMode)
{
#if QT_VERSION < 0x050000
    tableView->horizontalHeader()->setResizeMode(logicalIndex, resizeMode);
#else
    tableView->horizontalHeader()->setSectionResizeMode(logicalIndex, resizeMode);
#endif
}

void TableViewLastColumnResizingFixer::resizeColumn(int nColumnIndex, int width)
{
    tableView->setColumnWidth(nColumnIndex, width);
    tableView->horizontalHeader()->resizeSection(nColumnIndex, width);
}

int TableViewLastColumnResizingFixer::getColumnsWidth()
{
    int nColumnsWidthSum = 0;
    for (int i = 0; i < columnCount; i++)
    {
        nColumnsWidthSum += tableView->horizontalHeader()->sectionSize(i);
    }
    return nColumnsWidthSum;
}

int TableViewLastColumnResizingFixer::getAvailableWidthForColumn(int column)
{
    int nResult = lastColumnMinimumWidth;
    int nTableWidth = tableView->horizontalHeader()->width();

    if (nTableWidth > 0)
    {
        int nOtherColsWidth = getColumnsWidth() - tableView->horizontalHeader()->sectionSize(column);
        nResult = std::max(nResult, nTableWidth - nOtherColsWidth);
    }

    return nResult;
}

// Make sure we don't make the columns wider than the tables viewport width.
void TableViewLastColumnResizingFixer::adjustTableColumnsWidth()
{
    disconnectViewHeadersSignals();
    resizeColumn(lastColumnIndex, getAvailableWidthForColumn(lastColumnIndex));
    connectViewHeadersSignals();

    int nTableWidth = tableView->horizontalHeader()->width();
    int nColsWidth = getColumnsWidth();
    if (nColsWidth > nTableWidth)
    {
        resizeColumn(secondToLastColumnIndex,getAvailableWidthForColumn(secondToLastColumnIndex));
    }
}

// Make column use all the space available, useful during window resizing.
void TableViewLastColumnResizingFixer::stretchColumnWidth(int column)
{
    disconnectViewHeadersSignals();
    resizeColumn(column, getAvailableWidthForColumn(column));
    connectViewHeadersSignals();
}

// When a section is resized this is a slot-proxy for ajustAmountColumnWidth().
void TableViewLastColumnResizingFixer::on_sectionResized(int logicalIndex, int oldSize, int newSize)
{
    adjustTableColumnsWidth();
    int remainingWidth = getAvailableWidthForColumn(logicalIndex);
    if (newSize > remainingWidth)
    {
       resizeColumn(logicalIndex, remainingWidth);
    }
}

// When the tabless geometry is ready, we manually perform the stretch of the "Message" column,
// as the "Stretch" resize mode does not allow for interactive resizing.
void TableViewLastColumnResizingFixer::on_geometriesChanged()
{
    if ((getColumnsWidth() - this->tableView->horizontalHeader()->width()) != 0)
    {
        disconnectViewHeadersSignals();
        resizeColumn(secondToLastColumnIndex, getAvailableWidthForColumn(secondToLastColumnIndex));
        connectViewHeadersSignals();
    }
}

/**
 * Initializes all internal variables and prepares the
 * the resize modes of the last 2 columns of the table and
 */
TableViewLastColumnResizingFixer::TableViewLastColumnResizingFixer(QTableView* table, int lastColMinimumWidth, int allColsMinimumWidth) :
    tableView(table),
    lastColumnMinimumWidth(lastColMinimumWidth),
    allColumnsMinimumWidth(allColsMinimumWidth)
{
    columnCount = tableView->horizontalHeader()->count();
    lastColumnIndex = columnCount - 1;
    secondToLastColumnIndex = columnCount - 2;
    tableView->horizontalHeader()->setMinimumSectionSize(allColumnsMinimumWidth);
    setViewHeaderResizeMode(secondToLastColumnIndex, QHeaderView::Interactive);
    setViewHeaderResizeMode(lastColumnIndex, QHeaderView::Interactive);
}

#ifdef WIN32
boost::filesystem::path static StartupShortcutPath()
{
    std::string chain = ChainNameFromCommandLine();
    if (chain == CBaseChainParams::MAIN)
        return GetSpecialFolderPath(CSIDL_STARTUP) / "Namecoin.lnk";
    if (chain == CBaseChainParams::TESTNET) // Remove this special case when CBaseChainParams::TESTNET = "testnet4"
        return GetSpecialFolderPath(CSIDL_STARTUP) / "Namecoin (testnet).lnk";
    return GetSpecialFolderPath(CSIDL_STARTUP) / strprintf("Namecoin (%s).lnk", chain);
}

bool GetStartOnSystemStartup()
{
    // check for Bitcoin*.lnk
    return boost::filesystem::exists(StartupShortcutPath());
}

bool SetStartOnSystemStartup(bool fAutoStart)
{
    // If the shortcut exists already, remove it for updating
    boost::filesystem::remove(StartupShortcutPath());

    if (fAutoStart)
    {
        CoInitialize(NULL);

        // Get a pointer to the IShellLink interface.
        IShellLink* psl = NULL;
        HRESULT hres = CoCreateInstance(CLSID_ShellLink, NULL,
            CLSCTX_INPROC_SERVER, IID_IShellLink,
            reinterpret_cast<void**>(&psl));

        if (SUCCEEDED(hres))
        {
            // Get the current executable path
            TCHAR pszExePath[MAX_PATH];
            GetModuleFileName(NULL, pszExePath, sizeof(pszExePath));

            // Start client minimized
            QString strArgs = "-min";
            // Set -testnet /-regtest options
            strArgs += QString::fromStdString(strprintf(" -testnet=%d -regtest=%d", GetBoolArg("-testnet", false), GetBoolArg("-regtest", false)));

#ifdef UNICODE
            boost::scoped_array<TCHAR> args(new TCHAR[strArgs.length() + 1]);
            // Convert the QString to TCHAR*
            strArgs.toWCharArray(args.get());
            // Add missing '\0'-termination to string
            args[strArgs.length()] = '\0';
#endif

            // Set the path to the shortcut target
            psl->SetPath(pszExePath);
            PathRemoveFileSpec(pszExePath);
            psl->SetWorkingDirectory(pszExePath);
            psl->SetShowCmd(SW_SHOWMINNOACTIVE);
#ifndef UNICODE
            psl->SetArguments(strArgs.toStdString().c_str());
#else
            psl->SetArguments(args.get());
#endif

            // Query IShellLink for the IPersistFile interface for
            // saving the shortcut in persistent storage.
            IPersistFile* ppf = NULL;
            hres = psl->QueryInterface(IID_IPersistFile, reinterpret_cast<void**>(&ppf));
            if (SUCCEEDED(hres))
            {
                WCHAR pwsz[MAX_PATH];
                // Ensure that the string is ANSI.
                MultiByteToWideChar(CP_ACP, 0, StartupShortcutPath().string().c_str(), -1, pwsz, MAX_PATH);
                // Save the link by calling IPersistFile::Save.
                hres = ppf->Save(pwsz, TRUE);
                ppf->Release();
                psl->Release();
                CoUninitialize();
                return true;
            }
            psl->Release();
        }
        CoUninitialize();
        return false;
    }
    return true;
}
#elif defined(Q_OS_LINUX)

// Follow the Desktop Application Autostart Spec:
// http://standards.freedesktop.org/autostart-spec/autostart-spec-latest.html

boost::filesystem::path static GetAutostartDir()
{
    namespace fs = boost::filesystem;

    char* pszConfigHome = getenv("XDG_CONFIG_HOME");
    if (pszConfigHome) return fs::path(pszConfigHome) / "autostart";
    char* pszHome = getenv("HOME");
    if (pszHome) return fs::path(pszHome) / ".config" / "autostart";
    return fs::path();
}

boost::filesystem::path static GetAutostartFilePath()
{
<<<<<<< HEAD
    return GetAutostartDir() / "namecoin.desktop";
=======
    std::string chain = ChainNameFromCommandLine();
    if (chain == CBaseChainParams::MAIN)
        return GetAutostartDir() / "bitcoin.desktop";
    return GetAutostartDir() / strprintf("bitcoin-%s.lnk", chain);
>>>>>>> 5219daad
}

bool GetStartOnSystemStartup()
{
    boost::filesystem::ifstream optionFile(GetAutostartFilePath());
    if (!optionFile.good())
        return false;
    // Scan through file for "Hidden=true":
    std::string line;
    while (!optionFile.eof())
    {
        getline(optionFile, line);
        if (line.find("Hidden") != std::string::npos &&
            line.find("true") != std::string::npos)
            return false;
    }
    optionFile.close();

    return true;
}

bool SetStartOnSystemStartup(bool fAutoStart)
{
    if (!fAutoStart)
        boost::filesystem::remove(GetAutostartFilePath());
    else
    {
        char pszExePath[MAX_PATH+1];
        memset(pszExePath, 0, sizeof(pszExePath));
        if (readlink("/proc/self/exe", pszExePath, sizeof(pszExePath)-1) == -1)
            return false;

        boost::filesystem::create_directories(GetAutostartDir());

        boost::filesystem::ofstream optionFile(GetAutostartFilePath(), std::ios_base::out|std::ios_base::trunc);
        if (!optionFile.good())
            return false;
        std::string chain = ChainNameFromCommandLine();
        // Write a bitcoin.desktop file to the autostart directory:
        optionFile << "[Desktop Entry]\n";
        optionFile << "Type=Application\n";
        if (chain == CBaseChainParams::MAIN)
            optionFile << "Name=Namecoin\n";
        else
            optionFile << strprintf("Name=Namecoin (%s)\n", chain);
        optionFile << "Exec=" << pszExePath << strprintf(" -min -testnet=%d -regtest=%d\n", GetBoolArg("-testnet", false), GetBoolArg("-regtest", false));
        optionFile << "Terminal=false\n";
        optionFile << "Hidden=false\n";
        optionFile.close();
    }
    return true;
}


#elif defined(Q_OS_MAC)
// based on: https://github.com/Mozketo/LaunchAtLoginController/blob/master/LaunchAtLoginController.m

#include <CoreFoundation/CoreFoundation.h>
#include <CoreServices/CoreServices.h>

LSSharedFileListItemRef findStartupItemInList(LSSharedFileListRef list, CFURLRef findUrl);
LSSharedFileListItemRef findStartupItemInList(LSSharedFileListRef list, CFURLRef findUrl)
{
    // loop through the list of startup items and try to find the bitcoin app
    CFArrayRef listSnapshot = LSSharedFileListCopySnapshot(list, NULL);
    for(int i = 0; i < CFArrayGetCount(listSnapshot); i++) {
        LSSharedFileListItemRef item = (LSSharedFileListItemRef)CFArrayGetValueAtIndex(listSnapshot, i);
        UInt32 resolutionFlags = kLSSharedFileListNoUserInteraction | kLSSharedFileListDoNotMountVolumes;
        CFURLRef currentItemURL = NULL;

#if defined(MAC_OS_X_VERSION_MAX_ALLOWED) && MAC_OS_X_VERSION_MAX_ALLOWED >= 10100
    if(&LSSharedFileListItemCopyResolvedURL)
        currentItemURL = LSSharedFileListItemCopyResolvedURL(item, resolutionFlags, NULL);
#if defined(MAC_OS_X_VERSION_MIN_REQUIRED) && MAC_OS_X_VERSION_MIN_REQUIRED < 10100
    else
        LSSharedFileListItemResolve(item, resolutionFlags, &currentItemURL, NULL);
#endif
#else
    LSSharedFileListItemResolve(item, resolutionFlags, &currentItemURL, NULL);
#endif

        if(currentItemURL && CFEqual(currentItemURL, findUrl)) {
            // found
            CFRelease(currentItemURL);
            return item;
        }
        if(currentItemURL) {
            CFRelease(currentItemURL);
        }
    }
    return NULL;
}

bool GetStartOnSystemStartup()
{
    CFURLRef bitcoinAppUrl = CFBundleCopyBundleURL(CFBundleGetMainBundle());
    LSSharedFileListRef loginItems = LSSharedFileListCreate(NULL, kLSSharedFileListSessionLoginItems, NULL);
    LSSharedFileListItemRef foundItem = findStartupItemInList(loginItems, bitcoinAppUrl);
    return !!foundItem; // return boolified object
}

bool SetStartOnSystemStartup(bool fAutoStart)
{
    CFURLRef bitcoinAppUrl = CFBundleCopyBundleURL(CFBundleGetMainBundle());
    LSSharedFileListRef loginItems = LSSharedFileListCreate(NULL, kLSSharedFileListSessionLoginItems, NULL);
    LSSharedFileListItemRef foundItem = findStartupItemInList(loginItems, bitcoinAppUrl);

    if(fAutoStart && !foundItem) {
        // add bitcoin app to startup item list
        LSSharedFileListInsertItemURL(loginItems, kLSSharedFileListItemBeforeFirst, NULL, NULL, bitcoinAppUrl, NULL, NULL);
    }
    else if(!fAutoStart && foundItem) {
        // remove item
        LSSharedFileListItemRemove(loginItems, foundItem);
    }
    return true;
}
#else

bool GetStartOnSystemStartup() { return false; }
bool SetStartOnSystemStartup(bool fAutoStart) { return false; }

#endif

void saveWindowGeometry(const QString& strSetting, QWidget *parent)
{
    QSettings settings;
    settings.setValue(strSetting + "Pos", parent->pos());
    settings.setValue(strSetting + "Size", parent->size());
}

void restoreWindowGeometry(const QString& strSetting, const QSize& defaultSize, QWidget *parent)
{
    QSettings settings;
    QPoint pos = settings.value(strSetting + "Pos").toPoint();
    QSize size = settings.value(strSetting + "Size", defaultSize).toSize();

    if (!pos.x() && !pos.y()) {
        QRect screen = QApplication::desktop()->screenGeometry();
        pos.setX((screen.width() - size.width()) / 2);
        pos.setY((screen.height() - size.height()) / 2);
    }

    parent->resize(size);
    parent->move(pos);
}

void setClipboard(const QString& str)
{
    QApplication::clipboard()->setText(str, QClipboard::Clipboard);
    QApplication::clipboard()->setText(str, QClipboard::Selection);
}

#if BOOST_FILESYSTEM_VERSION >= 3
boost::filesystem::path qstringToBoostPath(const QString &path)
{
    return boost::filesystem::path(path.toStdString(), utf8);
}

QString boostPathToQString(const boost::filesystem::path &path)
{
    return QString::fromStdString(path.string(utf8));
}
#else
#warning Conversion between boost path and QString can use invalid character encoding with boost_filesystem v2 and older
boost::filesystem::path qstringToBoostPath(const QString &path)
{
    return boost::filesystem::path(path.toStdString());
}

QString boostPathToQString(const boost::filesystem::path &path)
{
    return QString::fromStdString(path.string());
}
#endif

QString formatDurationStr(int secs)
{
    QStringList strList;
    int days = secs / 86400;
    int hours = (secs % 86400) / 3600;
    int mins = (secs % 3600) / 60;
    int seconds = secs % 60;

    if (days)
        strList.append(QString(QObject::tr("%1 d")).arg(days));
    if (hours)
        strList.append(QString(QObject::tr("%1 h")).arg(hours));
    if (mins)
        strList.append(QString(QObject::tr("%1 m")).arg(mins));
    if (seconds || (!days && !hours && !mins))
        strList.append(QString(QObject::tr("%1 s")).arg(seconds));

    return strList.join(" ");
}

QString formatServicesStr(quint64 mask)
{
    QStringList strList;

    // Just scan the last 8 bits for now.
    for (int i = 0; i < 8; i++) {
        uint64_t check = 1 << i;
        if (mask & check)
        {
            switch (check)
            {
            case NODE_NETWORK:
                strList.append("NETWORK");
                break;
            case NODE_GETUTXO:
                strList.append("GETUTXO");
                break;
            default:
                strList.append(QString("%1[%2]").arg("UNKNOWN").arg(check));
            }
        }
    }

    if (strList.size())
        return strList.join(" & ");
    else
        return QObject::tr("None");
}

QString formatPingTime(double dPingTime)
{
    return dPingTime == 0 ? QObject::tr("N/A") : QString(QObject::tr("%1 ms")).arg(QString::number((int)(dPingTime * 1000), 10));
}

QString formatTimeOffset(int64_t nTimeOffset)
{
  return QString(QObject::tr("%1 s")).arg(QString::number((int)nTimeOffset, 10));
}

} // namespace GUIUtil<|MERGE_RESOLUTION|>--- conflicted
+++ resolved
@@ -685,14 +685,10 @@
 
 boost::filesystem::path static GetAutostartFilePath()
 {
-<<<<<<< HEAD
-    return GetAutostartDir() / "namecoin.desktop";
-=======
     std::string chain = ChainNameFromCommandLine();
     if (chain == CBaseChainParams::MAIN)
-        return GetAutostartDir() / "bitcoin.desktop";
-    return GetAutostartDir() / strprintf("bitcoin-%s.lnk", chain);
->>>>>>> 5219daad
+        return GetAutostartDir() / "namecoin.desktop";
+    return GetAutostartDir() / strprintf("namecoin-%s.lnk", chain);
 }
 
 bool GetStartOnSystemStartup()

--- conflicted
+++ resolved
@@ -104,8 +104,6 @@
     const std::vector<SeedSpec6>& FixedSeeds() const { return vFixedSeeds; }
     const CCheckpointData& Checkpoints() const { return checkpointData; }
     const ChainTxData& TxData() const { return chainTxData; }
-<<<<<<< HEAD
-    void TurnOffSegwitForUnitTests();
 
     /* Check whether the given tx is a "historic relic" for which to
        skip the validity check.  Return also the "type" of the bug,
@@ -113,8 +111,6 @@
     /* FIXME: Move to consensus params!  */
     bool IsHistoricBug(const uint256& txid, unsigned nHeight, BugType& type) const;
 
-=======
->>>>>>> 1597df21
 protected:
     CChainParams() {}
 

--- conflicted
+++ resolved
@@ -37,13 +37,10 @@
     'walletbackup.py'
     'nodehandling.py'
     'reindex.py'
-<<<<<<< HEAD
+    'decodescript.py'
 
     # auxpow tests
     'getauxblock.py'
-=======
-    'decodescript.py'
->>>>>>> d0a10c19
 );
 testScriptsExt=(
     'bipdersig-p2p.py'

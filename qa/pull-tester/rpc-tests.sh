--- conflicted
+++ resolved
@@ -31,13 +31,10 @@
     'nodehandling.py'
     'reindex.py'
     'decodescript.py'
-<<<<<<< HEAD
+    'p2p-fullblocktest.py'
 
     # auxpow tests
     'getauxblock.py'
-=======
-    'p2p-fullblocktest.py'
->>>>>>> ea19c2bc
 );
 testScriptsExt=(
     'bipdersig-p2p.py'

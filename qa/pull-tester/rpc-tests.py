#!/usr/bin/env python3
# Copyright (c) 2014-2016 The Bitcoin Core developers
# Distributed under the MIT software license, see the accompanying
# file COPYING or http://www.opensource.org/licenses/mit-license.php.

"""
Run Regression Test Suite

This module calls down into individual test cases via subprocess. It will
forward all unrecognized arguments onto the individual test scripts, other
than:

    - `-extended`: run the "extended" test suite in addition to the basic one.
    - `-win`: signal that this is running in a Windows environment, and we
      should run the tests.
    - `--coverage`: this generates a basic coverage report for the RPC
      interface.

For a description of arguments recognized by test scripts, see
`qa/pull-tester/test_framework/test_framework.py:BitcoinTestFramework.main`.

"""

import os
import time
import shutil
import sys
import subprocess
import tempfile
import re

from tests_config import *

BOLD = ("","")
if os.name == 'posix':
    # primitive formatting on supported
    # terminal via ANSI escape sequences:
    BOLD = ('\033[0m', '\033[1m')

RPC_TESTS_DIR = BUILDDIR + '/qa/rpc-tests/'

#If imported values are not defined then set to zero (or disabled)
if 'ENABLE_WALLET' not in vars():
    ENABLE_WALLET=0
if 'ENABLE_BITCOIND' not in vars():
    ENABLE_BITCOIND=0
if 'ENABLE_UTILS' not in vars():
    ENABLE_UTILS=0
if 'ENABLE_ZMQ' not in vars():
    ENABLE_ZMQ=0

ENABLE_COVERAGE=0

#Create a set to store arguments and create the passon string
opts = set()
passon_args = []
PASSON_REGEX = re.compile("^--")
PARALLEL_REGEX = re.compile('^-parallel=')

print_help = False
run_parallel = 4

for arg in sys.argv[1:]:
    if arg == "--help" or arg == "-h" or arg == "-?":
        print_help = True
        break
    if arg == '--coverage':
        ENABLE_COVERAGE = 1
    elif PASSON_REGEX.match(arg):
        passon_args.append(arg)
    elif PARALLEL_REGEX.match(arg):
        run_parallel = int(arg.split(sep='=', maxsplit=1)[1])
    else:
        opts.add(arg)

#Set env vars
if "BITCOIND" not in os.environ:
<<<<<<< HEAD
    os.environ["BITCOIND"] = buildDir + '/src/namecoind' + EXEEXT
if "BITCOINCLI" not in os.environ:
    os.environ["BITCOINCLI"] = buildDir + '/src/namecoin-cli' + EXEEXT
=======
    os.environ["BITCOIND"] = BUILDDIR + '/src/bitcoind' + EXEEXT
if "BITCOINCLI" not in os.environ:
    os.environ["BITCOINCLI"] = BUILDDIR + '/src/bitcoin-cli' + EXEEXT
>>>>>>> f725d896

if EXEEXT == ".exe" and "-win" not in opts:
    # https://github.com/bitcoin/bitcoin/commit/d52802551752140cf41f0d9a225a43e84404d3e9
    # https://github.com/bitcoin/bitcoin/pull/5677#issuecomment-136646964
    print("Win tests currently disabled by default.  Use -win option to enable")
    sys.exit(0)

if not (ENABLE_WALLET == 1 and ENABLE_UTILS == 1 and ENABLE_BITCOIND == 1):
    print("No rpc tests to run. Wallet, utils, and bitcoind must all be enabled")
    sys.exit(0)

# python3-zmq may not be installed. Handle this gracefully and with some helpful info
if ENABLE_ZMQ:
    try:
        import zmq
    except ImportError as e:
        print("WARNING: \"import zmq\" failed. Set ENABLE_ZMQ=0 or " \
            "to run zmq tests, see dependency info in /qa/README.md.")
        ENABLE_ZMQ=0

#Tests
testScripts = [
<<<<<<< HEAD
    # FIXME: Enable once BIP9 is live for Namecoin.
=======
    'walletbackup.py',
    # FIXME: Enable once we activate BIP9.
>>>>>>> f725d896
    #'bip68-112-113-p2p.py',
    'wallet.py',
    'listtransactions.py',
    'receivedby.py',
    'mempool_resurrect_test.py',
    'txn_doublespend.py --mineblock',
    'txn_clone.py',
    'getchaintips.py',
    'rawtransactions.py',
    'rest.py',
    'mempool_spendcoinbase.py',
    'mempool_reorg.py',
    'mempool_limit.py',
    'httpbasics.py',
    'multi_rpc.py',
    'zapwallettxes.py',
    'proxy_test.py',
    'merkle_blocks.py',
    'fundrawtransaction.py',
    'signrawtransactions.py',
    'nodehandling.py',
    'reindex.py',
    'decodescript.py',
    'p2p-fullblocktest.py',
    'blockchain.py',
    'disablewallet.py',
    'sendheaders.py',
    'keypool.py',
    'prioritise_transaction.py',
    'invalidblockrequest.py',
    'invalidtxrequest.py',
    'abandonconflict.py',
    # FIXME: Reenable and possibly fix once the BIP9 mining is activated.
    #'p2p-versionbits-warning.py',
    'importprunedfunds.py',
    'signmessages.py',

    # auxpow tests
    'getauxblock.py',

    # name tests
    'name_expiration.py',
    'name_list.py',
    'name_multisig.py',
    'name_pending.py',
    'name_rawtx.py',
    'name_registration.py',
    'name_reorg.py',
    'name_scanning.py',
    'name_wallet.py',
]
if ENABLE_ZMQ:
    testScripts.append('zmq_test.py')

testScriptsExt = [
    'bip9-softforks.py',
    'bip65-cltv.py',
    'bip65-cltv-p2p.py',
    'bip68-sequence.py',
    'bipdersig-p2p.py',
    'bipdersig.py',
    'txn_doublespend.py',
    'txn_clone.py --mineblock',
    'forknotify.py',
    'invalidateblock.py',
#    'rpcbind_test.py', #temporary, bug in libevent, see #6655
    'smartfees.py',
    'maxblocksinflight.py',
    'p2p-acceptblock.py',
    'mempool_packages.py',
    'maxuploadtarget.py',
    'replace-by-fee.py',
    'p2p-feefilter.py',
    'pruning.py', # leave pruning last as it takes a REALLY long time
]


def runtests():
    test_list = []
    if '-extended' in opts:
        test_list = testScripts + testScriptsExt
    elif len(opts) == 0 or (len(opts) == 1 and "-win" in opts):
        test_list = testScripts
    else:
        for t in testScripts + testScriptsExt:
            if t in opts or re.sub(".py$", "", t) in opts:
                test_list.append(t)

    if print_help:
        # Only print help of the first script and exit
        subprocess.check_call((RPC_TESTS_DIR + test_list[0]).split() + ['-h'])
        sys.exit(0)

    coverage = None

    if ENABLE_COVERAGE:
        coverage = RPCCoverage()
        print("Initializing coverage directory at %s\n" % coverage.dir)
    flags = ["--srcdir=%s/src" % BUILDDIR] + passon_args
    if coverage:
        flags.append(coverage.flag)

    if len(test_list) > 1:
        # Populate cache
        subprocess.check_output([RPC_TESTS_DIR + 'create_cache.py'] + flags)

    #Run Tests
    max_len_name = len(max(test_list, key=len))
    time_sum = 0
    time0 = time.time()
    job_queue = RPCTestHandler(run_parallel, test_list, flags)
    results = BOLD[1] + "%s | %s | %s\n\n" % ("TEST".ljust(max_len_name), "PASSED", "DURATION") + BOLD[0]
    all_passed = True
    for _ in range(len(test_list)):
        (name, stdout, stderr, passed, duration) = job_queue.get_next()
        all_passed = all_passed and passed
        time_sum += duration

        print('\n' + BOLD[1] + name + BOLD[0] + ":")
        print(stdout)
        print('stderr:\n' if not stderr == '' else '', stderr)
        results += "%s | %s | %s s\n" % (name.ljust(max_len_name), str(passed).ljust(6), duration)
        print("Pass: %s%s%s, Duration: %s s\n" % (BOLD[1], passed, BOLD[0], duration))
    results += BOLD[1] + "\n%s | %s | %s s (accumulated)" % ("ALL".ljust(max_len_name), str(all_passed).ljust(6), time_sum) + BOLD[0]
    print(results)
    print("\nRuntime: %s s" % (int(time.time() - time0)))

    if coverage:
        coverage.report_rpc_coverage()

        print("Cleaning up coverage data")
        coverage.cleanup()

    sys.exit(not all_passed)


class RPCTestHandler:
    """
    Trigger the testscrips passed in via the list.
    """

    def __init__(self, num_tests_parallel, test_list=None, flags=None):
        assert(num_tests_parallel >= 1)
        self.num_jobs = num_tests_parallel
        self.test_list = test_list
        self.flags = flags
        self.num_running = 0
        self.jobs = []

    def get_next(self):
        while self.num_running < self.num_jobs and self.test_list:
            # Add tests
            self.num_running += 1
            t = self.test_list.pop(0)
            port_seed = ["--portseed=%s" % len(self.test_list)]
            self.jobs.append((t,
                              time.time(),
                              subprocess.Popen((RPC_TESTS_DIR + t).split() + self.flags + port_seed,
                                               universal_newlines=True,
                                               stdout=subprocess.PIPE,
                                               stderr=subprocess.PIPE)))
        if not self.jobs:
            raise IndexError('%s from empty list' % __name__)
        while True:
            # Return first proc that finishes
            time.sleep(.5)
            for j in self.jobs:
                (name, time0, proc) = j
                if proc.poll() is not None:
                    (stdout, stderr) = proc.communicate(timeout=3)
                    passed = stderr == "" and proc.returncode == 0
                    self.num_running -= 1
                    self.jobs.remove(j)
                    return name, stdout, stderr, passed, int(time.time() - time0)
            print('.', end='', flush=True)


class RPCCoverage(object):
    """
    Coverage reporting utilities for pull-tester.

    Coverage calculation works by having each test script subprocess write
    coverage files into a particular directory. These files contain the RPC
    commands invoked during testing, as well as a complete listing of RPC
    commands per `bitcoin-cli help` (`rpc_interface.txt`).

    After all tests complete, the commands run are combined and diff'd against
    the complete list to calculate uncovered RPC commands.

    See also: qa/rpc-tests/test_framework/coverage.py

    """
    def __init__(self):
        self.dir = tempfile.mkdtemp(prefix="coverage")
        self.flag = '--coveragedir=%s' % self.dir

    def report_rpc_coverage(self):
        """
        Print out RPC commands that were unexercised by tests.

        """
        uncovered = self._get_uncovered_rpc_commands()

        if uncovered:
            print("Uncovered RPC commands:")
            print("".join(("  - %s\n" % i) for i in sorted(uncovered)))
        else:
            print("All RPC commands covered.")

    def cleanup(self):
        return shutil.rmtree(self.dir)

    def _get_uncovered_rpc_commands(self):
        """
        Return a set of currently untested RPC commands.

        """
        # This is shared from `qa/rpc-tests/test-framework/coverage.py`
        REFERENCE_FILENAME = 'rpc_interface.txt'
        COVERAGE_FILE_PREFIX = 'coverage.'

        coverage_ref_filename = os.path.join(self.dir, REFERENCE_FILENAME)
        coverage_filenames = set()
        all_cmds = set()
        covered_cmds = set()

        if not os.path.isfile(coverage_ref_filename):
            raise RuntimeError("No coverage reference found")

        with open(coverage_ref_filename, 'r') as f:
            all_cmds.update([i.strip() for i in f.readlines()])

        for root, dirs, files in os.walk(self.dir):
            for filename in files:
                if filename.startswith(COVERAGE_FILE_PREFIX):
                    coverage_filenames.add(os.path.join(root, filename))

        for filename in coverage_filenames:
            with open(filename, 'r') as f:
                covered_cmds.update([i.strip() for i in f.readlines()])

        return all_cmds - covered_cmds


if __name__ == '__main__':
    runtests()<|MERGE_RESOLUTION|>--- conflicted
+++ resolved
@@ -75,15 +75,9 @@
 
 #Set env vars
 if "BITCOIND" not in os.environ:
-<<<<<<< HEAD
-    os.environ["BITCOIND"] = buildDir + '/src/namecoind' + EXEEXT
+    os.environ["BITCOIND"] = BUILDDIR + '/src/namecoind' + EXEEXT
 if "BITCOINCLI" not in os.environ:
-    os.environ["BITCOINCLI"] = buildDir + '/src/namecoin-cli' + EXEEXT
-=======
-    os.environ["BITCOIND"] = BUILDDIR + '/src/bitcoind' + EXEEXT
-if "BITCOINCLI" not in os.environ:
-    os.environ["BITCOINCLI"] = BUILDDIR + '/src/bitcoin-cli' + EXEEXT
->>>>>>> f725d896
+    os.environ["BITCOINCLI"] = BUILDDIR + '/src/namecoin-cli' + EXEEXT
 
 if EXEEXT == ".exe" and "-win" not in opts:
     # https://github.com/bitcoin/bitcoin/commit/d52802551752140cf41f0d9a225a43e84404d3e9
@@ -106,12 +100,8 @@
 
 #Tests
 testScripts = [
-<<<<<<< HEAD
-    # FIXME: Enable once BIP9 is live for Namecoin.
-=======
     'walletbackup.py',
     # FIXME: Enable once we activate BIP9.
->>>>>>> f725d896
     #'bip68-112-113-p2p.py',
     'wallet.py',
     'listtransactions.py',

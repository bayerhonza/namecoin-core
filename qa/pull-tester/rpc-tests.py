--- conflicted
+++ resolved
@@ -156,13 +156,10 @@
     # FIXME: Reenable and possibly fix once the BIP9 mining is activated.
     #'nulldummy.py',
     'import-rescan.py',
-<<<<<<< HEAD
+    'rpcnamedargs.py',
 
     # auxpow tests
     'getauxblock.py',
-=======
-    'rpcnamedargs.py',
->>>>>>> 23281a4d
 ]
 if ENABLE_ZMQ:
     testScripts.append('zmq_test.py')

#!/usr/bin/env python3
# Copyright (c) 2017 The Bitcoin Core developers
# Distributed under the MIT software license, see the accompanying
# file COPYING or http://www.opensource.org/licenses/mit-license.php.
"""Class for namecoind node under test"""

import decimal
import errno
import http.client
import json
import logging
import os
import re
import subprocess
import time

from .authproxy import JSONRPCException
from .util import (
    assert_equal,
<<<<<<< HEAD
    base_node_args,
=======
    delete_cookie_file,
>>>>>>> e50bcc09
    get_rpc_proxy,
    rpc_url,
    wait_until,
    p2p_port,
)

# For Python 3.4 compatibility
JSONDecodeError = getattr(json, "JSONDecodeError", ValueError)

BITCOIND_PROC_WAIT_TIMEOUT = 60

class TestNode():
    """A class for representing a namecoind node under test.

    This class contains:

    - state about the node (whether it's running, etc)
    - a Python subprocess.Popen object representing the running process
    - an RPC connection to the node
    - one or more P2P connections to the node


    To make things easier for the test writer, any unrecognised messages will
    be dispatched to the RPC connection."""

    def __init__(self, i, dirname, extra_args, rpchost, timewait, binary, stderr, mocktime, coverage_dir, use_cli=False):
        self.index = i
        self.datadir = os.path.join(dirname, "node" + str(i))
        self.rpchost = rpchost
        if timewait:
            self.rpc_timeout = timewait
        else:
            # Wait for up to 60 seconds for the RPC server to respond
            self.rpc_timeout = 60
        if binary is None:
            self.binary = os.getenv("BITCOIND", "namecoind")
        else:
            self.binary = binary
        self.stderr = stderr
        self.coverage_dir = coverage_dir
        # Most callers will just need to add extra args to the standard list below. For those callers that need more flexibity, they can just set the args property directly.
        self.extra_args = extra_args
        self.args = [self.binary, "-datadir=" + self.datadir, "-server", "-keypool=1", "-discover=0", "-rest", "-logtimemicros", "-debug", "-debugexclude=libevent", "-debugexclude=leveldb", "-mocktime=" + str(mocktime), "-uacomment=testnode%d" % i]

        self.cli = TestNodeCLI(os.getenv("BITCOINCLI", "bitcoin-cli"), self.datadir)
        self.use_cli = use_cli

        self.running = False
        self.process = None
        self.rpc_connected = False
        self.rpc = None
        self.url = None
        self.log = logging.getLogger('TestFramework.node%d' % i)
        self.cleanup_on_exit = True # Whether to kill the node when this object goes away

        self.p2ps = []

    def __del__(self):
        # Ensure that we don't leave any bitcoind processes lying around after
        # the test ends
        if self.process and self.cleanup_on_exit:
            # Should only happen on test failure
            # Avoid using logger, as that may have already been shutdown when
            # this destructor is called.
            print("Cleaning up leftover process")
            self.process.kill()

    def __getattr__(self, name):
        """Dispatches any unrecognised messages to the RPC connection or a CLI instance."""
        if self.use_cli:
            return getattr(self.cli, name)
        else:
            assert self.rpc_connected and self.rpc is not None, "Error: no RPC connection"
            return getattr(self.rpc, name)

    def start(self, extra_args=None, stderr=None, *args, **kwargs):
        """Start the node."""
        base_args = base_node_args(self.index)
        if extra_args is None:
            extra_args = self.extra_args
        if stderr is None:
            stderr = self.stderr
<<<<<<< HEAD
        self.process = subprocess.Popen(self.args + extra_args + base_args, stderr=stderr, *args, **kwargs)
=======
        # Delete any existing cookie file -- if such a file exists (eg due to
        # unclean shutdown), it will get overwritten anyway by bitcoind, and
        # potentially interfere with our attempt to authenticate
        delete_cookie_file(self.datadir)
        self.process = subprocess.Popen(self.args + extra_args, stderr=stderr, *args, **kwargs)
>>>>>>> e50bcc09
        self.running = True
        self.log.debug("namecoind started, waiting for RPC to come up")

    def wait_for_rpc_connection(self):
        """Sets up an RPC connection to the bitcoind process. Returns False if unable to connect."""
        # Poll at a rate of four times per second
        poll_per_s = 4
        for _ in range(poll_per_s * self.rpc_timeout):
            assert self.process.poll() is None, "namecoind exited with status %i during initialization" % self.process.returncode
            try:
                self.rpc = get_rpc_proxy(rpc_url(self.datadir, self.index, self.rpchost), self.index, timeout=self.rpc_timeout, coveragedir=self.coverage_dir)
                self.rpc.getblockcount()
                # If the call to getblockcount() succeeds then the RPC connection is up
                self.rpc_connected = True
                self.url = self.rpc.url
                self.log.debug("RPC successfully started")
                return
            except IOError as e:
                if e.errno != errno.ECONNREFUSED:  # Port not yet open?
                    raise  # unknown IO error
            except JSONRPCException as e:  # Initialization phase
                if e.error['code'] != -28:  # RPC in warmup?
                    raise  # unknown JSON RPC exception
            except ValueError as e:  # cookie file not found and no rpcuser or rpcassword. bitcoind still starting
                if "No RPC credentials" not in str(e):
                    raise
            time.sleep(1.0 / poll_per_s)
        raise AssertionError("Unable to connect to namecoind")

    def get_wallet_rpc(self, wallet_name):
        if self.use_cli:
            return self.cli("-rpcwallet={}".format(wallet_name))
        else:
            assert self.rpc_connected
            assert self.rpc
            wallet_path = "wallet/%s" % wallet_name
            return self.rpc / wallet_path

    def stop_node(self):
        """Stop the node."""
        if not self.running:
            return
        self.log.debug("Stopping node")
        try:
            self.stop()
        except http.client.CannotSendRequest:
            self.log.exception("Unable to stop node.")
        del self.p2ps[:]

    def is_node_stopped(self):
        """Checks whether the node has stopped.

        Returns True if the node has stopped. False otherwise.
        This method is responsible for freeing resources (self.process)."""
        if not self.running:
            return True
        return_code = self.process.poll()
        if return_code is None:
            return False

        # process has stopped. Assert that it didn't return an error code.
        assert_equal(return_code, 0)
        self.running = False
        self.process = None
        self.rpc_connected = False
        self.rpc = None
        self.log.debug("Node stopped")
        return True

    def wait_until_stopped(self, timeout=BITCOIND_PROC_WAIT_TIMEOUT):
        wait_until(self.is_node_stopped, timeout=timeout)

    def node_encrypt_wallet(self, passphrase):
        """"Encrypts the wallet.

        This causes namecoind to shutdown, so this method takes
        care of cleaning up resources."""
        self.encryptwallet(passphrase)
        self.wait_until_stopped()

    def add_p2p_connection(self, p2p_conn, *args, **kwargs):
        """Add a p2p connection to the node.

        This method adds the p2p connection to the self.p2ps list and also
        returns the connection to the caller."""
        if 'dstport' not in kwargs:
            kwargs['dstport'] = p2p_port(self.index)
        if 'dstaddr' not in kwargs:
            kwargs['dstaddr'] = '127.0.0.1'

        p2p_conn.peer_connect(*args, **kwargs)
        self.p2ps.append(p2p_conn)

        return p2p_conn

    @property
    def p2p(self):
        """Return the first p2p connection

        Convenience property - most tests only use a single p2p connection to each
        node, so this saves having to write node.p2ps[0] many times."""
        assert self.p2ps, "No p2p connection"
        return self.p2ps[0]

    def disconnect_p2ps(self):
        """Close all p2p connections to the node."""
        for p in self.p2ps:
            p.peer_disconnect()
        del self.p2ps[:]

class TestNodeCLIAttr:
    def __init__(self, cli, command):
        self.cli = cli
        self.command = command

    def __call__(self, *args, **kwargs):
        return self.cli.send_cli(self.command, *args, **kwargs)

    def get_request(self, *args, **kwargs):
        return lambda: self(*args, **kwargs)

class TestNodeCLI():
    """Interface to bitcoin-cli for an individual node"""

    def __init__(self, binary, datadir):
        self.options = []
        self.binary = binary
        self.datadir = datadir
        self.input = None
        self.log = logging.getLogger('TestFramework.bitcoincli')

    def __call__(self, *options, input=None):
        # TestNodeCLI is callable with bitcoin-cli command-line options
        cli = TestNodeCLI(self.binary, self.datadir)
        cli.options = [str(o) for o in options]
        cli.input = input
        return cli

    def __getattr__(self, command):
        return TestNodeCLIAttr(self, command)

    def batch(self, requests):
        results = []
        for request in requests:
           try:
               results.append(dict(result=request()))
           except JSONRPCException as e:
               results.append(dict(error=e))
        return results

    def send_cli(self, command=None, *args, **kwargs):
        """Run bitcoin-cli command. Deserializes returned string as python object."""

        pos_args = [str(arg) for arg in args]
        named_args = [str(key) + "=" + str(value) for (key, value) in kwargs.items()]
        assert not (pos_args and named_args), "Cannot use positional arguments and named arguments in the same bitcoin-cli call"
        p_args = [self.binary, "-datadir=" + self.datadir] + self.options
        if named_args:
            p_args += ["-named"]
        if command is not None:
            p_args += [command]
        p_args += pos_args + named_args
        self.log.debug("Running bitcoin-cli command: %s" % command)
        process = subprocess.Popen(p_args, stdin=subprocess.PIPE, stdout=subprocess.PIPE, stderr=subprocess.PIPE, universal_newlines=True)
        cli_stdout, cli_stderr = process.communicate(input=self.input)
        returncode = process.poll()
        if returncode:
            match = re.match(r'error code: ([-0-9]+)\nerror message:\n(.*)', cli_stderr)
            if match:
                code, message = match.groups()
                raise JSONRPCException(dict(code=int(code), message=message))
            # Ignore cli_stdout, raise with cli_stderr
            raise subprocess.CalledProcessError(returncode, self.binary, output=cli_stderr)
        try:
            return json.loads(cli_stdout, parse_float=decimal.Decimal)
        except JSONDecodeError:
            return cli_stdout.rstrip("\n")<|MERGE_RESOLUTION|>--- conflicted
+++ resolved
@@ -17,11 +17,8 @@
 from .authproxy import JSONRPCException
 from .util import (
     assert_equal,
-<<<<<<< HEAD
     base_node_args,
-=======
     delete_cookie_file,
->>>>>>> e50bcc09
     get_rpc_proxy,
     rpc_url,
     wait_until,
@@ -104,15 +101,11 @@
             extra_args = self.extra_args
         if stderr is None:
             stderr = self.stderr
-<<<<<<< HEAD
-        self.process = subprocess.Popen(self.args + extra_args + base_args, stderr=stderr, *args, **kwargs)
-=======
         # Delete any existing cookie file -- if such a file exists (eg due to
         # unclean shutdown), it will get overwritten anyway by bitcoind, and
         # potentially interfere with our attempt to authenticate
         delete_cookie_file(self.datadir)
-        self.process = subprocess.Popen(self.args + extra_args, stderr=stderr, *args, **kwargs)
->>>>>>> e50bcc09
+        self.process = subprocess.Popen(self.args + extra_args + base_args, stderr=stderr, *args, **kwargs)
         self.running = True
         self.log.debug("namecoind started, waiting for RPC to come up")
 

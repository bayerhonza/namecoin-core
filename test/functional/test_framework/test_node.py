--- conflicted
+++ resolved
@@ -455,15 +455,9 @@
 
     def send_cli(self, command=None, *args, **kwargs):
         """Run bitcoin-cli command. Deserializes returned string as python object."""
-<<<<<<< HEAD
-        pos_args = [str(arg).lower() if type(arg) is bool else str(arg) for arg in args]
-        named_args = [str(key) + "=" + str(value) for (key, value) in kwargs.items()]
-        assert not (pos_args and named_args), "Cannot use positional arguments and named arguments in the same namecoin-cli call"
-=======
         pos_args = [arg_to_cli(arg) for arg in args]
         named_args = [str(key) + "=" + arg_to_cli(value) for (key, value) in kwargs.items()]
-        assert not (pos_args and named_args), "Cannot use positional arguments and named arguments in the same bitcoin-cli call"
->>>>>>> 3b2579f4
+        assert not (pos_args and named_args), "Cannot use positional arguments and named arguments in the same namecoin-cli call"
         p_args = [self.binary, "-datadir=" + self.datadir] + self.options
         if named_args:
             p_args += ["-named"]

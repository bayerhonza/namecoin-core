--- conflicted
+++ resolved
@@ -37,13 +37,8 @@
 from test_framework.siphash import siphash256
 from test_framework.util import hex_str_to_bytes, bytes_to_hex_str, wait_until
 
-<<<<<<< HEAD
-BIP0031_VERSION = 60000
+MIN_VERSION_SUPPORTED = 60001
 MY_VERSION = 110014  # past bip-31 for ping/pong
-=======
-MIN_VERSION_SUPPORTED = 60001
-MY_VERSION = 70014  # past bip-31 for ping/pong
->>>>>>> 6de3203c
 MY_SUBVERSION = b"/python-mininode-tester:0.0.3/"
 MY_RELAY = 1 # from version 70001 onwards, fRelay should be appended to version messages (BIP37)
 

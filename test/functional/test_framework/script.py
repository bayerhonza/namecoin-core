#!/usr/bin/env python3
# Copyright (c) 2015-2019 The Bitcoin Core developers
# Distributed under the MIT software license, see the accompanying
# file COPYING or http://www.opensource.org/licenses/mit-license.php.
"""Functionality to build scripts, as well as signature hash functions.

This file is modified from python-bitcoinlib.
"""
import hashlib
import struct

from .messages import (
    CTransaction,
    CTxOut,
    hash256,
    ser_string,
    ser_uint256,
    sha256,
    uint256_from_str,
)

MAX_SCRIPT_ELEMENT_SIZE = 520
OPCODE_NAMES = {}

def hash160(s):
    return hashlib.new('ripemd160', sha256(s)).digest()

def bn2vch(v):
    """Convert number to bitcoin-specific little endian format."""
    # We need v.bit_length() bits, plus a sign bit for every nonzero number.
    n_bits = v.bit_length() + (v != 0)
    # The number of bytes for that is:
    n_bytes = (n_bits + 7) // 8
    # Convert number to absolute value + sign in top bit.
    encoded_v = 0 if v == 0 else abs(v) | ((v < 0) << (n_bytes * 8 - 1))
    # Serialize to bytes
    return encoded_v.to_bytes(n_bytes, 'little')

_opcode_instances = []
class CScriptOp(int):
    """A single script opcode"""
    __slots__ = ()

    @staticmethod
    def encode_op_pushdata(d):
        """Encode a PUSHDATA op, returning bytes"""
        if len(d) < 0x4c:
            return b'' + bytes([len(d)]) + d  # OP_PUSHDATA
        elif len(d) <= 0xff:
            return b'\x4c' + bytes([len(d)]) + d  # OP_PUSHDATA1
        elif len(d) <= 0xffff:
            return b'\x4d' + struct.pack(b'<H', len(d)) + d  # OP_PUSHDATA2
        elif len(d) <= 0xffffffff:
            return b'\x4e' + struct.pack(b'<I', len(d)) + d  # OP_PUSHDATA4
        else:
            raise ValueError("Data too long to encode in a PUSHDATA op")

    @staticmethod
    def encode_op_n(n):
        """Encode a small integer op, returning an opcode"""
        if not (0 <= n <= 16):
            raise ValueError('Integer must be in range 0 <= n <= 16, got %d' % n)

        if n == 0:
            return OP_0
        else:
            return CScriptOp(OP_1 + n - 1)

    def decode_op_n(self):
        """Decode a small integer opcode, returning an integer"""
        if self == OP_0:
            return 0

        if not (self == OP_0 or OP_1 <= self <= OP_16):
            raise ValueError('op %r is not an OP_N' % self)

        return int(self - OP_1 + 1)

    def is_small_int(self):
        """Return true if the op pushes a small integer to the stack"""
        if 0x51 <= self <= 0x60 or self == 0:
            return True
        else:
            return False

    def __str__(self):
        return repr(self)

    def __repr__(self):
        if self in OPCODE_NAMES:
            return OPCODE_NAMES[self]
        else:
            return 'CScriptOp(0x%x)' % self

    def __new__(cls, n):
        try:
            return _opcode_instances[n]
        except IndexError:
            assert len(_opcode_instances) == n
            _opcode_instances.append(super(CScriptOp, cls).__new__(cls, n))
            return _opcode_instances[n]

# Populate opcode instance table
for n in range(0xff + 1):
    CScriptOp(n)


# push value
OP_0 = CScriptOp(0x00)
OP_FALSE = OP_0
OP_PUSHDATA1 = CScriptOp(0x4c)
OP_PUSHDATA2 = CScriptOp(0x4d)
OP_PUSHDATA4 = CScriptOp(0x4e)
OP_1NEGATE = CScriptOp(0x4f)
OP_RESERVED = CScriptOp(0x50)
OP_1 = CScriptOp(0x51)
<<<<<<< HEAD
OP_TRUE=OP_1
OP_NAME_NEW=OP_1
=======
OP_TRUE = OP_1
>>>>>>> 19c31c13
OP_2 = CScriptOp(0x52)
OP_NAME_FIRSTUPDATE=OP_2
OP_3 = CScriptOp(0x53)
OP_NAME_UPDATE=OP_3
OP_4 = CScriptOp(0x54)
OP_5 = CScriptOp(0x55)
OP_6 = CScriptOp(0x56)
OP_7 = CScriptOp(0x57)
OP_8 = CScriptOp(0x58)
OP_9 = CScriptOp(0x59)
OP_10 = CScriptOp(0x5a)
OP_11 = CScriptOp(0x5b)
OP_12 = CScriptOp(0x5c)
OP_13 = CScriptOp(0x5d)
OP_14 = CScriptOp(0x5e)
OP_15 = CScriptOp(0x5f)
OP_16 = CScriptOp(0x60)

# control
OP_NOP = CScriptOp(0x61)
OP_VER = CScriptOp(0x62)
OP_IF = CScriptOp(0x63)
OP_NOTIF = CScriptOp(0x64)
OP_VERIF = CScriptOp(0x65)
OP_VERNOTIF = CScriptOp(0x66)
OP_ELSE = CScriptOp(0x67)
OP_ENDIF = CScriptOp(0x68)
OP_VERIFY = CScriptOp(0x69)
OP_RETURN = CScriptOp(0x6a)

# stack ops
OP_TOALTSTACK = CScriptOp(0x6b)
OP_FROMALTSTACK = CScriptOp(0x6c)
OP_2DROP = CScriptOp(0x6d)
OP_2DUP = CScriptOp(0x6e)
OP_3DUP = CScriptOp(0x6f)
OP_2OVER = CScriptOp(0x70)
OP_2ROT = CScriptOp(0x71)
OP_2SWAP = CScriptOp(0x72)
OP_IFDUP = CScriptOp(0x73)
OP_DEPTH = CScriptOp(0x74)
OP_DROP = CScriptOp(0x75)
OP_DUP = CScriptOp(0x76)
OP_NIP = CScriptOp(0x77)
OP_OVER = CScriptOp(0x78)
OP_PICK = CScriptOp(0x79)
OP_ROLL = CScriptOp(0x7a)
OP_ROT = CScriptOp(0x7b)
OP_SWAP = CScriptOp(0x7c)
OP_TUCK = CScriptOp(0x7d)

# splice ops
OP_CAT = CScriptOp(0x7e)
OP_SUBSTR = CScriptOp(0x7f)
OP_LEFT = CScriptOp(0x80)
OP_RIGHT = CScriptOp(0x81)
OP_SIZE = CScriptOp(0x82)

# bit logic
OP_INVERT = CScriptOp(0x83)
OP_AND = CScriptOp(0x84)
OP_OR = CScriptOp(0x85)
OP_XOR = CScriptOp(0x86)
OP_EQUAL = CScriptOp(0x87)
OP_EQUALVERIFY = CScriptOp(0x88)
OP_RESERVED1 = CScriptOp(0x89)
OP_RESERVED2 = CScriptOp(0x8a)

# numeric
OP_1ADD = CScriptOp(0x8b)
OP_1SUB = CScriptOp(0x8c)
OP_2MUL = CScriptOp(0x8d)
OP_2DIV = CScriptOp(0x8e)
OP_NEGATE = CScriptOp(0x8f)
OP_ABS = CScriptOp(0x90)
OP_NOT = CScriptOp(0x91)
OP_0NOTEQUAL = CScriptOp(0x92)

OP_ADD = CScriptOp(0x93)
OP_SUB = CScriptOp(0x94)
OP_MUL = CScriptOp(0x95)
OP_DIV = CScriptOp(0x96)
OP_MOD = CScriptOp(0x97)
OP_LSHIFT = CScriptOp(0x98)
OP_RSHIFT = CScriptOp(0x99)

OP_BOOLAND = CScriptOp(0x9a)
OP_BOOLOR = CScriptOp(0x9b)
OP_NUMEQUAL = CScriptOp(0x9c)
OP_NUMEQUALVERIFY = CScriptOp(0x9d)
OP_NUMNOTEQUAL = CScriptOp(0x9e)
OP_LESSTHAN = CScriptOp(0x9f)
OP_GREATERTHAN = CScriptOp(0xa0)
OP_LESSTHANOREQUAL = CScriptOp(0xa1)
OP_GREATERTHANOREQUAL = CScriptOp(0xa2)
OP_MIN = CScriptOp(0xa3)
OP_MAX = CScriptOp(0xa4)

OP_WITHIN = CScriptOp(0xa5)

# crypto
OP_RIPEMD160 = CScriptOp(0xa6)
OP_SHA1 = CScriptOp(0xa7)
OP_SHA256 = CScriptOp(0xa8)
OP_HASH160 = CScriptOp(0xa9)
OP_HASH256 = CScriptOp(0xaa)
OP_CODESEPARATOR = CScriptOp(0xab)
OP_CHECKSIG = CScriptOp(0xac)
OP_CHECKSIGVERIFY = CScriptOp(0xad)
OP_CHECKMULTISIG = CScriptOp(0xae)
OP_CHECKMULTISIGVERIFY = CScriptOp(0xaf)

# expansion
OP_NOP1 = CScriptOp(0xb0)
OP_CHECKLOCKTIMEVERIFY = CScriptOp(0xb1)
OP_CHECKSEQUENCEVERIFY = CScriptOp(0xb2)
OP_NOP4 = CScriptOp(0xb3)
OP_NOP5 = CScriptOp(0xb4)
OP_NOP6 = CScriptOp(0xb5)
OP_NOP7 = CScriptOp(0xb6)
OP_NOP8 = CScriptOp(0xb7)
OP_NOP9 = CScriptOp(0xb8)
OP_NOP10 = CScriptOp(0xb9)

# template matching params
OP_SMALLINTEGER = CScriptOp(0xfa)
OP_PUBKEYS = CScriptOp(0xfb)
OP_PUBKEYHASH = CScriptOp(0xfd)
OP_PUBKEY = CScriptOp(0xfe)

OP_INVALIDOPCODE = CScriptOp(0xff)

OPCODE_NAMES.update({
    OP_0: 'OP_0',
    OP_PUSHDATA1: 'OP_PUSHDATA1',
    OP_PUSHDATA2: 'OP_PUSHDATA2',
    OP_PUSHDATA4: 'OP_PUSHDATA4',
    OP_1NEGATE: 'OP_1NEGATE',
    OP_RESERVED: 'OP_RESERVED',
    OP_1: 'OP_1',
    OP_2: 'OP_2',
    OP_3: 'OP_3',
    OP_4: 'OP_4',
    OP_5: 'OP_5',
    OP_6: 'OP_6',
    OP_7: 'OP_7',
    OP_8: 'OP_8',
    OP_9: 'OP_9',
    OP_10: 'OP_10',
    OP_11: 'OP_11',
    OP_12: 'OP_12',
    OP_13: 'OP_13',
    OP_14: 'OP_14',
    OP_15: 'OP_15',
    OP_16: 'OP_16',
    OP_NOP: 'OP_NOP',
    OP_VER: 'OP_VER',
    OP_IF: 'OP_IF',
    OP_NOTIF: 'OP_NOTIF',
    OP_VERIF: 'OP_VERIF',
    OP_VERNOTIF: 'OP_VERNOTIF',
    OP_ELSE: 'OP_ELSE',
    OP_ENDIF: 'OP_ENDIF',
    OP_VERIFY: 'OP_VERIFY',
    OP_RETURN: 'OP_RETURN',
    OP_TOALTSTACK: 'OP_TOALTSTACK',
    OP_FROMALTSTACK: 'OP_FROMALTSTACK',
    OP_2DROP: 'OP_2DROP',
    OP_2DUP: 'OP_2DUP',
    OP_3DUP: 'OP_3DUP',
    OP_2OVER: 'OP_2OVER',
    OP_2ROT: 'OP_2ROT',
    OP_2SWAP: 'OP_2SWAP',
    OP_IFDUP: 'OP_IFDUP',
    OP_DEPTH: 'OP_DEPTH',
    OP_DROP: 'OP_DROP',
    OP_DUP: 'OP_DUP',
    OP_NIP: 'OP_NIP',
    OP_OVER: 'OP_OVER',
    OP_PICK: 'OP_PICK',
    OP_ROLL: 'OP_ROLL',
    OP_ROT: 'OP_ROT',
    OP_SWAP: 'OP_SWAP',
    OP_TUCK: 'OP_TUCK',
    OP_CAT: 'OP_CAT',
    OP_SUBSTR: 'OP_SUBSTR',
    OP_LEFT: 'OP_LEFT',
    OP_RIGHT: 'OP_RIGHT',
    OP_SIZE: 'OP_SIZE',
    OP_INVERT: 'OP_INVERT',
    OP_AND: 'OP_AND',
    OP_OR: 'OP_OR',
    OP_XOR: 'OP_XOR',
    OP_EQUAL: 'OP_EQUAL',
    OP_EQUALVERIFY: 'OP_EQUALVERIFY',
    OP_RESERVED1: 'OP_RESERVED1',
    OP_RESERVED2: 'OP_RESERVED2',
    OP_1ADD: 'OP_1ADD',
    OP_1SUB: 'OP_1SUB',
    OP_2MUL: 'OP_2MUL',
    OP_2DIV: 'OP_2DIV',
    OP_NEGATE: 'OP_NEGATE',
    OP_ABS: 'OP_ABS',
    OP_NOT: 'OP_NOT',
    OP_0NOTEQUAL: 'OP_0NOTEQUAL',
    OP_ADD: 'OP_ADD',
    OP_SUB: 'OP_SUB',
    OP_MUL: 'OP_MUL',
    OP_DIV: 'OP_DIV',
    OP_MOD: 'OP_MOD',
    OP_LSHIFT: 'OP_LSHIFT',
    OP_RSHIFT: 'OP_RSHIFT',
    OP_BOOLAND: 'OP_BOOLAND',
    OP_BOOLOR: 'OP_BOOLOR',
    OP_NUMEQUAL: 'OP_NUMEQUAL',
    OP_NUMEQUALVERIFY: 'OP_NUMEQUALVERIFY',
    OP_NUMNOTEQUAL: 'OP_NUMNOTEQUAL',
    OP_LESSTHAN: 'OP_LESSTHAN',
    OP_GREATERTHAN: 'OP_GREATERTHAN',
    OP_LESSTHANOREQUAL: 'OP_LESSTHANOREQUAL',
    OP_GREATERTHANOREQUAL: 'OP_GREATERTHANOREQUAL',
    OP_MIN: 'OP_MIN',
    OP_MAX: 'OP_MAX',
    OP_WITHIN: 'OP_WITHIN',
    OP_RIPEMD160: 'OP_RIPEMD160',
    OP_SHA1: 'OP_SHA1',
    OP_SHA256: 'OP_SHA256',
    OP_HASH160: 'OP_HASH160',
    OP_HASH256: 'OP_HASH256',
    OP_CODESEPARATOR: 'OP_CODESEPARATOR',
    OP_CHECKSIG: 'OP_CHECKSIG',
    OP_CHECKSIGVERIFY: 'OP_CHECKSIGVERIFY',
    OP_CHECKMULTISIG: 'OP_CHECKMULTISIG',
    OP_CHECKMULTISIGVERIFY: 'OP_CHECKMULTISIGVERIFY',
    OP_NOP1: 'OP_NOP1',
    OP_CHECKLOCKTIMEVERIFY: 'OP_CHECKLOCKTIMEVERIFY',
    OP_CHECKSEQUENCEVERIFY: 'OP_CHECKSEQUENCEVERIFY',
    OP_NOP4: 'OP_NOP4',
    OP_NOP5: 'OP_NOP5',
    OP_NOP6: 'OP_NOP6',
    OP_NOP7: 'OP_NOP7',
    OP_NOP8: 'OP_NOP8',
    OP_NOP9: 'OP_NOP9',
    OP_NOP10: 'OP_NOP10',
    OP_SMALLINTEGER: 'OP_SMALLINTEGER',
    OP_PUBKEYS: 'OP_PUBKEYS',
    OP_PUBKEYHASH: 'OP_PUBKEYHASH',
    OP_PUBKEY: 'OP_PUBKEY',
    OP_INVALIDOPCODE: 'OP_INVALIDOPCODE',
})

class CScriptInvalidError(Exception):
    """Base class for CScript exceptions"""
    pass

class CScriptTruncatedPushDataError(CScriptInvalidError):
    """Invalid pushdata due to truncation"""
    def __init__(self, msg, data):
        self.data = data
        super(CScriptTruncatedPushDataError, self).__init__(msg)


# This is used, eg, for blockchain heights in coinbase scripts (bip34)
class CScriptNum:
    __slots__ = ("value",)

    def __init__(self, d=0):
        self.value = d

    @staticmethod
    def encode(obj):
        r = bytearray(0)
        if obj.value == 0:
            return bytes(r)
        neg = obj.value < 0
        absvalue = -obj.value if neg else obj.value
        while (absvalue):
            r.append(absvalue & 0xff)
            absvalue >>= 8
        if r[-1] & 0x80:
            r.append(0x80 if neg else 0)
        elif neg:
            r[-1] |= 0x80
        return bytes([len(r)]) + r

    @staticmethod
    def decode(vch):
        result = 0
        # We assume valid push_size and minimal encoding
        value = vch[1:]
        if len(value) == 0:
            return result
        for i, byte in enumerate(value):
            result |= int(byte) << 8 * i
        if value[-1] >= 0x80:
            # Mask for all but the highest result bit
            num_mask = (2**(len(value) * 8) - 1) >> 1
            result &= num_mask
            result *= -1
        return result


class CScript(bytes):
    """Serialized script

    A bytes subclass, so you can use this directly whenever bytes are accepted.
    Note that this means that indexing does *not* work - you'll get an index by
    byte rather than opcode. This format was chosen for efficiency so that the
    general case would not require creating a lot of little CScriptOP objects.

    iter(script) however does iterate by opcode.
    """
    __slots__ = ()

    @classmethod
    def __coerce_instance(cls, other):
        # Coerce other into bytes
        if isinstance(other, CScriptOp):
            other = bytes([other])
        elif isinstance(other, CScriptNum):
            if (other.value == 0):
                other = bytes([CScriptOp(OP_0)])
            else:
                other = CScriptNum.encode(other)
        elif isinstance(other, int):
            if 0 <= other <= 16:
                other = bytes([CScriptOp.encode_op_n(other)])
            elif other == -1:
                other = bytes([OP_1NEGATE])
            else:
                other = CScriptOp.encode_op_pushdata(bn2vch(other))
        elif isinstance(other, (bytes, bytearray)):
            other = CScriptOp.encode_op_pushdata(other)
        return other

    def __add__(self, other):
        # Do the coercion outside of the try block so that errors in it are
        # noticed.
        other = self.__coerce_instance(other)

        try:
            # bytes.__add__ always returns bytes instances unfortunately
            return CScript(super(CScript, self).__add__(other))
        except TypeError:
            raise TypeError('Can not add a %r instance to a CScript' % other.__class__)

    def join(self, iterable):
        # join makes no sense for a CScript()
        raise NotImplementedError

    def __new__(cls, value=b''):
        if isinstance(value, bytes) or isinstance(value, bytearray):
            return super(CScript, cls).__new__(cls, value)
        else:
            def coerce_iterable(iterable):
                for instance in iterable:
                    yield cls.__coerce_instance(instance)
            # Annoyingly on both python2 and python3 bytes.join() always
            # returns a bytes instance even when subclassed.
            return super(CScript, cls).__new__(cls, b''.join(coerce_iterable(value)))

    def raw_iter(self):
        """Raw iteration

        Yields tuples of (opcode, data, sop_idx) so that the different possible
        PUSHDATA encodings can be accurately distinguished, as well as
        determining the exact opcode byte indexes. (sop_idx)
        """
        i = 0
        while i < len(self):
            sop_idx = i
            opcode = self[i]
            i += 1

            if opcode > OP_PUSHDATA4:
                yield (opcode, None, sop_idx)
            else:
                datasize = None
                pushdata_type = None
                if opcode < OP_PUSHDATA1:
                    pushdata_type = 'PUSHDATA(%d)' % opcode
                    datasize = opcode

                elif opcode == OP_PUSHDATA1:
                    pushdata_type = 'PUSHDATA1'
                    if i >= len(self):
                        raise CScriptInvalidError('PUSHDATA1: missing data length')
                    datasize = self[i]
                    i += 1

                elif opcode == OP_PUSHDATA2:
                    pushdata_type = 'PUSHDATA2'
                    if i + 1 >= len(self):
                        raise CScriptInvalidError('PUSHDATA2: missing data length')
                    datasize = self[i] + (self[i + 1] << 8)
                    i += 2

                elif opcode == OP_PUSHDATA4:
                    pushdata_type = 'PUSHDATA4'
                    if i + 3 >= len(self):
                        raise CScriptInvalidError('PUSHDATA4: missing data length')
                    datasize = self[i] + (self[i + 1] << 8) + (self[i + 2] << 16) + (self[i + 3] << 24)
                    i += 4

                else:
                    assert False  # shouldn't happen

                data = bytes(self[i:i + datasize])

                # Check for truncation
                if len(data) < datasize:
                    raise CScriptTruncatedPushDataError('%s: truncated data' % pushdata_type, data)

                i += datasize

                yield (opcode, data, sop_idx)

    def __iter__(self):
        """'Cooked' iteration

        Returns either a CScriptOP instance, an integer, or bytes, as
        appropriate.

        See raw_iter() if you need to distinguish the different possible
        PUSHDATA encodings.
        """
        for (opcode, data, sop_idx) in self.raw_iter():
            if data is not None:
                yield data
            else:
                opcode = CScriptOp(opcode)

                if opcode.is_small_int():
                    yield opcode.decode_op_n()
                else:
                    yield CScriptOp(opcode)

    def __repr__(self):
        def _repr(o):
            if isinstance(o, bytes):
                return "x('%s')" % o.hex()
            else:
                return repr(o)

        ops = []
        i = iter(self)
        while True:
            op = None
            try:
                op = _repr(next(i))
            except CScriptTruncatedPushDataError as err:
                op = '%s...<ERROR: %s>' % (_repr(err.data), err)
                break
            except CScriptInvalidError as err:
                op = '<ERROR: %s>' % err
                break
            except StopIteration:
                break
            finally:
                if op is not None:
                    ops.append(op)

        return "CScript([%s])" % ', '.join(ops)

    def GetSigOpCount(self, fAccurate):
        """Get the SigOp count.

        fAccurate - Accurately count CHECKMULTISIG, see BIP16 for details.

        Note that this is consensus-critical.
        """
        n = 0
        lastOpcode = OP_INVALIDOPCODE
        for (opcode, data, sop_idx) in self.raw_iter():
            if opcode in (OP_CHECKSIG, OP_CHECKSIGVERIFY):
                n += 1
            elif opcode in (OP_CHECKMULTISIG, OP_CHECKMULTISIGVERIFY):
                if fAccurate and (OP_1 <= lastOpcode <= OP_16):
                    n += opcode.decode_op_n()
                else:
                    n += 20
            lastOpcode = opcode
        return n


SIGHASH_ALL = 1
SIGHASH_NONE = 2
SIGHASH_SINGLE = 3
SIGHASH_ANYONECANPAY = 0x80

def FindAndDelete(script, sig):
    """Consensus critical, see FindAndDelete() in Satoshi codebase"""
    r = b''
    last_sop_idx = sop_idx = 0
    skip = True
    for (opcode, data, sop_idx) in script.raw_iter():
        if not skip:
            r += script[last_sop_idx:sop_idx]
        last_sop_idx = sop_idx
        if script[sop_idx:sop_idx + len(sig)] == sig:
            skip = True
        else:
            skip = False
    if not skip:
        r += script[last_sop_idx:]
    return CScript(r)


def LegacySignatureHash(script, txTo, inIdx, hashtype):
    """Consensus-correct SignatureHash

    Returns (hash, err) to precisely match the consensus-critical behavior of
    the SIGHASH_SINGLE bug. (inIdx is *not* checked for validity)
    """
    HASH_ONE = b'\x01\x00\x00\x00\x00\x00\x00\x00\x00\x00\x00\x00\x00\x00\x00\x00\x00\x00\x00\x00\x00\x00\x00\x00\x00\x00\x00\x00\x00\x00\x00\x00'

    if inIdx >= len(txTo.vin):
        return (HASH_ONE, "inIdx %d out of range (%d)" % (inIdx, len(txTo.vin)))
    txtmp = CTransaction(txTo)

    for txin in txtmp.vin:
        txin.scriptSig = b''
    txtmp.vin[inIdx].scriptSig = FindAndDelete(script, CScript([OP_CODESEPARATOR]))

    if (hashtype & 0x1f) == SIGHASH_NONE:
        txtmp.vout = []

        for i in range(len(txtmp.vin)):
            if i != inIdx:
                txtmp.vin[i].nSequence = 0

    elif (hashtype & 0x1f) == SIGHASH_SINGLE:
        outIdx = inIdx
        if outIdx >= len(txtmp.vout):
            return (HASH_ONE, "outIdx %d out of range (%d)" % (outIdx, len(txtmp.vout)))

        tmp = txtmp.vout[outIdx]
        txtmp.vout = []
        for i in range(outIdx):
            txtmp.vout.append(CTxOut(-1))
        txtmp.vout.append(tmp)

        for i in range(len(txtmp.vin)):
            if i != inIdx:
                txtmp.vin[i].nSequence = 0

    if hashtype & SIGHASH_ANYONECANPAY:
        tmp = txtmp.vin[inIdx]
        txtmp.vin = []
        txtmp.vin.append(tmp)

    s = txtmp.serialize_without_witness()
    s += struct.pack(b"<I", hashtype)

    hash = hash256(s)

    return (hash, None)

# TODO: Allow cached hashPrevouts/hashSequence/hashOutputs to be provided.
# Performance optimization probably not necessary for python tests, however.
# Note that this corresponds to sigversion == 1 in EvalScript, which is used
# for version 0 witnesses.
def SegwitV0SignatureHash(script, txTo, inIdx, hashtype, amount):

    hashPrevouts = 0
    hashSequence = 0
    hashOutputs = 0

    if not (hashtype & SIGHASH_ANYONECANPAY):
        serialize_prevouts = bytes()
        for i in txTo.vin:
            serialize_prevouts += i.prevout.serialize()
        hashPrevouts = uint256_from_str(hash256(serialize_prevouts))

    if (not (hashtype & SIGHASH_ANYONECANPAY) and (hashtype & 0x1f) != SIGHASH_SINGLE and (hashtype & 0x1f) != SIGHASH_NONE):
        serialize_sequence = bytes()
        for i in txTo.vin:
            serialize_sequence += struct.pack("<I", i.nSequence)
        hashSequence = uint256_from_str(hash256(serialize_sequence))

    if ((hashtype & 0x1f) != SIGHASH_SINGLE and (hashtype & 0x1f) != SIGHASH_NONE):
        serialize_outputs = bytes()
        for o in txTo.vout:
            serialize_outputs += o.serialize()
        hashOutputs = uint256_from_str(hash256(serialize_outputs))
    elif ((hashtype & 0x1f) == SIGHASH_SINGLE and inIdx < len(txTo.vout)):
        serialize_outputs = txTo.vout[inIdx].serialize()
        hashOutputs = uint256_from_str(hash256(serialize_outputs))

    ss = bytes()
    ss += struct.pack("<i", txTo.nVersion)
    ss += ser_uint256(hashPrevouts)
    ss += ser_uint256(hashSequence)
    ss += txTo.vin[inIdx].prevout.serialize()
    ss += ser_string(script)
    ss += struct.pack("<q", amount)
    ss += struct.pack("<I", txTo.vin[inIdx].nSequence)
    ss += ser_uint256(hashOutputs)
    ss += struct.pack("<i", txTo.nLockTime)
    ss += struct.pack("<I", hashtype)

    return hash256(ss)<|MERGE_RESOLUTION|>--- conflicted
+++ resolved
@@ -114,16 +114,12 @@
 OP_1NEGATE = CScriptOp(0x4f)
 OP_RESERVED = CScriptOp(0x50)
 OP_1 = CScriptOp(0x51)
-<<<<<<< HEAD
-OP_TRUE=OP_1
-OP_NAME_NEW=OP_1
-=======
 OP_TRUE = OP_1
->>>>>>> 19c31c13
+OP_NAME_NEW = OP_1
 OP_2 = CScriptOp(0x52)
-OP_NAME_FIRSTUPDATE=OP_2
+OP_NAME_FIRSTUPDATE = OP_2
 OP_3 = CScriptOp(0x53)
-OP_NAME_UPDATE=OP_3
+OP_NAME_UPDATE = OP_3
 OP_4 = CScriptOp(0x54)
 OP_5 = CScriptOp(0x55)
 OP_6 = CScriptOp(0x56)

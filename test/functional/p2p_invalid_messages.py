#!/usr/bin/env python3
# Copyright (c) 2015-2019 The Bitcoin Core developers
# Distributed under the MIT software license, see the accompanying
# file COPYING or http://www.opensource.org/licenses/mit-license.php.
"""Test node responses to invalid network messages."""
import os
import struct

from test_framework import messages
from test_framework.mininode import P2PDataStore
from test_framework.test_framework import BitcoinTestFramework


class msg_unrecognized:
    """Nonsensical message. Modeled after similar types in test_framework.messages."""

    command = b'badmsg'

    def __init__(self, *, str_data):
        self.str_data = str_data.encode() if not isinstance(str_data, bytes) else str_data

    def serialize(self):
        return messages.ser_string(self.str_data)

    def __repr__(self):
        return "{}(data={})".format(self.command, self.str_data)


class InvalidMessagesTest(BitcoinTestFramework):
    def set_test_params(self):
        self.num_nodes = 1
        self.setup_clean_chain = True

    def run_test(self):
        """
         . Test msg header
        0. Send a bunch of large (4MB) messages of an unrecognized type. Check to see
           that it isn't an effective DoS against the node.

        1. Send an oversized (4MB+) message and check that we're disconnected.

        2. Send a few messages with an incorrect data size in the header, ensure the
           messages are ignored.
        """
        self.test_magic_bytes()
        self.test_checksum()
        self.test_size()
        self.test_command()

        node = self.nodes[0]
        self.node = node
        node.add_p2p_connection(P2PDataStore())
        conn2 = node.add_p2p_connection(P2PDataStore())

        msg_limit = 32 * 1024 * 1024  # 32MiB, per MAX_PROTOCOL_MESSAGE_LENGTH
        valid_data_limit = msg_limit - 5  # Account for the 4-byte length prefix

        #
        # 0.
        #
        # Send as large a message as is valid, ensure we aren't disconnected but
        # also can't exhaust resources.
        #
        msg_at_size = msg_unrecognized(str_data="b" * valid_data_limit)
        assert len(msg_at_size.serialize()) == msg_limit

        increase_allowed = 1.0
        if [s for s in os.environ.get("BITCOIN_CONFIG", "").split(" ") if "--with-sanitizers" in s and "address" in s]:
            increase_allowed = 3.5
        with node.assert_memory_usage_stable(increase_allowed=increase_allowed):
            self.log.info(
                "Sending a bunch of large, junk messages to test "
                "memory exhaustion. May take a bit...")

            # Run a bunch of times to test for memory exhaustion.
            for _ in range(80):
                node.p2p.send_message(msg_at_size)

            # Check that, even though the node is being hammered by nonsense from one
            # connection, it can still service other peers in a timely way.
            for _ in range(20):
                conn2.sync_with_ping(timeout=2)

            # Peer 1, despite serving up a bunch of nonsense, should still be connected.
            self.log.info("Waiting for node to drop junk messages.")
            node.p2p.sync_with_ping(timeout=120)
            assert node.p2p.is_connected

        #
        # 1.
        #
        # Send an oversized message, ensure we're disconnected.
        #
        msg_over_size = msg_unrecognized(str_data="b" * (valid_data_limit + 1))
        assert len(msg_over_size.serialize()) == (msg_limit + 1)

<<<<<<< HEAD
        # FIXME: Upstream verifies here that a message containing
        # 'oversized message' is logged.  For some reason, that is not the
        # case for the auxpow branch, so this test is disabled.  The peer
        # is still disconnected fine.
        with node.assert_debug_log(["disconnecting"]):
=======
        with node.assert_debug_log(["Oversized message from peer=4, disconnecting"]):
>>>>>>> 2fbf6a57
            # An unknown message type (or *any* message type) over
            # MAX_PROTOCOL_MESSAGE_LENGTH should result in a disconnect.
            node.p2p.send_message(msg_over_size)
            node.p2p.wait_for_disconnect(timeout=4)

        node.disconnect_p2ps()
        conn = node.add_p2p_connection(P2PDataStore())
        conn.wait_for_verack()

        #
        # 2.
        #
        # Send messages with an incorrect data size in the header.
        #
        actual_size = 100
        msg = msg_unrecognized(str_data="b" * actual_size)

        # TODO: handle larger-than cases. I haven't been able to pin down what behavior to expect.
        for wrong_size in (2, 77, 78, 79):
            self.log.info("Sending a message with incorrect size of {}".format(wrong_size))

            # Unmodified message should submit okay.
            node.p2p.send_and_ping(msg)

            # A message lying about its data size results in a disconnect when the incorrect
            # data size is less than the actual size.
            #
            # TODO: why does behavior change at 78 bytes?
            #
            node.p2p.send_raw_message(self._tweak_msg_data_size(msg, wrong_size))

            # For some reason unknown to me, we sometimes have to push additional data to the
            # peer in order for it to realize a disconnect.
            try:
                node.p2p.send_message(messages.msg_ping(nonce=123123))
            except IOError:
                pass

            node.p2p.wait_for_disconnect(timeout=10)
            node.disconnect_p2ps()
            node.add_p2p_connection(P2PDataStore())

        # Node is still up.
        conn = node.add_p2p_connection(P2PDataStore())
        conn.sync_with_ping()

    def test_magic_bytes(self):
        conn = self.nodes[0].add_p2p_connection(P2PDataStore())
        conn._on_data = lambda: None  # Need to ignore all incoming messages from now, since they come with "invalid" magic bytes
        conn.magic_bytes = b'\x00\x11\x22\x32'
        with self.nodes[0].assert_debug_log(['PROCESSMESSAGE: INVALID MESSAGESTART ping']):
            conn.send_message(messages.msg_ping(nonce=0xff))
            conn.wait_for_disconnect(timeout=1)
            self.nodes[0].disconnect_p2ps()

    def test_checksum(self):
        conn = self.nodes[0].add_p2p_connection(P2PDataStore())
        with self.nodes[0].assert_debug_log(['ProcessMessages(badmsg, 2 bytes): CHECKSUM ERROR expected 78df0a04 was ffffffff']):
            msg = conn.build_message(msg_unrecognized(str_data="d"))
            cut_len = (
                4 +  # magic
                12 +  # command
                4  #len
            )
            # modify checksum
            msg = msg[:cut_len] + b'\xff' * 4 + msg[cut_len + 4:]
            self.nodes[0].p2p.send_raw_message(msg)
            conn.sync_with_ping(timeout=1)
            self.nodes[0].disconnect_p2ps()

    def test_size(self):
        conn = self.nodes[0].add_p2p_connection(P2PDataStore())
        with self.nodes[0].assert_debug_log(['']):
            msg = conn.build_message(msg_unrecognized(str_data="d"))
            cut_len = (
                4 +  # magic
                12  # command
            )
            # modify len to MAX_SIZE + 1
            msg = msg[:cut_len] + struct.pack("<I", 0x02000000 + 1) + msg[cut_len + 4:]
            self.nodes[0].p2p.send_raw_message(msg)
            conn.wait_for_disconnect(timeout=1)
            self.nodes[0].disconnect_p2ps()

    def test_command(self):
        conn = self.nodes[0].add_p2p_connection(P2PDataStore())
        with self.nodes[0].assert_debug_log(['PROCESSMESSAGE: ERRORS IN HEADER']):
            msg = msg_unrecognized(str_data="d")
            msg.command = b'\xff' * 12
            msg = conn.build_message(msg)
            # Modify command
            msg = msg[:7] + b'\x00' + msg[7 + 1:]
            self.nodes[0].p2p.send_raw_message(msg)
            conn.sync_with_ping(timeout=1)
            self.nodes[0].disconnect_p2ps()

    def _tweak_msg_data_size(self, message, wrong_size):
        """
        Return a raw message based on another message but with an incorrect data size in
        the message header.
        """
        raw_msg = self.node.p2p.build_message(message)

        bad_size_bytes = struct.pack("<I", wrong_size)
        num_header_bytes_before_size = 4 + 12

        # Replace the correct data size in the message with an incorrect one.
        raw_msg_with_wrong_size = (
            raw_msg[:num_header_bytes_before_size] +
            bad_size_bytes +
            raw_msg[(num_header_bytes_before_size + len(bad_size_bytes)):]
        )
        assert len(raw_msg) == len(raw_msg_with_wrong_size)

        return raw_msg_with_wrong_size


if __name__ == '__main__':
    InvalidMessagesTest().main()<|MERGE_RESOLUTION|>--- conflicted
+++ resolved
@@ -94,15 +94,11 @@
         msg_over_size = msg_unrecognized(str_data="b" * (valid_data_limit + 1))
         assert len(msg_over_size.serialize()) == (msg_limit + 1)
 
-<<<<<<< HEAD
         # FIXME: Upstream verifies here that a message containing
         # 'oversized message' is logged.  For some reason, that is not the
         # case for the auxpow branch, so this test is disabled.  The peer
         # is still disconnected fine.
         with node.assert_debug_log(["disconnecting"]):
-=======
-        with node.assert_debug_log(["Oversized message from peer=4, disconnecting"]):
->>>>>>> 2fbf6a57
             # An unknown message type (or *any* message type) over
             # MAX_PROTOCOL_MESSAGE_LENGTH should result in a disconnect.
             node.p2p.send_message(msg_over_size)

#!/usr/bin/env python3
# Copyright (c) 2014-2016 The Bitcoin Core developers
# Distributed under the MIT software license, see the accompanying
# file COPYING or http://www.opensource.org/licenses/mit-license.php.
"""Run regression test suite.

This module calls down into individual test cases via subprocess. It will
forward all unrecognized arguments onto the individual test scripts.

Functional tests are disabled on Windows by default. Use --force to run them anyway.

For a description of arguments recognized by test scripts, see
`test/functional/test_framework/test_framework.py:BitcoinTestFramework.main`.

"""

import argparse
import configparser
import datetime
import os
import time
import shutil
import signal
import sys
import subprocess
import tempfile
import re
import logging

# Formatting. Default colors to empty strings.
BOLD, BLUE, RED, GREY = ("", ""), ("", ""), ("", ""), ("", "")
try:
    # Make sure python thinks it can write unicode to its stdout
    "\u2713".encode("utf_8").decode(sys.stdout.encoding)
    TICK = "✓ "
    CROSS = "✖ "
    CIRCLE = "○ "
except UnicodeDecodeError:
    TICK = "P "
    CROSS = "x "
    CIRCLE = "o "

if os.name == 'posix':
    # primitive formatting on supported
    # terminal via ANSI escape sequences:
    BOLD = ('\033[0m', '\033[1m')
    BLUE = ('\033[0m', '\033[0;34m')
    RED = ('\033[0m', '\033[0;31m')
    GREY = ('\033[0m', '\033[1;30m')

TEST_EXIT_PASSED = 0
TEST_EXIT_SKIPPED = 77

BASE_SCRIPTS= [
    # Scripts that are run by the travis build process.
    # Longest test should go first, to favor running tests in parallel
    'wallet-hd.py',
    'walletbackup.py',
    # vv Tests less than 5m vv
    'p2p-fullblocktest.py',
    'fundrawtransaction.py',
    'p2p-compactblocks.py',
    # FIXME: Reenable and possibly fix once the BIP9 mining is activated.
    #'segwit.py',
    # vv Tests less than 2m vv
    'wallet.py',
    'wallet-accounts.py',
    # FIXME: Reenable and possibly fix once the BIP9 mining is activated.
    #'p2p-segwit.py',
    'wallet-dump.py',
    'listtransactions.py',
    # vv Tests less than 60s vv
    'sendheaders.py',
    'zapwallettxes.py',
    'importmulti.py',
    'mempool_limit.py',
    'merkle_blocks.py',
    'receivedby.py',
    'abandonconflict.py',
    # FIXME: Enable once we activate BIP9.
    #'bip68-112-113-p2p.py',
    'rawtransactions.py',
    'reindex.py',
    # vv Tests less than 30s vv
    'keypool-topup.py',
    'zmq_test.py',
    'bitcoin_cli.py',
    'mempool_resurrect_test.py',
    'txn_doublespend.py --mineblock',
    'txn_clone.py',
    'getchaintips.py',
    'rest.py',
    'mempool_spendcoinbase.py',
    'mempool_reorg.py',
    'mempool_persist.py',
    'multiwallet.py',
    'httpbasics.py',
    'multi_rpc.py',
    'proxy_test.py',
    'signrawtransactions.py',
    'disconnect_ban.py',
    'decodescript.py',
    'blockchain.py',
    'disablewallet.py',
    'net.py',
    'keypool.py',
    'p2p-mempool.py',
    'prioritise_transaction.py',
    'invalidblockrequest.py',
    'invalidtxrequest.py',
    # FIXME: Reenable and possibly fix once the BIP9 mining is activated.
    #'p2p-versionbits-warning.py',
    'preciousblock.py',
    'importprunedfunds.py',
    'signmessages.py',
    # FIXME: Reenable and possibly fix once the BIP9 mining is activated.
    #'nulldummy.py',
    'import-rescan.py',
    'mining.py',
    'bumpfee.py',
    'rpcnamedargs.py',
    'listsinceblock.py',
    'p2p-leaktests.py',
    'wallet-encryption.py',
    'bipdersig-p2p.py',
    'bip65-cltv-p2p.py',
    'uptime.py',
    'resendwallettransactions.py',
<<<<<<< HEAD

    # auxpow tests
    'auxpow_mining.py',
=======
    'minchainwork.py',
>>>>>>> 3255d634
]

EXTENDED_SCRIPTS = [
    # These tests are not run by the travis build process.
    # Longest test should go first, to favor running tests in parallel
    'pruning.py',
    # vv Tests less than 20m vv
    'smartfees.py',
    # vv Tests less than 5m vv
    'maxuploadtarget.py',
    'mempool_packages.py',
    'dbcrash.py',
    # vv Tests less than 2m vv
    'bip68-sequence.py',
    'getblocktemplate_longpoll.py',
    'p2p-timeouts.py',
    # vv Tests less than 60s vv
    'bip9-softforks.py',
    'p2p-feefilter.py',
    'rpcbind_test.py',
    # vv Tests less than 30s vv
    'assumevalid.py',
    'example_test.py',
    'txn_doublespend.py',
    'txn_clone.py --mineblock',
    'forknotify.py',
    'invalidateblock.py',
    'p2p-acceptblock.py',
    'replace-by-fee.py',
]

# Tests that are currently being skipped (e. g., because of BIP9).
SKIPPED = [
    'p2p-segwit.py',
    'segwit.py',
    'bip68-112-113-p2p.py',
    'p2p-versionbits-warning.py',
    'nulldummy.py',
]

# Place EXTENDED_SCRIPTS first since it has the 3 longest running tests
ALL_SCRIPTS = EXTENDED_SCRIPTS + BASE_SCRIPTS

NON_SCRIPTS = [
    # These are python files that live in the functional tests directory, but are not test scripts.
    "combine_logs.py",
    "create_cache.py",
    "test_runner.py",
]

def main():
    # Parse arguments and pass through unrecognised args
    parser = argparse.ArgumentParser(add_help=False,
                                     usage='%(prog)s [test_runner.py options] [script options] [scripts]',
                                     description=__doc__,
                                     epilog='''
    Help text and arguments for individual test script:''',
                                     formatter_class=argparse.RawTextHelpFormatter)
    parser.add_argument('--coverage', action='store_true', help='generate a basic coverage report for the RPC interface')
    parser.add_argument('--exclude', '-x', help='specify a comma-separated-list of scripts to exclude.')
    parser.add_argument('--extended', action='store_true', help='run the extended test suite in addition to the basic tests')
    parser.add_argument('--force', '-f', action='store_true', help='run tests even on platforms where they are disabled by default (e.g. windows).')
    parser.add_argument('--help', '-h', '-?', action='store_true', help='print help text and exit')
    parser.add_argument('--jobs', '-j', type=int, default=4, help='how many test scripts to run in parallel. Default=4.')
    parser.add_argument('--keepcache', '-k', action='store_true', help='the default behavior is to flush the cache directory on startup. --keepcache retains the cache from the previous testrun.')
    parser.add_argument('--quiet', '-q', action='store_true', help='only print results summary and failure logs')
    parser.add_argument('--tmpdirprefix', '-t', default=tempfile.gettempdir(), help="Root directory for datadirs")
    args, unknown_args = parser.parse_known_args()

    # args to be passed on always start with two dashes; tests are the remaining unknown args
    tests = [arg for arg in unknown_args if arg[:2] != "--"]
    passon_args = [arg for arg in unknown_args if arg[:2] == "--"]

    # Read config generated by configure.
    config = configparser.ConfigParser()
    configfile = os.path.abspath(os.path.dirname(__file__)) + "/../config.ini"
    config.read_file(open(configfile))

    passon_args.append("--configfile=%s" % configfile)

    # Set up logging
    logging_level = logging.INFO if args.quiet else logging.DEBUG
    logging.basicConfig(format='%(message)s', level=logging_level)

    # Create base test directory
    tmpdir = "%s/bitcoin_test_runner_%s" % (args.tmpdirprefix, datetime.datetime.now().strftime("%Y%m%d_%H%M%S"))
    os.makedirs(tmpdir)

    logging.debug("Temporary test directory at %s" % tmpdir)

    enable_wallet = config["components"].getboolean("ENABLE_WALLET")
    enable_utils = config["components"].getboolean("ENABLE_UTILS")
    enable_bitcoind = config["components"].getboolean("ENABLE_BITCOIND")

    if config["environment"]["EXEEXT"] == ".exe" and not args.force:
        # https://github.com/bitcoin/bitcoin/commit/d52802551752140cf41f0d9a225a43e84404d3e9
        # https://github.com/bitcoin/bitcoin/pull/5677#issuecomment-136646964
        print("Tests currently disabled on Windows by default. Use --force option to enable")
        sys.exit(0)

    if not (enable_wallet and enable_utils and enable_bitcoind):
        print("No functional tests to run. Wallet, utils, and bitcoind must all be enabled")
        print("Rerun `configure` with -enable-wallet, -with-utils and -with-daemon and rerun make")
        sys.exit(0)

    # Build list of tests
    if tests:
        # Individual tests have been specified. Run specified tests that exist
        # in the ALL_SCRIPTS list. Accept the name with or without .py extension.
        tests = [re.sub("\.py$", "", t) + ".py" for t in tests]
        test_list = []
        for t in tests:
            if t in ALL_SCRIPTS:
                test_list.append(t)
            else:
                print("{}WARNING!{} Test '{}' not found in full test list.".format(BOLD[1], BOLD[0], t))
    else:
        # No individual tests have been specified.
        # Run all base tests, and optionally run extended tests.
        test_list = BASE_SCRIPTS
        if args.extended:
            # place the EXTENDED_SCRIPTS first since the three longest ones
            # are there and the list is shorter
            test_list = EXTENDED_SCRIPTS + test_list

    # Remove the test cases that the user has explicitly asked to exclude.
    if args.exclude:
        tests_excl = [re.sub("\.py$", "", t) + ".py" for t in args.exclude.split(',')]
        for exclude_test in tests_excl:
            if exclude_test in test_list:
                test_list.remove(exclude_test)
            else:
                print("{}WARNING!{} Test '{}' not found in current test list.".format(BOLD[1], BOLD[0], exclude_test))

    if not test_list:
        print("No valid test scripts specified. Check that your test is in one "
              "of the test lists in test_runner.py, or run test_runner.py with no arguments to run all tests")
        sys.exit(0)

    if args.help:
        # Print help for test_runner.py, then print help of the first script (with args removed) and exit.
        parser.print_help()
        subprocess.check_call([(config["environment"]["SRCDIR"] + '/test/functional/' + test_list[0].split()[0])] + ['-h'])
        sys.exit(0)

    check_script_list(config["environment"]["SRCDIR"])

    if not args.keepcache:
        shutil.rmtree("%s/test/cache" % config["environment"]["BUILDDIR"], ignore_errors=True)

    run_tests(test_list, config["environment"]["SRCDIR"], config["environment"]["BUILDDIR"], config["environment"]["EXEEXT"], tmpdir, args.jobs, args.coverage, passon_args)

def run_tests(test_list, src_dir, build_dir, exeext, tmpdir, jobs=1, enable_coverage=False, args=[]):
    # Warn if bitcoind is already running (unix only)
    try:
        if subprocess.check_output(["pidof", "bitcoind"]) is not None:
            print("%sWARNING!%s There is already a bitcoind process running on this system. Tests may fail unexpectedly due to resource contention!" % (BOLD[1], BOLD[0]))
    except (OSError, subprocess.SubprocessError):
        pass

    # Warn if there is a cache directory
    cache_dir = "%s/test/cache" % build_dir
    if os.path.isdir(cache_dir):
        print("%sWARNING!%s There is a cache directory here: %s. If tests fail unexpectedly, try deleting the cache directory." % (BOLD[1], BOLD[0], cache_dir))

    #Set env vars
    if "BITCOIND" not in os.environ:
        os.environ["BITCOIND"] = build_dir + '/src/bitcoind' + exeext
        os.environ["BITCOINCLI"] = build_dir + '/src/bitcoin-cli' + exeext

    tests_dir = src_dir + '/test/functional/'

    flags = ["--srcdir={}/src".format(build_dir)] + args
    flags.append("--cachedir=%s" % cache_dir)

    if enable_coverage:
        coverage = RPCCoverage()
        flags.append(coverage.flag)
        logging.debug("Initializing coverage directory at %s" % coverage.dir)
    else:
        coverage = None

    if len(test_list) > 1 and jobs > 1:
        # Populate cache
        subprocess.check_output([tests_dir + 'create_cache.py'] + flags + ["--tmpdir=%s/cache" % tmpdir])

    #Run Tests
    job_queue = TestHandler(jobs, tests_dir, tmpdir, test_list, flags)
    time0 = time.time()
    test_results = []

    max_len_name = len(max(test_list, key=len))

    for _ in range(len(test_list)):
        test_result, stdout, stderr = job_queue.get_next()
        test_results.append(test_result)

        if test_result.status == "Passed":
            logging.debug("\n%s%s%s passed, Duration: %s s" % (BOLD[1], test_result.name, BOLD[0], test_result.time))
        elif test_result.status == "Skipped":
            logging.debug("\n%s%s%s skipped" % (BOLD[1], test_result.name, BOLD[0]))
        else:
            print("\n%s%s%s failed, Duration: %s s\n" % (BOLD[1], test_result.name, BOLD[0], test_result.time))
            print(BOLD[1] + 'stdout:\n' + BOLD[0] + stdout + '\n')
            print(BOLD[1] + 'stderr:\n' + BOLD[0] + stderr + '\n')

    print_results(test_results, max_len_name, (int(time.time() - time0)))

    if coverage:
        coverage.report_rpc_coverage()

        logging.debug("Cleaning up coverage data")
        coverage.cleanup()

    # Clear up the temp directory if all subdirectories are gone
    if not os.listdir(tmpdir):
        os.rmdir(tmpdir)

    all_passed = all(map(lambda test_result: test_result.was_successful, test_results))

    sys.exit(not all_passed)

def print_results(test_results, max_len_name, runtime):
    results = "\n" + BOLD[1] + "%s | %s | %s\n\n" % ("TEST".ljust(max_len_name), "STATUS   ", "DURATION") + BOLD[0]

    test_results.sort(key=lambda result: result.name.lower())
    all_passed = True
    time_sum = 0

    for test_result in test_results:
        all_passed = all_passed and test_result.was_successful
        time_sum += test_result.time
        test_result.padding = max_len_name
        results += str(test_result)

    status = TICK + "Passed" if all_passed else CROSS + "Failed"
    results += BOLD[1] + "\n%s | %s | %s s (accumulated) \n" % ("ALL".ljust(max_len_name), status.ljust(9), time_sum) + BOLD[0]
    results += "Runtime: %s s\n" % (runtime)
    print(results)

class TestHandler:
    """
    Trigger the test scripts passed in via the list.
    """

    def __init__(self, num_tests_parallel, tests_dir, tmpdir, test_list=None, flags=None):
        assert(num_tests_parallel >= 1)
        self.num_jobs = num_tests_parallel
        self.tests_dir = tests_dir
        self.tmpdir = tmpdir
        self.test_list = test_list
        self.flags = flags
        self.num_running = 0
        # In case there is a graveyard of zombie bitcoinds, we can apply a
        # pseudorandom offset to hopefully jump over them.
        # (625 is PORT_RANGE/MAX_NODES)
        self.portseed_offset = int(time.time() * 1000) % 625
        self.jobs = []

    def get_next(self):
        while self.num_running < self.num_jobs and self.test_list:
            # Add tests
            self.num_running += 1
            t = self.test_list.pop(0)
            portseed = len(self.test_list) + self.portseed_offset
            portseed_arg = ["--portseed={}".format(portseed)]
            log_stdout = tempfile.SpooledTemporaryFile(max_size=2**16)
            log_stderr = tempfile.SpooledTemporaryFile(max_size=2**16)
            test_argv = t.split()
            tmpdir = ["--tmpdir=%s/%s_%s" % (self.tmpdir, re.sub(".py$", "", test_argv[0]), portseed)]
            self.jobs.append((t,
                              time.time(),
                              subprocess.Popen([self.tests_dir + test_argv[0]] + test_argv[1:] + self.flags + portseed_arg + tmpdir,
                                               universal_newlines=True,
                                               stdout=log_stdout,
                                               stderr=log_stderr),
                              log_stdout,
                              log_stderr))
        if not self.jobs:
            raise IndexError('pop from empty list')
        while True:
            # Return first proc that finishes
            time.sleep(.5)
            for j in self.jobs:
                (name, time0, proc, log_out, log_err) = j
                if os.getenv('TRAVIS') == 'true' and int(time.time() - time0) > 20 * 60:
                    # In travis, timeout individual tests after 20 minutes (to stop tests hanging and not
                    # providing useful output.
                    proc.send_signal(signal.SIGINT)
                if proc.poll() is not None:
                    log_out.seek(0), log_err.seek(0)
                    [stdout, stderr] = [l.read().decode('utf-8') for l in (log_out, log_err)]
                    log_out.close(), log_err.close()
                    if proc.returncode == TEST_EXIT_PASSED and stderr == "":
                        status = "Passed"
                    elif proc.returncode == TEST_EXIT_SKIPPED:
                        status = "Skipped"
                    else:
                        status = "Failed"
                    self.num_running -= 1
                    self.jobs.remove(j)

                    return TestResult(name, status, int(time.time() - time0)), stdout, stderr
            print('.', end='', flush=True)

class TestResult():
    def __init__(self, name, status, time):
        self.name = name
        self.status = status
        self.time = time
        self.padding = 0

    def __repr__(self):
        if self.status == "Passed":
            color = BLUE
            glyph = TICK
        elif self.status == "Failed":
            color = RED
            glyph = CROSS
        elif self.status == "Skipped":
            color = GREY
            glyph = CIRCLE

        return color[1] + "%s | %s%s | %s s\n" % (self.name.ljust(self.padding), glyph, self.status.ljust(7), self.time) + color[0]

    @property
    def was_successful(self):
        return self.status != "Failed"


def check_script_list(src_dir):
    """Check scripts directory.

    Check that there are no scripts in the functional tests directory which are
    not being run by pull-tester.py."""
    script_dir = src_dir + '/test/functional/'
    python_files = set([t for t in os.listdir(script_dir) if t[-3:] == ".py"])
    missed_tests = list(python_files - set(map(lambda x: x.split()[0], ALL_SCRIPTS + NON_SCRIPTS + SKIPPED)))
    if len(missed_tests) != 0:
        print("%sWARNING!%s The following scripts are not being run: %s. Check the test lists in test_runner.py." % (BOLD[1], BOLD[0], str(missed_tests)))
        if os.getenv('TRAVIS') == 'true':
            # On travis this warning is an error to prevent merging incomplete commits into master
            sys.exit(1)

class RPCCoverage(object):
    """
    Coverage reporting utilities for test_runner.

    Coverage calculation works by having each test script subprocess write
    coverage files into a particular directory. These files contain the RPC
    commands invoked during testing, as well as a complete listing of RPC
    commands per `bitcoin-cli help` (`rpc_interface.txt`).

    After all tests complete, the commands run are combined and diff'd against
    the complete list to calculate uncovered RPC commands.

    See also: test/functional/test_framework/coverage.py

    """
    def __init__(self):
        self.dir = tempfile.mkdtemp(prefix="coverage")
        self.flag = '--coveragedir=%s' % self.dir

    def report_rpc_coverage(self):
        """
        Print out RPC commands that were unexercised by tests.

        """
        uncovered = self._get_uncovered_rpc_commands()

        if uncovered:
            print("Uncovered RPC commands:")
            print("".join(("  - %s\n" % i) for i in sorted(uncovered)))
        else:
            print("All RPC commands covered.")

    def cleanup(self):
        return shutil.rmtree(self.dir)

    def _get_uncovered_rpc_commands(self):
        """
        Return a set of currently untested RPC commands.

        """
        # This is shared from `test/functional/test-framework/coverage.py`
        reference_filename = 'rpc_interface.txt'
        coverage_file_prefix = 'coverage.'

        coverage_ref_filename = os.path.join(self.dir, reference_filename)
        coverage_filenames = set()
        all_cmds = set()
        covered_cmds = set()

        if not os.path.isfile(coverage_ref_filename):
            raise RuntimeError("No coverage reference found")

        with open(coverage_ref_filename, 'r') as f:
            all_cmds.update([i.strip() for i in f.readlines()])

        for root, dirs, files in os.walk(self.dir):
            for filename in files:
                if filename.startswith(coverage_file_prefix):
                    coverage_filenames.add(os.path.join(root, filename))

        for filename in coverage_filenames:
            with open(filename, 'r') as f:
                covered_cmds.update([i.strip() for i in f.readlines()])

        return all_cmds - covered_cmds


if __name__ == '__main__':
    main()<|MERGE_RESOLUTION|>--- conflicted
+++ resolved
@@ -126,13 +126,10 @@
     'bip65-cltv-p2p.py',
     'uptime.py',
     'resendwallettransactions.py',
-<<<<<<< HEAD
+    'minchainwork.py',
 
     # auxpow tests
     'auxpow_mining.py',
-=======
-    'minchainwork.py',
->>>>>>> 3255d634
 ]
 
 EXTENDED_SCRIPTS = [

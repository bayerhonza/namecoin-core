#!/usr/bin/env python3
# Copyright (c) 2016-2017 The Bitcoin Core developers
# Distributed under the MIT software license, see the accompanying
# file COPYING or http://www.opensource.org/licenses/mit-license.php.
"""Test segwit transactions and blocks on P2P network."""
from binascii import hexlify
import math
import random
import struct
import time

from test_framework.blocktools import create_block, create_coinbase, add_witness_commitment, get_witness_script, WITNESS_COMMITMENT_HEADER
from test_framework.key import CECKey, CPubKey
from test_framework.messages import (
    BIP125_SEQUENCE_NUMBER,
    CBlock,
    CBlockHeader,
    CInv,
    COutPoint,
    CTransaction,
    CTxIn,
    CTxInWitness,
    CTxOut,
    CTxWitness,
    MAX_BLOCK_BASE_SIZE,
    MSG_WITNESS_FLAG,
    NODE_NETWORK,
    NODE_WITNESS,
    msg_block,
    msg_getdata,
    msg_headers,
    msg_inv,
    msg_tx,
    msg_witness_block,
    msg_witness_tx,
    ser_uint256,
    ser_vector,
    sha256,
    uint256_from_str,
)
from test_framework.mininode import (
    P2PInterface,
    mininode_lock,
)
from test_framework.script import (
    CScript,
    CScriptNum,
    CScriptOp,
    OP_0,
    OP_1,
    OP_16,
    OP_2DROP,
    OP_CHECKMULTISIG,
    OP_CHECKSIG,
    OP_DROP,
    OP_DUP,
    OP_ELSE,
    OP_ENDIF,
    OP_EQUAL,
    OP_EQUALVERIFY,
    OP_HASH160,
    OP_IF,
    OP_RETURN,
    OP_TRUE,
    SIGHASH_ALL,
    SIGHASH_ANYONECANPAY,
    SIGHASH_NONE,
    SIGHASH_SINGLE,
    SegwitVersion1SignatureHash,
    SignatureHash,
    hash160,
)
from test_framework.test_framework import BitcoinTestFramework
from test_framework.util import (
    assert_equal,
    bytes_to_hex_str,
    connect_nodes,
    disconnect_nodes,
    get_bip9_status,
    hex_str_to_bytes,
    sync_blocks,
    sync_mempools,
)

# Activation height of segwit.
SEGWIT_HEIGHT = 432

MAX_SIGOP_COST = 80000

class UTXO():
    """Used to keep track of anyone-can-spend outputs that we can use in the tests."""
    def __init__(self, sha256, n, value):
        self.sha256 = sha256
        self.n = n
        self.nValue = value

def get_p2pkh_script(pubkeyhash):
    """Get the script associated with a P2PKH."""
    return CScript([CScriptOp(OP_DUP), CScriptOp(OP_HASH160), pubkeyhash, CScriptOp(OP_EQUALVERIFY), CScriptOp(OP_CHECKSIG)])

def sign_p2pk_witness_input(script, tx_to, in_idx, hashtype, value, key):
    """Add signature for a P2PK witness program."""
    tx_hash = SegwitVersion1SignatureHash(script, tx_to, in_idx, hashtype, value)
    signature = key.sign(tx_hash) + chr(hashtype).encode('latin-1')
    tx_to.wit.vtxinwit[in_idx].scriptWitness.stack = [signature, script]
    tx_to.rehash()

def get_virtual_size(witness_block):
    """Calculate the virtual size of a witness block.

    Virtual size is base + witness/4."""
    base_size = len(witness_block.serialize(with_witness=False))
    total_size = len(witness_block.serialize(with_witness=True))
    # the "+3" is so we round up
    vsize = int((3 * base_size + total_size + 3) / 4)
    return vsize

def test_transaction_acceptance(rpc, p2p, tx, with_witness, accepted, reason=None):
    """Send a transaction to the node and check that it's accepted to the mempool

    - Submit the transaction over the p2p interface
    - use the getrawmempool rpc to check for acceptance."""
    tx_message = msg_tx(tx)
    if with_witness:
        tx_message = msg_witness_tx(tx)
    p2p.send_message(tx_message)
    p2p.sync_with_ping()
    assert_equal(tx.hash in rpc.getrawmempool(), accepted)
    if (reason is not None and not accepted):
        # Check the rejection reason as well.
        with mininode_lock:
            assert_equal(p2p.last_message["reject"].reason, reason)

def test_witness_block(rpc, p2p, block, accepted, with_witness=True, reason=None):
    """Send a block to the node and check that it's accepted

    - Submit the block over the p2p interface
    - use the getbestblockhash rpc to check for acceptance."""
    if with_witness:
        p2p.send_message(msg_witness_block(block))
    else:
        p2p.send_message(msg_block(block))
    p2p.sync_with_ping()
    assert_equal(rpc.getbestblockhash() == block.hash, accepted)
    if (reason is not None and not accepted):
        # Check the rejection reason as well.
        with mininode_lock:
            assert_equal(p2p.last_message["reject"].reason, reason)

class TestP2PConn(P2PInterface):
    def __init__(self):
        super().__init__()
        self.getdataset = set()

    def on_getdata(self, message):
        for inv in message.inv:
            self.getdataset.add(inv.hash)

    def announce_tx_and_wait_for_getdata(self, tx, timeout=60, success=True):
        with mininode_lock:
            self.last_message.pop("getdata", None)
        self.send_message(msg_inv(inv=[CInv(1, tx.sha256)]))
        if success:
            self.wait_for_getdata(timeout)
        else:
            time.sleep(timeout)
            assert not self.last_message.get("getdata")

    def announce_block_and_wait_for_getdata(self, block, use_header, timeout=60):
        with mininode_lock:
            self.last_message.pop("getdata", None)
            self.last_message.pop("getheaders", None)
        msg = msg_headers()
        msg.headers = [CBlockHeader(block)]
        if use_header:
            self.send_message(msg)
        else:
            self.send_message(msg_inv(inv=[CInv(2, block.sha256)]))
            self.wait_for_getheaders()
            self.send_message(msg)
        self.wait_for_getdata()

    def request_block(self, blockhash, inv_type, timeout=60):
        with mininode_lock:
            self.last_message.pop("block", None)
        self.send_message(msg_getdata(inv=[CInv(inv_type, blockhash)]))
        self.wait_for_block(blockhash, timeout)
        return self.last_message["block"].block

class SegWitTest(BitcoinTestFramework):
    def set_test_params(self):
        self.setup_clean_chain = True
        self.num_nodes = 3
        # This test tests SegWit both pre and post-activation, so use the normal BIP9 activation.
        self.extra_args = [["-whitelist=127.0.0.1"], ["-whitelist=127.0.0.1", "-acceptnonstdtxn=0"], ["-whitelist=127.0.0.1"]]

    def setup_network(self):
        self.setup_nodes()
        connect_nodes(self.nodes[0], 1)
        connect_nodes(self.nodes[0], 2)
        self.sync_all()

    # Helper functions

    def build_next_block(self, version=4):
        """Build a block on top of node0's tip."""
        tip = self.nodes[0].getbestblockhash()
        height = self.nodes[0].getblockcount() + 1
        block_time = self.nodes[0].getblockheader(tip)["mediantime"] + 1
        block = create_block(int(tip, 16), create_coinbase(height), block_time)
<<<<<<< HEAD
        block.set_base_version(nVersion)
=======
        block.version = version
>>>>>>> 88a15ebc
        block.rehash()
        return block

    def update_witness_block_with_transactions(self, block, tx_list, nonce=0):
        """Add list of transactions to block, adds witness commitment, then solves."""
        block.vtx.extend(tx_list)
        add_witness_commitment(block, nonce)
        block.solve()

    def run_test(self):
        # Setup the p2p connections and start up the network thread.
        # self.test_node sets NODE_WITNESS|NODE_NETWORK
        self.test_node = self.nodes[0].add_p2p_connection(TestP2PConn(), services=NODE_NETWORK | NODE_WITNESS)
        # self.old_node sets only NODE_NETWORK
        self.old_node = self.nodes[0].add_p2p_connection(TestP2PConn(), services=NODE_NETWORK)
        # self.std_node is for testing node1 (fRequireStandard=true)
        self.std_node = self.nodes[1].add_p2p_connection(TestP2PConn(), services=NODE_NETWORK | NODE_WITNESS)

        for conn in (self.test_node, self.old_node, self.std_node):
            conn.wait_for_verack()

        assert self.test_node.nServices & NODE_WITNESS != 0

        # Keep a place to store utxo's that can be used in later tests
        self.utxo = []

        # Segwit status 'defined'
        self.segwit_status = 'defined'

        self.test_non_witness_transaction()
        self.test_unnecessary_witness_before_segwit_activation()
        self.test_v0_outputs_arent_spendable()
        self.test_block_relay()
        self.advance_to_segwit_started()

        # Segwit status 'started'

        self.test_getblocktemplate_before_lockin()
        self.advance_to_segwit_lockin()

        # Segwit status 'locked_in'

        self.test_unnecessary_witness_before_segwit_activation()
        self.test_witness_tx_relay_before_segwit_activation()
        self.test_block_relay()
        self.test_standardness_v0()
        self.advance_to_segwit_active()

        # Segwit status 'active'

        self.test_p2sh_witness()
        self.test_witness_commitments()
        self.test_block_malleability()
        self.test_witness_block_size()
        self.test_submit_block()
        self.test_extra_witness_data()
        self.test_max_witness_push_length()
        self.test_max_witness_program_length()
        self.test_witness_input_length()
        self.test_block_relay()
        self.test_tx_relay_after_segwit_activation()
        self.test_standardness_v0()
        self.test_segwit_versions()
        self.test_premature_coinbase_witness_spend()
        self.test_uncompressed_pubkey()
        self.test_signature_version_1()
        self.test_non_standard_witness_blinding()
        self.test_non_standard_witness()
        self.test_upgrade_after_activation()
        self.test_witness_sigops()

    # Individual tests

    def subtest(func):  # noqa: N805
        """Wraps the subtests for logging and state assertions."""
        def func_wrapper(self, *args, **kwargs):
            self.log.info("Subtest: {} (Segwit status = {})".format(func.__name__, self.segwit_status))
            # Assert segwit status is as expected
            assert_equal(get_bip9_status(self.nodes[0], 'segwit')['status'], self.segwit_status)
            func(self, *args, **kwargs)
            # Each subtest should leave some utxos for the next subtest
            assert self.utxo
            sync_blocks(self.nodes)
            # Assert segwit status is as expected at end of subtest
            assert_equal(get_bip9_status(self.nodes[0], 'segwit')['status'], self.segwit_status)

        return func_wrapper

    @subtest
    def test_non_witness_transaction(self):
        """See if sending a regular transaction works, and create a utxo to use in later tests."""
        # Mine a block with an anyone-can-spend coinbase,
        # let it mature, then try to spend it.

        block = self.build_next_block(version=1)
        block.solve()
        self.test_node.send_message(msg_block(block))
        self.test_node.sync_with_ping()  # make sure the block was processed
        txid = block.vtx[0].sha256

        self.nodes[0].generate(99)  # let the block mature

        # Create a transaction that spends the coinbase
        tx = CTransaction()
        tx.vin.append(CTxIn(COutPoint(txid, 0), b""))
        tx.vout.append(CTxOut(49 * 100000000, CScript([OP_TRUE, OP_DROP] * 15 + [OP_TRUE])))
        tx.calc_sha256()

        # Check that serializing it with or without witness is the same
        # This is a sanity check of our testing framework.
        assert_equal(msg_tx(tx).serialize(), msg_witness_tx(tx).serialize())

        self.test_node.send_message(msg_witness_tx(tx))
        self.test_node.sync_with_ping()  # make sure the tx was processed
        assert(tx.hash in self.nodes[0].getrawmempool())
        # Save this transaction for later
        self.utxo.append(UTXO(tx.sha256, 0, 49 * 100000000))
        self.nodes[0].generate(1)

<<<<<<< HEAD
    # Mine enough blocks to activate segwit.
    def advance_to_segwit_active(self):
        height = self.nodes[0].getblockcount()
        self.nodes[0].generate(SEGWIT_HEIGHT - height)
=======
    @subtest
    def test_unnecessary_witness_before_segwit_activation(self):
        """Verify that blocks with witnesses are rejected before activation."""

        tx = CTransaction()
        tx.vin.append(CTxIn(COutPoint(self.utxo[0].sha256, self.utxo[0].n), b""))
        tx.vout.append(CTxOut(self.utxo[0].nValue - 1000, CScript([OP_TRUE])))
        tx.wit.vtxinwit.append(CTxInWitness())
        tx.wit.vtxinwit[0].scriptWitness.stack = [CScript([CScriptNum(1)])]

        # Verify the hash with witness differs from the txid
        # (otherwise our testing framework must be broken!)
        tx.rehash()
        assert(tx.sha256 != tx.calc_sha256(with_witness=True))

        # Construct a segwit-signaling block that includes the transaction.
        block = self.build_next_block(version=(VB_TOP_BITS | (1 << VB_WITNESS_BIT)))
        self.update_witness_block_with_transactions(block, [tx])
        # Sending witness data before activation is not allowed (anti-spam
        # rule).
        test_witness_block(self.nodes[0].rpc, self.test_node, block, accepted=False)
        # TODO: fix synchronization so we can test reject reason
        # Right now, bitcoind delays sending reject messages for blocks
        # until the future, making synchronization here difficult.
        # assert_equal(self.test_node.last_message["reject"].reason, "unexpected-witness")

        # But it should not be permanently marked bad...
        # Resend without witness information.
        self.test_node.send_message(msg_block(block))
        self.test_node.sync_with_ping()
        assert_equal(self.nodes[0].getbestblockhash(), block.hash)

        # Update our utxo list; we spent the first entry.
        self.utxo.pop(0)
        self.utxo.append(UTXO(tx.sha256, 0, tx.vout[0].nValue))

    @subtest
    def test_block_relay(self):
        """Test that block requests to NODE_WITNESS peer are with MSG_WITNESS_FLAG.

        This is true regardless of segwit activation.
        Also test that we don't ask for blocks from unupgraded peers."""

        blocktype = 2 | MSG_WITNESS_FLAG

        # test_node has set NODE_WITNESS, so all getdata requests should be for
        # witness blocks.
        # Test announcing a block via inv results in a getdata, and that
        # announcing a version 4 or random VB block with a header results in a getdata
        block1 = self.build_next_block()
        block1.solve()

        self.test_node.announce_block_and_wait_for_getdata(block1, use_header=False)
        assert(self.test_node.last_message["getdata"].inv[0].type == blocktype)
        test_witness_block(self.nodes[0].rpc, self.test_node, block1, True)

        block2 = self.build_next_block(version=4)
        block2.solve()

        self.test_node.announce_block_and_wait_for_getdata(block2, use_header=True)
        assert(self.test_node.last_message["getdata"].inv[0].type == blocktype)
        test_witness_block(self.nodes[0].rpc, self.test_node, block2, True)

        block3 = self.build_next_block(version=(VB_TOP_BITS | (1 << 15)))
        block3.solve()
        self.test_node.announce_block_and_wait_for_getdata(block3, use_header=True)
        assert(self.test_node.last_message["getdata"].inv[0].type == blocktype)
        test_witness_block(self.nodes[0].rpc, self.test_node, block3, True)

        # Check that we can getdata for witness blocks or regular blocks,
        # and the right thing happens.
        if self.segwit_status != 'active':
            # Before activation, we should be able to request old blocks with
            # or without witness, and they should be the same.
            chain_height = self.nodes[0].getblockcount()
            # Pick 10 random blocks on main chain, and verify that getdata's
            # for MSG_BLOCK, MSG_WITNESS_BLOCK, and rpc getblock() are equal.
            all_heights = list(range(chain_height + 1))
            random.shuffle(all_heights)
            all_heights = all_heights[0:10]
            for height in all_heights:
                block_hash = self.nodes[0].getblockhash(height)
                rpc_block = self.nodes[0].getblock(block_hash, False)
                block_hash = int(block_hash, 16)
                block = self.test_node.request_block(block_hash, 2)
                wit_block = self.test_node.request_block(block_hash, 2 | MSG_WITNESS_FLAG)
                assert_equal(block.serialize(True), wit_block.serialize(True))
                assert_equal(block.serialize(), hex_str_to_bytes(rpc_block))
        else:
            # After activation, witness blocks and non-witness blocks should
            # be different.  Verify rpc getblock() returns witness blocks, while
            # getdata respects the requested type.
            block = self.build_next_block()
            self.update_witness_block_with_transactions(block, [])
            # This gives us a witness commitment.
            assert(len(block.vtx[0].wit.vtxinwit) == 1)
            assert(len(block.vtx[0].wit.vtxinwit[0].scriptWitness.stack) == 1)
            test_witness_block(self.nodes[0].rpc, self.test_node, block, accepted=True)
            # Now try to retrieve it...
            rpc_block = self.nodes[0].getblock(block.hash, False)
            non_wit_block = self.test_node.request_block(block.sha256, 2)
            wit_block = self.test_node.request_block(block.sha256, 2 | MSG_WITNESS_FLAG)
            assert_equal(wit_block.serialize(True), hex_str_to_bytes(rpc_block))
            assert_equal(wit_block.serialize(False), non_wit_block.serialize())
            assert_equal(wit_block.serialize(True), block.serialize(True))

            # Test size, vsize, weight
            rpc_details = self.nodes[0].getblock(block.hash, True)
            assert_equal(rpc_details["size"], len(block.serialize(True)))
            assert_equal(rpc_details["strippedsize"], len(block.serialize(False)))
            weight = 3 * len(block.serialize(False)) + len(block.serialize(True))
            assert_equal(rpc_details["weight"], weight)

            # Upgraded node should not ask for blocks from unupgraded
            block4 = self.build_next_block(version=4)
            block4.solve()
            self.old_node.getdataset = set()

            # Blocks can be requested via direct-fetch (immediately upon processing the announcement)
            # or via parallel download (with an indeterminate delay from processing the announcement)
            # so to test that a block is NOT requested, we could guess a time period to sleep for,
            # and then check. We can avoid the sleep() by taking advantage of transaction getdata's
            # being processed after block getdata's, and announce a transaction as well,
            # and then check to see if that particular getdata has been received.
            # Since 0.14, inv's will only be responded to with a getheaders, so send a header
            # to announce this block.
            msg = msg_headers()
            msg.headers = [CBlockHeader(block4)]
            self.old_node.send_message(msg)
            self.old_node.announce_tx_and_wait_for_getdata(block4.vtx[0])
            assert(block4.sha256 not in self.old_node.getdataset)

    @subtest
    def test_v0_outputs_arent_spendable(self):
        """Test that v0 outputs aren't spendable before segwit activation.

        ~6 months after segwit activation, the SCRIPT_VERIFY_WITNESS flag was
        backdated so that it applies to all blocks, going back to the genesis
        block.

        Consequently, version 0 witness outputs are never spendable without
        witness, and so can't be spent before segwit activation (the point at which
        blocks are permitted to contain witnesses)."""

        # node2 doesn't need to be connected for this test.
        # (If it's connected, node0 may propogate an invalid block to it over
        # compact blocks and the nodes would have inconsistent tips.)
        disconnect_nodes(self.nodes[0], 2)

        # Create two outputs, a p2wsh and p2sh-p2wsh
        witness_program = CScript([OP_TRUE])
        witness_hash = sha256(witness_program)
        script_pubkey = CScript([OP_0, witness_hash])

        p2sh_pubkey = hash160(script_pubkey)
        p2sh_script_pubkey = CScript([OP_HASH160, p2sh_pubkey, OP_EQUAL])

        value = self.utxo[0].nValue // 3

        tx = CTransaction()
        tx.vin = [CTxIn(COutPoint(self.utxo[0].sha256, self.utxo[0].n), b'')]
        tx.vout = [CTxOut(value, script_pubkey), CTxOut(value, p2sh_script_pubkey)]
        tx.vout.append(CTxOut(value, CScript([OP_TRUE])))
        tx.rehash()
        txid = tx.sha256

        # Add it to a block
        block = self.build_next_block()
        self.update_witness_block_with_transactions(block, [tx])
        # Verify that segwit isn't activated. A block serialized with witness
        # should be rejected prior to activation.
        test_witness_block(self.nodes[0], self.test_node, block, accepted=False, with_witness=True, reason=b'unexpected-witness')
        # Now send the block without witness. It should be accepted
        test_witness_block(self.nodes[0], self.test_node, block, accepted=True, with_witness=False)

        # Now try to spend the outputs. This should fail since SCRIPT_VERIFY_WITNESS is always enabled.
        p2wsh_tx = CTransaction()
        p2wsh_tx.vin = [CTxIn(COutPoint(txid, 0), b'')]
        p2wsh_tx.vout = [CTxOut(value, CScript([OP_TRUE]))]
        p2wsh_tx.wit.vtxinwit.append(CTxInWitness())
        p2wsh_tx.wit.vtxinwit[0].scriptWitness.stack = [CScript([OP_TRUE])]
        p2wsh_tx.rehash()

        p2sh_p2wsh_tx = CTransaction()
        p2sh_p2wsh_tx.vin = [CTxIn(COutPoint(txid, 1), CScript([script_pubkey]))]
        p2sh_p2wsh_tx.vout = [CTxOut(value, CScript([OP_TRUE]))]
        p2sh_p2wsh_tx.wit.vtxinwit.append(CTxInWitness())
        p2sh_p2wsh_tx.wit.vtxinwit[0].scriptWitness.stack = [CScript([OP_TRUE])]
        p2sh_p2wsh_tx.rehash()

        for tx in [p2wsh_tx, p2sh_p2wsh_tx]:

            block = self.build_next_block()
            self.update_witness_block_with_transactions(block, [tx])

            # When the block is serialized with a witness, the block will be rejected because witness
            # data isn't allowed in blocks that don't commit to witness data.
            test_witness_block(self.nodes[0], self.test_node, block, accepted=False, with_witness=True, reason=b'unexpected-witness')

            # When the block is serialized without witness, validation fails because the transaction is
            # invalid (transactions are always validated with SCRIPT_VERIFY_WITNESS so a segwit v0 transaction
            # without a witness is invalid).
            # Note: The reject reason for this failure could be
            # 'block-validation-failed' (if script check threads > 1) or
            # 'non-mandatory-script-verify-flag (Witness program was passed an
            # empty witness)' (otherwise).
            # TODO: support multiple acceptable reject reasons.
            test_witness_block(self.nodes[0], self.test_node, block, accepted=False, with_witness=False)

        connect_nodes(self.nodes[0], 2)

        self.utxo.pop(0)
        self.utxo.append(UTXO(txid, 2, value))

    @subtest
    def advance_to_segwit_started(self):
        """Mine enough blocks for segwit's vb state to be 'started'."""
        height = self.nodes[0].getblockcount()
        # Will need to rewrite the tests here if we are past the first period
        assert(height < VB_PERIOD - 1)
        # Advance to end of period, status should now be 'started'
        self.nodes[0].generate(VB_PERIOD - height - 1)
        assert_equal(get_bip9_status(self.nodes[0], 'segwit')['status'], 'started')
        self.segwit_status = 'started'

    @subtest
    def test_getblocktemplate_before_lockin(self):
        # Node0 is segwit aware, node2 is not.
        for node in [self.nodes[0], self.nodes[2]]:
            gbt_results = node.getblocktemplate()
            block_version = gbt_results['version']
            # If we're not indicating segwit support, we will still be
            # signalling for segwit activation.
            assert_equal((block_version & (1 << VB_WITNESS_BIT) != 0), node == self.nodes[0])
            # If we don't specify the segwit rule, then we won't get a default
            # commitment.
            assert('default_witness_commitment' not in gbt_results)

        # Workaround:
        # Can either change the tip, or change the mempool and wait 5 seconds
        # to trigger a recomputation of getblocktemplate.
        txid = int(self.nodes[0].sendtoaddress(self.nodes[0].getnewaddress(), 1), 16)
        # Using mocktime lets us avoid sleep()
        sync_mempools(self.nodes)
        self.nodes[0].setmocktime(int(time.time()) + 10)
        self.nodes[2].setmocktime(int(time.time()) + 10)

        for node in [self.nodes[0], self.nodes[2]]:
            gbt_results = node.getblocktemplate({"rules": ["segwit"]})
            block_version = gbt_results['version']
            if node == self.nodes[2]:
                # If this is a non-segwit node, we should still not get a witness
                # commitment, nor a version bit signalling segwit.
                assert_equal(block_version & (1 << VB_WITNESS_BIT), 0)
                assert('default_witness_commitment' not in gbt_results)
            else:
                # For segwit-aware nodes, check the version bit and the witness
                # commitment are correct.
                assert(block_version & (1 << VB_WITNESS_BIT) != 0)
                assert('default_witness_commitment' in gbt_results)
                witness_commitment = gbt_results['default_witness_commitment']

                # Check that default_witness_commitment is present.
                witness_root = CBlock.get_merkle_root([ser_uint256(0),
                                                       ser_uint256(txid)])
                script = get_witness_script(witness_root, 0)
                assert_equal(witness_commitment, bytes_to_hex_str(script))

        # undo mocktime
        self.nodes[0].setmocktime(0)
        self.nodes[2].setmocktime(0)

    @subtest
    def advance_to_segwit_lockin(self):
        """Mine enough blocks to lock in segwit, but don't activate."""
        # TODO: we could verify that lockin only happens at the right threshold of
        # signalling blocks, rather than just at the right period boundary.

        height = self.nodes[0].getblockcount()
        # Advance to end of period, and verify lock-in happens at the end
        self.nodes[0].generate(VB_PERIOD - 1)
        height = self.nodes[0].getblockcount()
        assert((height % VB_PERIOD) == VB_PERIOD - 2)
        assert_equal(get_bip9_status(self.nodes[0], 'segwit')['status'], 'started')
        self.nodes[0].generate(1)
        assert_equal(get_bip9_status(self.nodes[0], 'segwit')['status'], 'locked_in')
        self.segwit_status = 'locked_in'

    @subtest
    def test_witness_tx_relay_before_segwit_activation(self):

        # Generate a transaction that doesn't require a witness, but send it
        # with a witness.  Should be rejected for premature-witness, but should
        # not be added to recently rejected list.
        tx = CTransaction()
        tx.vin.append(CTxIn(COutPoint(self.utxo[0].sha256, self.utxo[0].n), b""))
        tx.vout.append(CTxOut(self.utxo[0].nValue - 1000, CScript([OP_TRUE, OP_DROP] * 15 + [OP_TRUE])))
        tx.wit.vtxinwit.append(CTxInWitness())
        tx.wit.vtxinwit[0].scriptWitness.stack = [b'a']
        tx.rehash()
>>>>>>> 88a15ebc

        tx_hash = tx.sha256
        tx_value = tx.vout[0].nValue

        # Verify that if a peer doesn't set nServices to include NODE_WITNESS,
        # the getdata is just for the non-witness portion.
        self.old_node.announce_tx_and_wait_for_getdata(tx)
        assert(self.old_node.last_message["getdata"].inv[0].type == 1)

        # Since we haven't delivered the tx yet, inv'ing the same tx from
        # a witness transaction ought not result in a getdata.
        self.test_node.announce_tx_and_wait_for_getdata(tx, timeout=2, success=False)

        # Delivering this transaction with witness should fail (no matter who
        # its from)
        assert_equal(len(self.nodes[0].getrawmempool()), 0)
        assert_equal(len(self.nodes[1].getrawmempool()), 0)
        test_transaction_acceptance(self.nodes[0].rpc, self.old_node, tx, with_witness=True, accepted=False)
        test_transaction_acceptance(self.nodes[0].rpc, self.test_node, tx, with_witness=True, accepted=False)

        # But eliminating the witness should fix it
        test_transaction_acceptance(self.nodes[0].rpc, self.test_node, tx, with_witness=False, accepted=True)

        # Cleanup: mine the first transaction and update utxo
        self.nodes[0].generate(1)
        assert_equal(len(self.nodes[0].getrawmempool()), 0)

        self.utxo.pop(0)
        self.utxo.append(UTXO(tx_hash, 0, tx_value))

    @subtest
    def test_standardness_v0(self):
        """Test V0 txout standardness.

        V0 segwit outputs and inputs are always standard.
        V0 segwit inputs may only be mined after activation, but not before."""

        witness_program = CScript([OP_TRUE])
        witness_hash = sha256(witness_program)
        script_pubkey = CScript([OP_0, witness_hash])

        p2sh_pubkey = hash160(witness_program)
        p2sh_script_pubkey = CScript([OP_HASH160, p2sh_pubkey, OP_EQUAL])

        # First prepare a p2sh output (so that spending it will pass standardness)
        p2sh_tx = CTransaction()
        p2sh_tx.vin = [CTxIn(COutPoint(self.utxo[0].sha256, self.utxo[0].n), b"")]
        p2sh_tx.vout = [CTxOut(self.utxo[0].nValue - 1000, p2sh_script_pubkey)]
        p2sh_tx.rehash()

        # Mine it on test_node to create the confirmed output.
        test_transaction_acceptance(self.nodes[0].rpc, self.test_node, p2sh_tx, with_witness=True, accepted=True)
        self.nodes[0].generate(1)
        sync_blocks(self.nodes)

        # Now test standardness of v0 P2WSH outputs.
        # Start by creating a transaction with two outputs.
        tx = CTransaction()
        tx.vin = [CTxIn(COutPoint(p2sh_tx.sha256, 0), CScript([witness_program]))]
        tx.vout = [CTxOut(p2sh_tx.vout[0].nValue - 10000, script_pubkey)]
        tx.vout.append(CTxOut(8000, script_pubkey))  # Might burn this later
        tx.vin[0].nSequence = BIP125_SEQUENCE_NUMBER  # Just to have the option to bump this tx from the mempool
        tx.rehash()

        # This is always accepted, since the mempool policy is to consider segwit as always active
        # and thus allow segwit outputs
        test_transaction_acceptance(self.nodes[1].rpc, self.std_node, tx, with_witness=True, accepted=True)

        # Now create something that looks like a P2PKH output. This won't be spendable.
        script_pubkey = CScript([OP_0, hash160(witness_hash)])
        tx2 = CTransaction()
        # tx was accepted, so we spend the second output.
        tx2.vin = [CTxIn(COutPoint(tx.sha256, 1), b"")]
        tx2.vout = [CTxOut(7000, script_pubkey)]
        tx2.wit.vtxinwit.append(CTxInWitness())
        tx2.wit.vtxinwit[0].scriptWitness.stack = [witness_program]
        tx2.rehash()

        test_transaction_acceptance(self.nodes[1].rpc, self.std_node, tx2, with_witness=True, accepted=True)

        # Now update self.utxo for later tests.
        tx3 = CTransaction()
        # tx and tx2 were both accepted.  Don't bother trying to reclaim the
        # P2PKH output; just send tx's first output back to an anyone-can-spend.
        sync_mempools([self.nodes[0], self.nodes[1]])
        tx3.vin = [CTxIn(COutPoint(tx.sha256, 0), b"")]
        tx3.vout = [CTxOut(tx.vout[0].nValue - 1000, CScript([OP_TRUE, OP_DROP] * 15 + [OP_TRUE]))]
        tx3.wit.vtxinwit.append(CTxInWitness())
        tx3.wit.vtxinwit[0].scriptWitness.stack = [witness_program]
        tx3.rehash()
        if self.segwit_status != 'active':
            # Just check mempool acceptance, but don't add the transaction to the mempool, since witness is disallowed
            # in blocks and the tx is impossible to mine right now.
            assert_equal(self.nodes[0].testmempoolaccept([bytes_to_hex_str(tx3.serialize_with_witness())]), [{'txid': tx3.hash, 'allowed': True}])
            # Create the same output as tx3, but by replacing tx
            tx3_out = tx3.vout[0]
            tx3 = tx
            tx3.vout = [tx3_out]
            tx3.rehash()
            assert_equal(self.nodes[0].testmempoolaccept([bytes_to_hex_str(tx3.serialize_with_witness())]), [{'txid': tx3.hash, 'allowed': True}])
        test_transaction_acceptance(self.nodes[0].rpc, self.test_node, tx3, with_witness=True, accepted=True)

        self.nodes[0].generate(1)
        sync_blocks(self.nodes)
        self.utxo.pop(0)
        self.utxo.append(UTXO(tx3.sha256, 0, tx3.vout[0].nValue))
        assert_equal(len(self.nodes[1].getrawmempool()), 0)

    @subtest
    def advance_to_segwit_active(self):
        """Mine enough blocks to activate segwit."""
        # TODO: we could verify that activation only happens at the right threshold
        # of signalling blocks, rather than just at the right period boundary.

        height = self.nodes[0].getblockcount()
        self.nodes[0].generate(VB_PERIOD - (height % VB_PERIOD) - 2)
        assert_equal(get_bip9_status(self.nodes[0], 'segwit')['status'], 'locked_in')
        self.nodes[0].generate(1)
        assert_equal(get_bip9_status(self.nodes[0], 'segwit')['status'], 'active')
        self.segwit_status = 'active'

    @subtest
    def test_p2sh_witness(self):
        """Test P2SH wrapped witness programs."""

        # Prepare the p2sh-wrapped witness output
        witness_program = CScript([OP_DROP, OP_TRUE])
        witness_hash = sha256(witness_program)
        p2wsh_pubkey = CScript([OP_0, witness_hash])
        p2sh_witness_hash = hash160(p2wsh_pubkey)
        script_pubkey = CScript([OP_HASH160, p2sh_witness_hash, OP_EQUAL])
        script_sig = CScript([p2wsh_pubkey])  # a push of the redeem script

        # Fund the P2SH output
        tx = CTransaction()
        tx.vin.append(CTxIn(COutPoint(self.utxo[0].sha256, self.utxo[0].n), b""))
        tx.vout.append(CTxOut(self.utxo[0].nValue - 1000, script_pubkey))
        tx.rehash()

        # Verify mempool acceptance and block validity
        test_transaction_acceptance(self.nodes[0].rpc, self.test_node, tx, with_witness=False, accepted=True)
        block = self.build_next_block()
        self.update_witness_block_with_transactions(block, [tx])
        test_witness_block(self.nodes[0].rpc, self.test_node, block, accepted=True, with_witness=True)
        sync_blocks(self.nodes)

        # Now test attempts to spend the output.
        spend_tx = CTransaction()
        spend_tx.vin.append(CTxIn(COutPoint(tx.sha256, 0), script_sig))
        spend_tx.vout.append(CTxOut(tx.vout[0].nValue - 1000, CScript([OP_TRUE])))
        spend_tx.rehash()

        # This transaction should not be accepted into the mempool pre- or
        # post-segwit.  Mempool acceptance will use SCRIPT_VERIFY_WITNESS which
        # will require a witness to spend a witness program regardless of
        # segwit activation.  Note that older bitcoind's that are not
        # segwit-aware would also reject this for failing CLEANSTACK.
        test_transaction_acceptance(self.nodes[0].rpc, self.test_node, spend_tx, with_witness=False, accepted=False)

        # Try to put the witness script in the script_sig, should also fail.
        spend_tx.vin[0].script_sig = CScript([p2wsh_pubkey, b'a'])
        spend_tx.rehash()
        test_transaction_acceptance(self.nodes[0].rpc, self.test_node, spend_tx, with_witness=False, accepted=False)

        # Now put the witness script in the witness, should succeed after
        # segwit activates.
        spend_tx.vin[0].scriptSig = script_sig
        spend_tx.rehash()
        spend_tx.wit.vtxinwit.append(CTxInWitness())
        spend_tx.wit.vtxinwit[0].scriptWitness.stack = [b'a', witness_program]

        # Verify mempool acceptance
        test_transaction_acceptance(self.nodes[0].rpc, self.test_node, spend_tx, with_witness=True, accepted=True)
        block = self.build_next_block()
        self.update_witness_block_with_transactions(block, [spend_tx])

        # If we're after activation, then sending this with witnesses should be valid.
        # This no longer works before activation, because SCRIPT_VERIFY_WITNESS
        # is always set.
        # TODO: rewrite this test to make clear that it only works after activation.
        test_witness_block(self.nodes[0].rpc, self.test_node, block, accepted=True)

        # Update self.utxo
        self.utxo.pop(0)
        self.utxo.append(UTXO(spend_tx.sha256, 0, spend_tx.vout[0].nValue))

    @subtest
    def test_witness_commitments(self):
        """Test witness commitments.

        This test can only be run after segwit has activated."""

        # First try a correct witness commitment.
        block = self.build_next_block()
        add_witness_commitment(block)
        block.solve()

        # Test the test -- witness serialization should be different
        assert(msg_witness_block(block).serialize() != msg_block(block).serialize())

        # This empty block should be valid.
        test_witness_block(self.nodes[0].rpc, self.test_node, block, accepted=True)

        # Try to tweak the nonce
        block_2 = self.build_next_block()
        add_witness_commitment(block_2, nonce=28)
        block_2.solve()

        # The commitment should have changed!
        assert(block_2.vtx[0].vout[-1] != block.vtx[0].vout[-1])

        # This should also be valid.
        test_witness_block(self.nodes[0].rpc, self.test_node, block_2, accepted=True)

        # Now test commitments with actual transactions
        tx = CTransaction()
        tx.vin.append(CTxIn(COutPoint(self.utxo[0].sha256, self.utxo[0].n), b""))

        # Let's construct a witness program
        witness_program = CScript([OP_TRUE])
        witness_hash = sha256(witness_program)
        script_pubkey = CScript([OP_0, witness_hash])
        tx.vout.append(CTxOut(self.utxo[0].nValue - 1000, script_pubkey))
        tx.rehash()

        # tx2 will spend tx1, and send back to a regular anyone-can-spend address
        tx2 = CTransaction()
        tx2.vin.append(CTxIn(COutPoint(tx.sha256, 0), b""))
        tx2.vout.append(CTxOut(tx.vout[0].nValue - 1000, witness_program))
        tx2.wit.vtxinwit.append(CTxInWitness())
        tx2.wit.vtxinwit[0].scriptWitness.stack = [witness_program]
        tx2.rehash()

        block_3 = self.build_next_block()
        self.update_witness_block_with_transactions(block_3, [tx, tx2], nonce=1)
        # Add an extra OP_RETURN output that matches the witness commitment template,
        # even though it has extra data after the incorrect commitment.
        # This block should fail.
        block_3.vtx[0].vout.append(CTxOut(0, CScript([OP_RETURN, WITNESS_COMMITMENT_HEADER + ser_uint256(2), 10])))
        block_3.vtx[0].rehash()
        block_3.hashMerkleRoot = block_3.calc_merkle_root()
        block_3.rehash()
        block_3.solve()

        test_witness_block(self.nodes[0].rpc, self.test_node, block_3, accepted=False)

        # Add a different commitment with different nonce, but in the
        # right location, and with some funds burned(!).
        # This should succeed (nValue shouldn't affect finding the
        # witness commitment).
        add_witness_commitment(block_3, nonce=0)
        block_3.vtx[0].vout[0].nValue -= 1
        block_3.vtx[0].vout[-1].nValue += 1
        block_3.vtx[0].rehash()
        block_3.hashMerkleRoot = block_3.calc_merkle_root()
        block_3.rehash()
        assert(len(block_3.vtx[0].vout) == 4)  # 3 OP_returns
        block_3.solve()
        test_witness_block(self.nodes[0].rpc, self.test_node, block_3, accepted=True)

        # Finally test that a block with no witness transactions can
        # omit the commitment.
        block_4 = self.build_next_block()
        tx3 = CTransaction()
        tx3.vin.append(CTxIn(COutPoint(tx2.sha256, 0), b""))
        tx3.vout.append(CTxOut(tx.vout[0].nValue - 1000, witness_program))
        tx3.rehash()
        block_4.vtx.append(tx3)
        block_4.hashMerkleRoot = block_4.calc_merkle_root()
        block_4.solve()
        test_witness_block(self.nodes[0].rpc, self.test_node, block_4, with_witness=False, accepted=True)

        # Update available utxo's for use in later test.
        self.utxo.pop(0)
        self.utxo.append(UTXO(tx3.sha256, 0, tx3.vout[0].nValue))

    @subtest
    def test_block_malleability(self):

        # Make sure that a block that has too big a virtual size
        # because of a too-large coinbase witness is not permanently
        # marked bad.
        block = self.build_next_block()
        add_witness_commitment(block)
        block.solve()

        block.vtx[0].wit.vtxinwit[0].scriptWitness.stack.append(b'a' * 5000000)
        assert(get_virtual_size(block) > MAX_BLOCK_BASE_SIZE)

        # We can't send over the p2p network, because this is too big to relay
        # TODO: repeat this test with a block that can be relayed
        self.nodes[0].submitblock(bytes_to_hex_str(block.serialize(True)))

        assert(self.nodes[0].getbestblockhash() != block.hash)

        block.vtx[0].wit.vtxinwit[0].scriptWitness.stack.pop()
        assert(get_virtual_size(block) < MAX_BLOCK_BASE_SIZE)
        self.nodes[0].submitblock(bytes_to_hex_str(block.serialize(True)))

        assert(self.nodes[0].getbestblockhash() == block.hash)

        # Now make sure that malleating the witness reserved value doesn't
        # result in a block permanently marked bad.
        block = self.build_next_block()
        add_witness_commitment(block)
        block.solve()

        # Change the nonce -- should not cause the block to be permanently
        # failed
        block.vtx[0].wit.vtxinwit[0].scriptWitness.stack = [ser_uint256(1)]
        test_witness_block(self.nodes[0].rpc, self.test_node, block, accepted=False)

        # Changing the witness reserved value doesn't change the block hash
        block.vtx[0].wit.vtxinwit[0].scriptWitness.stack = [ser_uint256(0)]
        test_witness_block(self.nodes[0].rpc, self.test_node, block, accepted=True)

    @subtest
    def test_witness_block_size(self):
        # TODO: Test that non-witness carrying blocks can't exceed 1MB
        # Skipping this test for now; this is covered in p2p-fullblocktest.py

        # Test that witness-bearing blocks are limited at ceil(base + wit/4) <= 1MB.
        block = self.build_next_block()

        assert(len(self.utxo) > 0)

        # Create a P2WSH transaction.
        # The witness program will be a bunch of OP_2DROP's, followed by OP_TRUE.
        # This should give us plenty of room to tweak the spending tx's
        # virtual size.
        NUM_DROPS = 200  # 201 max ops per script!
        NUM_OUTPUTS = 50

        witness_program = CScript([OP_2DROP] * NUM_DROPS + [OP_TRUE])
        witness_hash = uint256_from_str(sha256(witness_program))
        script_pubkey = CScript([OP_0, ser_uint256(witness_hash)])

        prevout = COutPoint(self.utxo[0].sha256, self.utxo[0].n)
        value = self.utxo[0].nValue

        parent_tx = CTransaction()
        parent_tx.vin.append(CTxIn(prevout, b""))
        child_value = int(value / NUM_OUTPUTS)
        for i in range(NUM_OUTPUTS):
            parent_tx.vout.append(CTxOut(child_value, script_pubkey))
        parent_tx.vout[0].nValue -= 50000
        assert(parent_tx.vout[0].nValue > 0)
        parent_tx.rehash()

        child_tx = CTransaction()
        for i in range(NUM_OUTPUTS):
            child_tx.vin.append(CTxIn(COutPoint(parent_tx.sha256, i), b""))
        child_tx.vout = [CTxOut(value - 100000, CScript([OP_TRUE]))]
        for i in range(NUM_OUTPUTS):
            child_tx.wit.vtxinwit.append(CTxInWitness())
            child_tx.wit.vtxinwit[-1].scriptWitness.stack = [b'a' * 195] * (2 * NUM_DROPS) + [witness_program]
        child_tx.rehash()
        self.update_witness_block_with_transactions(block, [parent_tx, child_tx])

        vsize = get_virtual_size(block)
        additional_bytes = (MAX_BLOCK_BASE_SIZE - vsize) * 4
        i = 0
        while additional_bytes > 0:
            # Add some more bytes to each input until we hit MAX_BLOCK_BASE_SIZE+1
            extra_bytes = min(additional_bytes + 1, 55)
            block.vtx[-1].wit.vtxinwit[int(i / (2 * NUM_DROPS))].scriptWitness.stack[i % (2 * NUM_DROPS)] = b'a' * (195 + extra_bytes)
            additional_bytes -= extra_bytes
            i += 1

        block.vtx[0].vout.pop()  # Remove old commitment
        add_witness_commitment(block)
        block.solve()
        vsize = get_virtual_size(block)
        assert_equal(vsize, MAX_BLOCK_BASE_SIZE + 1)
        # Make sure that our test case would exceed the old max-network-message
        # limit
        assert(len(block.serialize(True)) > 2 * 1024 * 1024)

        test_witness_block(self.nodes[0].rpc, self.test_node, block, accepted=False)

        # Now resize the second transaction to make the block fit.
        cur_length = len(block.vtx[-1].wit.vtxinwit[0].scriptWitness.stack[0])
        block.vtx[-1].wit.vtxinwit[0].scriptWitness.stack[0] = b'a' * (cur_length - 1)
        block.vtx[0].vout.pop()
        add_witness_commitment(block)
        block.solve()
        assert(get_virtual_size(block) == MAX_BLOCK_BASE_SIZE)

        test_witness_block(self.nodes[0].rpc, self.test_node, block, accepted=True)

        # Update available utxo's
        self.utxo.pop(0)
        self.utxo.append(UTXO(block.vtx[-1].sha256, 0, block.vtx[-1].vout[0].nValue))

    @subtest
    def test_submit_block(self):
        """Test that submitblock adds the nonce automatically when possible."""
        block = self.build_next_block()

        # Try using a custom nonce and then don't supply it.
        # This shouldn't possibly work.
        add_witness_commitment(block, nonce=1)
        block.vtx[0].wit = CTxWitness()  # drop the nonce
        block.solve()
        self.nodes[0].submitblock(bytes_to_hex_str(block.serialize(True)))
        assert(self.nodes[0].getbestblockhash() != block.hash)

        # Now redo commitment with the standard nonce, but let bitcoind fill it in.
        add_witness_commitment(block, nonce=0)
        block.vtx[0].wit = CTxWitness()
        block.solve()
        self.nodes[0].submitblock(bytes_to_hex_str(block.serialize(True)))
        assert_equal(self.nodes[0].getbestblockhash(), block.hash)

        # This time, add a tx with non-empty witness, but don't supply
        # the commitment.
        block_2 = self.build_next_block()

        add_witness_commitment(block_2)

        block_2.solve()

        # Drop commitment and nonce -- submitblock should not fill in.
        block_2.vtx[0].vout.pop()
        block_2.vtx[0].wit = CTxWitness()

        self.nodes[0].submitblock(bytes_to_hex_str(block_2.serialize(True)))
        # Tip should not advance!
        assert(self.nodes[0].getbestblockhash() != block_2.hash)

    @subtest
    def test_extra_witness_data(self):
        """Test extra witness data in a transaction."""

        block = self.build_next_block()

        witness_program = CScript([OP_DROP, OP_TRUE])
        witness_hash = sha256(witness_program)
        script_pubkey = CScript([OP_0, witness_hash])

        # First try extra witness data on a tx that doesn't require a witness
        tx = CTransaction()
        tx.vin.append(CTxIn(COutPoint(self.utxo[0].sha256, self.utxo[0].n), b""))
        tx.vout.append(CTxOut(self.utxo[0].nValue - 2000, script_pubkey))
        tx.vout.append(CTxOut(1000, CScript([OP_TRUE])))  # non-witness output
        tx.wit.vtxinwit.append(CTxInWitness())
        tx.wit.vtxinwit[0].scriptWitness.stack = [CScript([])]
        tx.rehash()
        self.update_witness_block_with_transactions(block, [tx])

        # Extra witness data should not be allowed.
        test_witness_block(self.nodes[0].rpc, self.test_node, block, accepted=False)

        # Try extra signature data.  Ok if we're not spending a witness output.
        block.vtx[1].wit.vtxinwit = []
        block.vtx[1].vin[0].scriptSig = CScript([OP_0])
        block.vtx[1].rehash()
        add_witness_commitment(block)
        block.solve()

        test_witness_block(self.nodes[0].rpc, self.test_node, block, accepted=True)

        # Now try extra witness/signature data on an input that DOES require a
        # witness
        tx2 = CTransaction()
        tx2.vin.append(CTxIn(COutPoint(tx.sha256, 0), b""))  # witness output
        tx2.vin.append(CTxIn(COutPoint(tx.sha256, 1), b""))  # non-witness
        tx2.vout.append(CTxOut(tx.vout[0].nValue, CScript([OP_TRUE])))
        tx2.wit.vtxinwit.extend([CTxInWitness(), CTxInWitness()])
        tx2.wit.vtxinwit[0].scriptWitness.stack = [CScript([CScriptNum(1)]), CScript([CScriptNum(1)]), witness_program]
        tx2.wit.vtxinwit[1].scriptWitness.stack = [CScript([OP_TRUE])]

        block = self.build_next_block()
        self.update_witness_block_with_transactions(block, [tx2])

        # This has extra witness data, so it should fail.
        test_witness_block(self.nodes[0].rpc, self.test_node, block, accepted=False)

        # Now get rid of the extra witness, but add extra scriptSig data
        tx2.vin[0].scriptSig = CScript([OP_TRUE])
        tx2.vin[1].scriptSig = CScript([OP_TRUE])
        tx2.wit.vtxinwit[0].scriptWitness.stack.pop(0)
        tx2.wit.vtxinwit[1].scriptWitness.stack = []
        tx2.rehash()
        add_witness_commitment(block)
        block.solve()

        # This has extra signature data for a witness input, so it should fail.
        test_witness_block(self.nodes[0].rpc, self.test_node, block, accepted=False)

        # Now get rid of the extra scriptsig on the witness input, and verify
        # success (even with extra scriptsig data in the non-witness input)
        tx2.vin[0].scriptSig = b""
        tx2.rehash()
        add_witness_commitment(block)
        block.solve()

        test_witness_block(self.nodes[0].rpc, self.test_node, block, accepted=True)

        # Update utxo for later tests
        self.utxo.pop(0)
        self.utxo.append(UTXO(tx2.sha256, 0, tx2.vout[0].nValue))

    @subtest
    def test_max_witness_push_length(self):
        """Test that witness stack can only allow up to 520 byte pushes."""

        MAX_SCRIPT_ELEMENT_SIZE = 520

        block = self.build_next_block()

        witness_program = CScript([OP_DROP, OP_TRUE])
        witness_hash = sha256(witness_program)
        script_pubkey = CScript([OP_0, witness_hash])

        tx = CTransaction()
        tx.vin.append(CTxIn(COutPoint(self.utxo[0].sha256, self.utxo[0].n), b""))
        tx.vout.append(CTxOut(self.utxo[0].nValue - 1000, script_pubkey))
        tx.rehash()

        tx2 = CTransaction()
        tx2.vin.append(CTxIn(COutPoint(tx.sha256, 0), b""))
        tx2.vout.append(CTxOut(tx.vout[0].nValue - 1000, CScript([OP_TRUE])))
        tx2.wit.vtxinwit.append(CTxInWitness())
        # First try a 521-byte stack element
        tx2.wit.vtxinwit[0].scriptWitness.stack = [b'a' * (MAX_SCRIPT_ELEMENT_SIZE + 1), witness_program]
        tx2.rehash()

        self.update_witness_block_with_transactions(block, [tx, tx2])
        test_witness_block(self.nodes[0].rpc, self.test_node, block, accepted=False)

        # Now reduce the length of the stack element
        tx2.wit.vtxinwit[0].scriptWitness.stack[0] = b'a' * (MAX_SCRIPT_ELEMENT_SIZE)

        add_witness_commitment(block)
        block.solve()
        test_witness_block(self.nodes[0].rpc, self.test_node, block, accepted=True)

        # Update the utxo for later tests
        self.utxo.pop()
        self.utxo.append(UTXO(tx2.sha256, 0, tx2.vout[0].nValue))

    @subtest
    def test_max_witness_program_length(self):
        """Test that witness outputs greater than 10kB can't be spent."""

        MAX_PROGRAM_LENGTH = 10000

        # This program is 19 max pushes (9937 bytes), then 64 more opcode-bytes.
        long_witness_program = CScript([b'a' * 520] * 19 + [OP_DROP] * 63 + [OP_TRUE])
        assert(len(long_witness_program) == MAX_PROGRAM_LENGTH + 1)
        long_witness_hash = sha256(long_witness_program)
        long_script_pubkey = CScript([OP_0, long_witness_hash])

        block = self.build_next_block()

        tx = CTransaction()
        tx.vin.append(CTxIn(COutPoint(self.utxo[0].sha256, self.utxo[0].n), b""))
        tx.vout.append(CTxOut(self.utxo[0].nValue - 1000, long_script_pubkey))
        tx.rehash()

        tx2 = CTransaction()
        tx2.vin.append(CTxIn(COutPoint(tx.sha256, 0), b""))
        tx2.vout.append(CTxOut(tx.vout[0].nValue - 1000, CScript([OP_TRUE])))
        tx2.wit.vtxinwit.append(CTxInWitness())
        tx2.wit.vtxinwit[0].scriptWitness.stack = [b'a'] * 44 + [long_witness_program]
        tx2.rehash()

        self.update_witness_block_with_transactions(block, [tx, tx2])

        test_witness_block(self.nodes[0].rpc, self.test_node, block, accepted=False)

        # Try again with one less byte in the witness program
        witness_program = CScript([b'a' * 520] * 19 + [OP_DROP] * 62 + [OP_TRUE])
        assert(len(witness_program) == MAX_PROGRAM_LENGTH)
        witness_hash = sha256(witness_program)
        script_pubkey = CScript([OP_0, witness_hash])

        tx.vout[0] = CTxOut(tx.vout[0].nValue, script_pubkey)
        tx.rehash()
        tx2.vin[0].prevout.hash = tx.sha256
        tx2.wit.vtxinwit[0].scriptWitness.stack = [b'a'] * 43 + [witness_program]
        tx2.rehash()
        block.vtx = [block.vtx[0]]
        self.update_witness_block_with_transactions(block, [tx, tx2])
        test_witness_block(self.nodes[0].rpc, self.test_node, block, accepted=True)

        self.utxo.pop()
        self.utxo.append(UTXO(tx2.sha256, 0, tx2.vout[0].nValue))

    @subtest
    def test_witness_input_length(self):
        """Test that vin length must match vtxinwit length."""

        witness_program = CScript([OP_DROP, OP_TRUE])
        witness_hash = sha256(witness_program)
        script_pubkey = CScript([OP_0, witness_hash])

        # Create a transaction that splits our utxo into many outputs
        tx = CTransaction()
        tx.vin.append(CTxIn(COutPoint(self.utxo[0].sha256, self.utxo[0].n), b""))
        value = self.utxo[0].nValue
        for i in range(10):
            tx.vout.append(CTxOut(int(value / 10), script_pubkey))
        tx.vout[0].nValue -= 1000
        assert(tx.vout[0].nValue >= 0)

        block = self.build_next_block()
        self.update_witness_block_with_transactions(block, [tx])
        test_witness_block(self.nodes[0].rpc, self.test_node, block, accepted=True)

        # Try various ways to spend tx that should all break.
        # This "broken" transaction serializer will not normalize
        # the length of vtxinwit.
        class BrokenCTransaction(CTransaction):
            def serialize_with_witness(self):
                flags = 0
                if not self.wit.is_null():
                    flags |= 1
                r = b""
                r += struct.pack("<i", self.nVersion)
                if flags:
                    dummy = []
                    r += ser_vector(dummy)
                    r += struct.pack("<B", flags)
                r += ser_vector(self.vin)
                r += ser_vector(self.vout)
                if flags & 1:
                    r += self.wit.serialize()
                r += struct.pack("<I", self.nLockTime)
                return r

        tx2 = BrokenCTransaction()
        for i in range(10):
            tx2.vin.append(CTxIn(COutPoint(tx.sha256, i), b""))
        tx2.vout.append(CTxOut(value - 3000, CScript([OP_TRUE])))

        # First try using a too long vtxinwit
        for i in range(11):
            tx2.wit.vtxinwit.append(CTxInWitness())
            tx2.wit.vtxinwit[i].scriptWitness.stack = [b'a', witness_program]

        block = self.build_next_block()
        self.update_witness_block_with_transactions(block, [tx2])
        test_witness_block(self.nodes[0].rpc, self.test_node, block, accepted=False)

        # Now try using a too short vtxinwit
        tx2.wit.vtxinwit.pop()
        tx2.wit.vtxinwit.pop()

        block.vtx = [block.vtx[0]]
        self.update_witness_block_with_transactions(block, [tx2])
        test_witness_block(self.nodes[0].rpc, self.test_node, block, accepted=False)

        # Now make one of the intermediate witnesses be incorrect
        tx2.wit.vtxinwit.append(CTxInWitness())
        tx2.wit.vtxinwit[-1].scriptWitness.stack = [b'a', witness_program]
        tx2.wit.vtxinwit[5].scriptWitness.stack = [witness_program]

        block.vtx = [block.vtx[0]]
        self.update_witness_block_with_transactions(block, [tx2])
        test_witness_block(self.nodes[0].rpc, self.test_node, block, accepted=False)

        # Fix the broken witness and the block should be accepted.
        tx2.wit.vtxinwit[5].scriptWitness.stack = [b'a', witness_program]
        block.vtx = [block.vtx[0]]
        self.update_witness_block_with_transactions(block, [tx2])
        test_witness_block(self.nodes[0].rpc, self.test_node, block, accepted=True)

        self.utxo.pop()
        self.utxo.append(UTXO(tx2.sha256, 0, tx2.vout[0].nValue))

    @subtest
    def test_tx_relay_after_segwit_activation(self):
        """Test transaction relay after segwit activation.

        After segwit activates, verify that mempool:
        - rejects transactions with unnecessary/extra witnesses
        - accepts transactions with valid witnesses
        and that witness transactions are relayed to non-upgraded peers."""

        # Generate a transaction that doesn't require a witness, but send it
        # with a witness.  Should be rejected because we can't use a witness
        # when spending a non-witness output.
        tx = CTransaction()
        tx.vin.append(CTxIn(COutPoint(self.utxo[0].sha256, self.utxo[0].n), b""))
        tx.vout.append(CTxOut(self.utxo[0].nValue - 1000, CScript([OP_TRUE, OP_DROP] * 15 + [OP_TRUE])))
        tx.wit.vtxinwit.append(CTxInWitness())
        tx.wit.vtxinwit[0].scriptWitness.stack = [b'a']
        tx.rehash()

        tx_hash = tx.sha256

        # Verify that unnecessary witnesses are rejected.
        self.test_node.announce_tx_and_wait_for_getdata(tx)
        assert_equal(len(self.nodes[0].getrawmempool()), 0)
        test_transaction_acceptance(self.nodes[0].rpc, self.test_node, tx, with_witness=True, accepted=False)

        # Verify that removing the witness succeeds.
        self.test_node.announce_tx_and_wait_for_getdata(tx)
        test_transaction_acceptance(self.nodes[0].rpc, self.test_node, tx, with_witness=False, accepted=True)

        # Now try to add extra witness data to a valid witness tx.
        witness_program = CScript([OP_TRUE])
        witness_hash = sha256(witness_program)
        script_pubkey = CScript([OP_0, witness_hash])
        tx2 = CTransaction()
        tx2.vin.append(CTxIn(COutPoint(tx_hash, 0), b""))
        tx2.vout.append(CTxOut(tx.vout[0].nValue - 1000, script_pubkey))
        tx2.rehash()

        tx3 = CTransaction()
        tx3.vin.append(CTxIn(COutPoint(tx2.sha256, 0), b""))
        tx3.wit.vtxinwit.append(CTxInWitness())

        # Add too-large for IsStandard witness and check that it does not enter reject filter
        p2sh_program = CScript([OP_TRUE])
        p2sh_pubkey = hash160(p2sh_program)
        witness_program2 = CScript([b'a' * 400000])
        tx3.vout.append(CTxOut(tx2.vout[0].nValue - 1000, CScript([OP_HASH160, p2sh_pubkey, OP_EQUAL])))
        tx3.wit.vtxinwit[0].scriptWitness.stack = [witness_program2]
        tx3.rehash()

        # Node will not be blinded to the transaction
        self.std_node.announce_tx_and_wait_for_getdata(tx3)
        test_transaction_acceptance(self.nodes[1].rpc, self.std_node, tx3, True, False, b'tx-size')
        self.std_node.announce_tx_and_wait_for_getdata(tx3)
        test_transaction_acceptance(self.nodes[1].rpc, self.std_node, tx3, True, False, b'tx-size')

        # Remove witness stuffing, instead add extra witness push on stack
        tx3.vout[0] = CTxOut(tx2.vout[0].nValue - 1000, CScript([OP_TRUE, OP_DROP] * 15 + [OP_TRUE]))
        tx3.wit.vtxinwit[0].scriptWitness.stack = [CScript([CScriptNum(1)]), witness_program]
        tx3.rehash()

        test_transaction_acceptance(self.nodes[0].rpc, self.test_node, tx2, with_witness=True, accepted=True)
        test_transaction_acceptance(self.nodes[0].rpc, self.test_node, tx3, with_witness=True, accepted=False)

        # Get rid of the extra witness, and verify acceptance.
        tx3.wit.vtxinwit[0].scriptWitness.stack = [witness_program]
        # Also check that old_node gets a tx announcement, even though this is
        # a witness transaction.
        self.old_node.wait_for_inv([CInv(1, tx2.sha256)])  # wait until tx2 was inv'ed
        test_transaction_acceptance(self.nodes[0].rpc, self.test_node, tx3, with_witness=True, accepted=True)
        self.old_node.wait_for_inv([CInv(1, tx3.sha256)])

        # Test that getrawtransaction returns correct witness information
        # hash, size, vsize
        raw_tx = self.nodes[0].getrawtransaction(tx3.hash, 1)
        assert_equal(int(raw_tx["hash"], 16), tx3.calc_sha256(True))
        assert_equal(raw_tx["size"], len(tx3.serialize_with_witness()))
        weight = len(tx3.serialize_with_witness()) + 3 * len(tx3.serialize_without_witness())
        vsize = math.ceil(weight / 4)
        assert_equal(raw_tx["vsize"], vsize)
        assert_equal(raw_tx["weight"], weight)
        assert_equal(len(raw_tx["vin"][0]["txinwitness"]), 1)
        assert_equal(raw_tx["vin"][0]["txinwitness"][0], hexlify(witness_program).decode('ascii'))
        assert(vsize != raw_tx["size"])

        # Cleanup: mine the transactions and update utxo for next test
        self.nodes[0].generate(1)
        assert_equal(len(self.nodes[0].getrawmempool()), 0)

        self.utxo.pop(0)
        self.utxo.append(UTXO(tx3.sha256, 0, tx3.vout[0].nValue))

    @subtest
    def test_segwit_versions(self):
        """Test validity of future segwit version transactions.

        Future segwit version transactions are non-standard, but valid in blocks.
        Can run this before and after segwit activation."""

        num_tests = 17  # will test OP_0, OP1, ..., OP_16
        if (len(self.utxo) < num_tests):
            tx = CTransaction()
            tx.vin.append(CTxIn(COutPoint(self.utxo[0].sha256, self.utxo[0].n), b""))
            split_value = (self.utxo[0].nValue - 4000) // num_tests
            for i in range(num_tests):
                tx.vout.append(CTxOut(split_value, CScript([OP_TRUE])))
            tx.rehash()
            block = self.build_next_block()
            self.update_witness_block_with_transactions(block, [tx])
            test_witness_block(self.nodes[0].rpc, self.test_node, block, accepted=True)
            self.utxo.pop(0)
            for i in range(num_tests):
                self.utxo.append(UTXO(tx.sha256, i, split_value))

        sync_blocks(self.nodes)
        temp_utxo = []
        tx = CTransaction()
        count = 0
        witness_program = CScript([OP_TRUE])
        witness_hash = sha256(witness_program)
        assert_equal(len(self.nodes[1].getrawmempool()), 0)
        for version in list(range(OP_1, OP_16 + 1)) + [OP_0]:
            count += 1
            # First try to spend to a future version segwit script_pubkey.
            script_pubkey = CScript([CScriptOp(version), witness_hash])
            tx.vin = [CTxIn(COutPoint(self.utxo[0].sha256, self.utxo[0].n), b"")]
            tx.vout = [CTxOut(self.utxo[0].nValue - 1000, script_pubkey)]
            tx.rehash()
            test_transaction_acceptance(self.nodes[1].rpc, self.std_node, tx, with_witness=True, accepted=False)
            test_transaction_acceptance(self.nodes[0].rpc, self.test_node, tx, with_witness=True, accepted=True)
            self.utxo.pop(0)
            temp_utxo.append(UTXO(tx.sha256, 0, tx.vout[0].nValue))

        self.nodes[0].generate(1)  # Mine all the transactions
        sync_blocks(self.nodes)
        assert(len(self.nodes[0].getrawmempool()) == 0)

<<<<<<< HEAD
        # Check that we can getdata for witness blocks or regular blocks,
        # and the right thing happens.
        if segwit_activated == False:
            # Before activation, we should be able to request old blocks with
            # or without witness, and they should be the same.
            chain_height = self.nodes[0].getblockcount()
            # Pick 10 random blocks on main chain, and verify that getdata's
            # for MSG_BLOCK, MSG_WITNESS_BLOCK, and rpc getblock() are equal.
            all_heights = list(range(chain_height+1))
            random.shuffle(all_heights)
            all_heights = all_heights[0:10]
            for height in all_heights:
                block_hash = self.nodes[0].getblockhash(height)
                rpc_block = self.nodes[0].getblock(block_hash, False)
                block_hash = int(block_hash, 16)
                block = self.test_node.request_block(block_hash, 2)
                wit_block = self.test_node.request_block(block_hash, 2|MSG_WITNESS_FLAG)
                assert_equal(block.serialize(True), wit_block.serialize(True))
                assert_equal(block.serialize(), hex_str_to_bytes(rpc_block))
        else:
            # After activation, witness blocks and non-witness blocks should
            # be different.  Verify rpc getblock() returns witness blocks, while
            # getdata respects the requested type.
            block = self.build_next_block()
            self.update_witness_block_with_transactions(block, [])
            # This gives us a witness commitment.
            assert(len(block.vtx[0].wit.vtxinwit) == 1)
            assert(len(block.vtx[0].wit.vtxinwit[0].scriptWitness.stack) == 1)
            test_witness_block(self.nodes[0].rpc, self.test_node, block, accepted=True)
            # Now try to retrieve it...
            rpc_block = self.nodes[0].getblock(block.hash, False)
            non_wit_block = self.test_node.request_block(block.sha256, 2)
            wit_block = self.test_node.request_block(block.sha256, 2|MSG_WITNESS_FLAG)
            assert_equal(wit_block.serialize(True), hex_str_to_bytes(rpc_block))
            assert_equal(wit_block.serialize(False), non_wit_block.serialize())
            assert_equal(wit_block.serialize(True), block.serialize(True))

            # Test size, vsize, weight
            rpc_details = self.nodes[0].getblock(block.hash, True)
            assert_equal(rpc_details["size"], len(block.serialize(True)))
            assert_equal(rpc_details["strippedsize"], len(block.serialize(False)))
            weight = 3*len(block.serialize(False)) + len(block.serialize(True))
            assert_equal(rpc_details["weight"], weight)

            # Upgraded node should not ask for blocks from unupgraded
            block4 = self.build_next_block(nVersion=4)
            block4.solve()
            self.old_node.getdataset = set()

            # Blocks can be requested via direct-fetch (immediately upon processing the announcement)
            # or via parallel download (with an indeterminate delay from processing the announcement)
            # so to test that a block is NOT requested, we could guess a time period to sleep for,
            # and then check. We can avoid the sleep() by taking advantage of transaction getdata's
            # being processed after block getdata's, and announce a transaction as well,
            # and then check to see if that particular getdata has been received.
            # Since 0.14, inv's will only be responded to with a getheaders, so send a header
            # to announce this block.
            msg = msg_headers()
            msg.headers = [ CBlockHeader(block4) ]
            self.old_node.send_message(msg)
            self.old_node.announce_tx_and_wait_for_getdata(block4.vtx[0])
            assert(block4.sha256 not in self.old_node.getdataset)

    # V0 segwit outputs and inputs are always standard. V0 segwit inputs may only be mined after activation, but not before.
    def test_standardness_v0(self, segwit_activated):
        self.log.info("Testing standardness of v0 outputs (%s activation)" % ("after" if segwit_activated else "before"))
        assert(len(self.utxo))

        witness_program = CScript([OP_TRUE])
        witness_hash = sha256(witness_program)
        scriptPubKey = CScript([OP_0, witness_hash])

        p2sh_pubkey = hash160(witness_program)
        p2sh_scriptPubKey = CScript([OP_HASH160, p2sh_pubkey, OP_EQUAL])

        # First prepare a p2sh output (so that spending it will pass standardness)
        p2sh_tx = CTransaction()
        p2sh_tx.vin = [CTxIn(COutPoint(self.utxo[0].sha256, self.utxo[0].n), b"")]
        p2sh_tx.vout = [CTxOut(self.utxo[0].nValue-1000, p2sh_scriptPubKey)]
        p2sh_tx.rehash()

        # Mine it on test_node to create the confirmed output.
        test_transaction_acceptance(self.nodes[0].rpc, self.test_node, p2sh_tx, with_witness=True, accepted=True)
        self.nodes[0].generate(1)
        sync_blocks(self.nodes)

        # Now test standardness of v0 P2WSH outputs.
        # Start by creating a transaction with two outputs.
        tx = CTransaction()
        tx.vin = [CTxIn(COutPoint(p2sh_tx.sha256, 0), CScript([witness_program]))]
        tx.vout = [CTxOut(p2sh_tx.vout[0].nValue-10000, scriptPubKey)]
        tx.vout.append(CTxOut(8000, scriptPubKey)) # Might burn this later
        tx.vin[0].nSequence = BIP125_SEQUENCE_NUMBER  # Just to have the option to bump this tx from the mempool
        tx.rehash()

        # This is always accepted, since the mempool policy is to consider segwit as always active
        # and thus allow segwit outputs
        test_transaction_acceptance(self.nodes[1].rpc, self.std_node, tx, with_witness=True, accepted=True)

        # Now create something that looks like a P2PKH output. This won't be spendable.
        scriptPubKey = CScript([OP_0, hash160(witness_hash)])
        tx2 = CTransaction()
        # tx was accepted, so we spend the second output.
        tx2.vin = [CTxIn(COutPoint(tx.sha256, 1), b"")]
        tx2.vout = [CTxOut(7000, scriptPubKey)]
        tx2.wit.vtxinwit.append(CTxInWitness())
        tx2.wit.vtxinwit[0].scriptWitness.stack = [witness_program]
        tx2.rehash()

        test_transaction_acceptance(self.nodes[1].rpc, self.std_node, tx2, with_witness=True, accepted=True)

        # Now update self.utxo for later tests.
        tx3 = CTransaction()
        # tx and tx2 were both accepted.  Don't bother trying to reclaim the
        # P2PKH output; just send tx's first output back to an anyone-can-spend.
        sync_mempools([self.nodes[0], self.nodes[1]])
        tx3.vin = [CTxIn(COutPoint(tx.sha256, 0), b"")]
        tx3.vout = [CTxOut(tx.vout[0].nValue - 1000, CScript([OP_TRUE, OP_DROP] * 15 + [OP_TRUE]))]
        tx3.wit.vtxinwit.append(CTxInWitness())
        tx3.wit.vtxinwit[0].scriptWitness.stack = [witness_program]
        tx3.rehash()
        if not segwit_activated:
            # Just check mempool acceptance, but don't add the transaction to the mempool, since witness is disallowed
            # in blocks and the tx is impossible to mine right now.
            assert_equal(self.nodes[0].testmempoolaccept([bytes_to_hex_str(tx3.serialize_with_witness())]), [{'txid': tx3.hash, 'allowed': True}])
            # Create the same output as tx3, but by replacing tx
            tx3_out = tx3.vout[0]
            tx3 = tx
            tx3.vout = [tx3_out]
            tx3.rehash()
            assert_equal(self.nodes[0].testmempoolaccept([bytes_to_hex_str(tx3.serialize_with_witness())]), [{'txid': tx3.hash, 'allowed': True}])
        test_transaction_acceptance(self.nodes[0].rpc, self.test_node, tx3, with_witness=True, accepted=True)

        self.nodes[0].generate(1)
        sync_blocks(self.nodes)
        self.utxo.pop(0)
        self.utxo.append(UTXO(tx3.sha256, 0, tx3.vout[0].nValue))
        assert_equal(len(self.nodes[1].getrawmempool()), 0)


    # Verify that future segwit upgraded transactions are non-standard,
    # but valid in blocks. Can run this before and after segwit activation.
    def test_segwit_versions(self):
        self.log.info("Testing standardness/consensus for segwit versions (0-16)")
        assert(len(self.utxo))
        NUM_TESTS = 17 # will test OP_0, OP1, ..., OP_16
        if (len(self.utxo) < NUM_TESTS):
            tx = CTransaction()
            tx.vin.append(CTxIn(COutPoint(self.utxo[0].sha256, self.utxo[0].n), b""))
            split_value = (self.utxo[0].nValue - 4000) // NUM_TESTS
            for i in range(NUM_TESTS):
                tx.vout.append(CTxOut(split_value, CScript([OP_TRUE])))
            tx.rehash()
            block = self.build_next_block()
            self.update_witness_block_with_transactions(block, [tx])
            test_witness_block(self.nodes[0].rpc, self.test_node, block, accepted=True)
            self.utxo.pop(0)
            for i in range(NUM_TESTS):
                self.utxo.append(UTXO(tx.sha256, i, split_value))

        sync_blocks(self.nodes)
        temp_utxo = []
        tx = CTransaction()
        count = 0
        witness_program = CScript([OP_TRUE])
        witness_hash = sha256(witness_program)
        assert_equal(len(self.nodes[1].getrawmempool()), 0)
        for version in list(range(OP_1, OP_16+1)) + [OP_0]:
            count += 1
            # First try to spend to a future version segwit scriptPubKey.
            scriptPubKey = CScript([CScriptOp(version), witness_hash])
            tx.vin = [CTxIn(COutPoint(self.utxo[0].sha256, self.utxo[0].n), b"")]
            tx.vout = [CTxOut(self.utxo[0].nValue-1000, scriptPubKey)]
            tx.rehash()
            test_transaction_acceptance(self.nodes[1].rpc, self.std_node, tx, with_witness=True, accepted=False)
            test_transaction_acceptance(self.nodes[0].rpc, self.test_node, tx, with_witness=True, accepted=True)
            self.utxo.pop(0)
            temp_utxo.append(UTXO(tx.sha256, 0, tx.vout[0].nValue))

        self.nodes[0].generate(1) # Mine all the transactions
        sync_blocks(self.nodes)
        assert(len(self.nodes[0].getrawmempool()) == 0)

        # Finally, verify that version 0 -> version 1 transactions
        # are non-standard
        scriptPubKey = CScript([CScriptOp(OP_1), witness_hash])
        tx2 = CTransaction()
        tx2.vin = [CTxIn(COutPoint(tx.sha256, 0), b"")]
        tx2.vout = [CTxOut(tx.vout[0].nValue-1000, scriptPubKey)]
        tx2.wit.vtxinwit.append(CTxInWitness())
        tx2.wit.vtxinwit[0].scriptWitness.stack = [ witness_program ]
=======
        # Finally, verify that version 0 -> version 1 transactions
        # are non-standard
        script_pubkey = CScript([CScriptOp(OP_1), witness_hash])
        tx2 = CTransaction()
        tx2.vin = [CTxIn(COutPoint(tx.sha256, 0), b"")]
        tx2.vout = [CTxOut(tx.vout[0].nValue - 1000, script_pubkey)]
        tx2.wit.vtxinwit.append(CTxInWitness())
        tx2.wit.vtxinwit[0].scriptWitness.stack = [witness_program]
>>>>>>> 88a15ebc
        tx2.rehash()
        # Gets accepted to test_node, because standardness of outputs isn't
        # checked with fRequireStandard
        test_transaction_acceptance(self.nodes[0].rpc, self.test_node, tx2, with_witness=True, accepted=True)
        test_transaction_acceptance(self.nodes[1].rpc, self.std_node, tx2, with_witness=True, accepted=False)
<<<<<<< HEAD
        temp_utxo.pop() # last entry in temp_utxo was the output we just spent
=======
        temp_utxo.pop()  # last entry in temp_utxo was the output we just spent
>>>>>>> 88a15ebc
        temp_utxo.append(UTXO(tx2.sha256, 0, tx2.vout[0].nValue))

        # Spend everything in temp_utxo back to an OP_TRUE output.
        tx3 = CTransaction()
        total_value = 0
        for i in temp_utxo:
            tx3.vin.append(CTxIn(COutPoint(i.sha256, i.n), b""))
            tx3.wit.vtxinwit.append(CTxInWitness())
            total_value += i.nValue
        tx3.wit.vtxinwit[-1].scriptWitness.stack = [witness_program]
        tx3.vout.append(CTxOut(total_value - 1000, CScript([OP_TRUE])))
        tx3.rehash()
        # Spending a higher version witness output is not allowed by policy,
        # even with fRequireStandard=false.
        test_transaction_acceptance(self.nodes[0].rpc, self.test_node, tx3, with_witness=True, accepted=False)
        self.test_node.sync_with_ping()
        with mininode_lock:
            assert(b"reserved for soft-fork upgrades" in self.test_node.last_message["reject"].reason)

        # Building a block with the transaction must be valid, however.
        block = self.build_next_block()
        self.update_witness_block_with_transactions(block, [tx2, tx3])
        test_witness_block(self.nodes[0].rpc, self.test_node, block, accepted=True)
        sync_blocks(self.nodes)

        # Add utxo to our list
        self.utxo.append(UTXO(tx3.sha256, 0, tx3.vout[0].nValue))

    @subtest
    def test_premature_coinbase_witness_spend(self):

        block = self.build_next_block()
        # Change the output of the block to be a witness output.
        witness_program = CScript([OP_TRUE])
        witness_hash = sha256(witness_program)
        script_pubkey = CScript([OP_0, witness_hash])
        block.vtx[0].vout[0].scriptPubKey = script_pubkey
        # This next line will rehash the coinbase and update the merkle
        # root, and solve.
        self.update_witness_block_with_transactions(block, [])
        test_witness_block(self.nodes[0].rpc, self.test_node, block, accepted=True)

        spend_tx = CTransaction()
        spend_tx.vin = [CTxIn(COutPoint(block.vtx[0].sha256, 0), b"")]
        spend_tx.vout = [CTxOut(block.vtx[0].vout[0].nValue, witness_program)]
        spend_tx.wit.vtxinwit.append(CTxInWitness())
        spend_tx.wit.vtxinwit[0].scriptWitness.stack = [witness_program]
        spend_tx.rehash()

        # Now test a premature spend.
        self.nodes[0].generate(98)
        sync_blocks(self.nodes)
        block2 = self.build_next_block()
        self.update_witness_block_with_transactions(block2, [spend_tx])
        test_witness_block(self.nodes[0].rpc, self.test_node, block2, accepted=False)

        # Advancing one more block should allow the spend.
        self.nodes[0].generate(1)
        block2 = self.build_next_block()
        self.update_witness_block_with_transactions(block2, [spend_tx])
        test_witness_block(self.nodes[0].rpc, self.test_node, block2, accepted=True)
        sync_blocks(self.nodes)

    @subtest
    def test_uncompressed_pubkey(self):
        """Test uncompressed pubkey validity in segwit transactions.

        Uncompressed pubkeys are no longer supported in default relay policy,
        but (for now) are still valid in blocks."""

        # Segwit transactions using uncompressed pubkeys are not accepted
        # under default policy, but should still pass consensus.
        key = CECKey()
        key.set_secretbytes(b"9")
        key.set_compressed(False)
        pubkey = CPubKey(key.get_pubkey())
        assert_equal(len(pubkey), 65)  # This should be an uncompressed pubkey

        utxo = self.utxo.pop(0)

        # Test 1: P2WPKH
        # First create a P2WPKH output that uses an uncompressed pubkey
        pubkeyhash = hash160(pubkey)
        script_pkh = CScript([OP_0, pubkeyhash])
        tx = CTransaction()
        tx.vin.append(CTxIn(COutPoint(utxo.sha256, utxo.n), b""))
        tx.vout.append(CTxOut(utxo.nValue - 1000, script_pkh))
        tx.rehash()

        # Confirm it in a block.
        block = self.build_next_block()
        self.update_witness_block_with_transactions(block, [tx])
        test_witness_block(self.nodes[0].rpc, self.test_node, block, accepted=True)

        # Now try to spend it. Send it to a P2WSH output, which we'll
        # use in the next test.
        witness_program = CScript([pubkey, CScriptOp(OP_CHECKSIG)])
        witness_hash = sha256(witness_program)
        script_wsh = CScript([OP_0, witness_hash])

        tx2 = CTransaction()
        tx2.vin.append(CTxIn(COutPoint(tx.sha256, 0), b""))
        tx2.vout.append(CTxOut(tx.vout[0].nValue - 1000, script_wsh))
        script = get_p2pkh_script(pubkeyhash)
        sig_hash = SegwitVersion1SignatureHash(script, tx2, 0, SIGHASH_ALL, tx.vout[0].nValue)
        signature = key.sign(sig_hash) + b'\x01'  # 0x1 is SIGHASH_ALL
        tx2.wit.vtxinwit.append(CTxInWitness())
        tx2.wit.vtxinwit[0].scriptWitness.stack = [signature, pubkey]
        tx2.rehash()

        # Should fail policy test.
        test_transaction_acceptance(self.nodes[0].rpc, self.test_node, tx2, True, False, b'non-mandatory-script-verify-flag (Using non-compressed keys in segwit)')
        # But passes consensus.
        block = self.build_next_block()
        self.update_witness_block_with_transactions(block, [tx2])
        test_witness_block(self.nodes[0].rpc, self.test_node, block, accepted=True)

        # Test 2: P2WSH
        # Try to spend the P2WSH output created in last test.
        # Send it to a P2SH(P2WSH) output, which we'll use in the next test.
        p2sh_witness_hash = hash160(script_wsh)
        script_p2sh = CScript([OP_HASH160, p2sh_witness_hash, OP_EQUAL])
        script_sig = CScript([script_wsh])

        tx3 = CTransaction()
        tx3.vin.append(CTxIn(COutPoint(tx2.sha256, 0), b""))
        tx3.vout.append(CTxOut(tx2.vout[0].nValue - 1000, script_p2sh))
        tx3.wit.vtxinwit.append(CTxInWitness())
        sign_p2pk_witness_input(witness_program, tx3, 0, SIGHASH_ALL, tx2.vout[0].nValue, key)

        # Should fail policy test.
        test_transaction_acceptance(self.nodes[0].rpc, self.test_node, tx3, True, False, b'non-mandatory-script-verify-flag (Using non-compressed keys in segwit)')
        # But passes consensus.
        block = self.build_next_block()
        self.update_witness_block_with_transactions(block, [tx3])
        test_witness_block(self.nodes[0].rpc, self.test_node, block, accepted=True)

        # Test 3: P2SH(P2WSH)
        # Try to spend the P2SH output created in the last test.
        # Send it to a P2PKH output, which we'll use in the next test.
        script_pubkey = get_p2pkh_script(pubkeyhash)
        tx4 = CTransaction()
        tx4.vin.append(CTxIn(COutPoint(tx3.sha256, 0), script_sig))
        tx4.vout.append(CTxOut(tx3.vout[0].nValue - 1000, script_pubkey))
        tx4.wit.vtxinwit.append(CTxInWitness())
        sign_p2pk_witness_input(witness_program, tx4, 0, SIGHASH_ALL, tx3.vout[0].nValue, key)

        # Should fail policy test.
        test_transaction_acceptance(self.nodes[0].rpc, self.test_node, tx4, True, False, b'non-mandatory-script-verify-flag (Using non-compressed keys in segwit)')
        block = self.build_next_block()
        self.update_witness_block_with_transactions(block, [tx4])
        test_witness_block(self.nodes[0].rpc, self.test_node, block, accepted=True)

        # Test 4: Uncompressed pubkeys should still be valid in non-segwit
        # transactions.
        tx5 = CTransaction()
        tx5.vin.append(CTxIn(COutPoint(tx4.sha256, 0), b""))
        tx5.vout.append(CTxOut(tx4.vout[0].nValue - 1000, CScript([OP_TRUE])))
        (sig_hash, err) = SignatureHash(script_pubkey, tx5, 0, SIGHASH_ALL)
        signature = key.sign(sig_hash) + b'\x01'  # 0x1 is SIGHASH_ALL
        tx5.vin[0].scriptSig = CScript([signature, pubkey])
        tx5.rehash()
        # Should pass policy and consensus.
        test_transaction_acceptance(self.nodes[0].rpc, self.test_node, tx5, True, True)
        block = self.build_next_block()
        self.update_witness_block_with_transactions(block, [tx5])
        test_witness_block(self.nodes[0].rpc, self.test_node, block, accepted=True)
        self.utxo.append(UTXO(tx5.sha256, 0, tx5.vout[0].nValue))

    @subtest
    def test_signature_version_1(self):

        key = CECKey()
        key.set_secretbytes(b"9")
        pubkey = CPubKey(key.get_pubkey())

        witness_program = CScript([pubkey, CScriptOp(OP_CHECKSIG)])
        witness_hash = sha256(witness_program)
        script_pubkey = CScript([OP_0, witness_hash])

        # First create a witness output for use in the tests.
        tx = CTransaction()
        tx.vin.append(CTxIn(COutPoint(self.utxo[0].sha256, self.utxo[0].n), b""))
        tx.vout.append(CTxOut(self.utxo[0].nValue - 1000, script_pubkey))
        tx.rehash()

        test_transaction_acceptance(self.nodes[0].rpc, self.test_node, tx, with_witness=True, accepted=True)
        # Mine this transaction in preparation for following tests.
        block = self.build_next_block()
        self.update_witness_block_with_transactions(block, [tx])
        test_witness_block(self.nodes[0].rpc, self.test_node, block, accepted=True)
        sync_blocks(self.nodes)
        self.utxo.pop(0)

        # Test each hashtype
        prev_utxo = UTXO(tx.sha256, 0, tx.vout[0].nValue)
        for sigflag in [0, SIGHASH_ANYONECANPAY]:
            for hashtype in [SIGHASH_ALL, SIGHASH_NONE, SIGHASH_SINGLE]:
                hashtype |= sigflag
                block = self.build_next_block()
                tx = CTransaction()
                tx.vin.append(CTxIn(COutPoint(prev_utxo.sha256, prev_utxo.n), b""))
                tx.vout.append(CTxOut(prev_utxo.nValue - 1000, script_pubkey))
                tx.wit.vtxinwit.append(CTxInWitness())
                # Too-large input value
                sign_p2pk_witness_input(witness_program, tx, 0, hashtype, prev_utxo.nValue + 1, key)
                self.update_witness_block_with_transactions(block, [tx])
                test_witness_block(self.nodes[0].rpc, self.test_node, block, accepted=False)

                # Too-small input value
                sign_p2pk_witness_input(witness_program, tx, 0, hashtype, prev_utxo.nValue - 1, key)
                block.vtx.pop()  # remove last tx
                self.update_witness_block_with_transactions(block, [tx])
                test_witness_block(self.nodes[0].rpc, self.test_node, block, accepted=False)

                # Now try correct value
                sign_p2pk_witness_input(witness_program, tx, 0, hashtype, prev_utxo.nValue, key)
                block.vtx.pop()
                self.update_witness_block_with_transactions(block, [tx])
                test_witness_block(self.nodes[0].rpc, self.test_node, block, accepted=True)

                prev_utxo = UTXO(tx.sha256, 0, tx.vout[0].nValue)

        # Test combinations of signature hashes.
        # Split the utxo into a lot of outputs.
        # Randomly choose up to 10 to spend, sign with different hashtypes, and
        # output to a random number of outputs.  Repeat num_tests times.
        # Ensure that we've tested a situation where we use SIGHASH_SINGLE with
        # an input index > number of outputs.
        num_tests = 500
        temp_utxos = []
        tx = CTransaction()
        tx.vin.append(CTxIn(COutPoint(prev_utxo.sha256, prev_utxo.n), b""))
        split_value = prev_utxo.nValue // num_tests
        for i in range(num_tests):
            tx.vout.append(CTxOut(split_value, script_pubkey))
        tx.wit.vtxinwit.append(CTxInWitness())
        sign_p2pk_witness_input(witness_program, tx, 0, SIGHASH_ALL, prev_utxo.nValue, key)
        for i in range(num_tests):
            temp_utxos.append(UTXO(tx.sha256, i, split_value))

        block = self.build_next_block()
        self.update_witness_block_with_transactions(block, [tx])
        test_witness_block(self.nodes[0].rpc, self.test_node, block, accepted=True)

        block = self.build_next_block()
        used_sighash_single_out_of_bounds = False
        for i in range(num_tests):
            # Ping regularly to keep the connection alive
            if (not i % 100):
                self.test_node.sync_with_ping()
            # Choose random number of inputs to use.
            num_inputs = random.randint(1, 10)
            # Create a slight bias for producing more utxos
            num_outputs = random.randint(1, 11)
            random.shuffle(temp_utxos)
            assert(len(temp_utxos) > num_inputs)
            tx = CTransaction()
            total_value = 0
            for i in range(num_inputs):
                tx.vin.append(CTxIn(COutPoint(temp_utxos[i].sha256, temp_utxos[i].n), b""))
                tx.wit.vtxinwit.append(CTxInWitness())
                total_value += temp_utxos[i].nValue
            split_value = total_value // num_outputs
            for i in range(num_outputs):
                tx.vout.append(CTxOut(split_value, script_pubkey))
            for i in range(num_inputs):
                # Now try to sign each input, using a random hashtype.
                anyonecanpay = 0
                if random.randint(0, 1):
                    anyonecanpay = SIGHASH_ANYONECANPAY
                hashtype = random.randint(1, 3) | anyonecanpay
                sign_p2pk_witness_input(witness_program, tx, i, hashtype, temp_utxos[i].nValue, key)
                if (hashtype == SIGHASH_SINGLE and i >= num_outputs):
                    used_sighash_single_out_of_bounds = True
            tx.rehash()
            for i in range(num_outputs):
                temp_utxos.append(UTXO(tx.sha256, i, split_value))
            temp_utxos = temp_utxos[num_inputs:]

            block.vtx.append(tx)

            # Test the block periodically, if we're close to maxblocksize
            if (get_virtual_size(block) > MAX_BLOCK_BASE_SIZE - 1000):
                self.update_witness_block_with_transactions(block, [])
                test_witness_block(self.nodes[0].rpc, self.test_node, block, accepted=True)
                block = self.build_next_block()

        if (not used_sighash_single_out_of_bounds):
            self.log.info("WARNING: this test run didn't attempt SIGHASH_SINGLE with out-of-bounds index value")
        # Test the transactions we've added to the block
        if (len(block.vtx) > 1):
            self.update_witness_block_with_transactions(block, [])
            test_witness_block(self.nodes[0].rpc, self.test_node, block, accepted=True)

        # Now test witness version 0 P2PKH transactions
        pubkeyhash = hash160(pubkey)
        script_pkh = CScript([OP_0, pubkeyhash])
        tx = CTransaction()
        tx.vin.append(CTxIn(COutPoint(temp_utxos[0].sha256, temp_utxos[0].n), b""))
        tx.vout.append(CTxOut(temp_utxos[0].nValue, script_pkh))
        tx.wit.vtxinwit.append(CTxInWitness())
        sign_p2pk_witness_input(witness_program, tx, 0, SIGHASH_ALL, temp_utxos[0].nValue, key)
        tx2 = CTransaction()
        tx2.vin.append(CTxIn(COutPoint(tx.sha256, 0), b""))
        tx2.vout.append(CTxOut(tx.vout[0].nValue, CScript([OP_TRUE])))

        script = get_p2pkh_script(pubkeyhash)
        sig_hash = SegwitVersion1SignatureHash(script, tx2, 0, SIGHASH_ALL, tx.vout[0].nValue)
        signature = key.sign(sig_hash) + b'\x01'  # 0x1 is SIGHASH_ALL

        # Check that we can't have a scriptSig
        tx2.vin[0].scriptSig = CScript([signature, pubkey])
        block = self.build_next_block()
        self.update_witness_block_with_transactions(block, [tx, tx2])
        test_witness_block(self.nodes[0].rpc, self.test_node, block, accepted=False)

        # Move the signature to the witness.
        block.vtx.pop()
        tx2.wit.vtxinwit.append(CTxInWitness())
        tx2.wit.vtxinwit[0].scriptWitness.stack = [signature, pubkey]
        tx2.vin[0].scriptSig = b""
        tx2.rehash()

        self.update_witness_block_with_transactions(block, [tx2])
        test_witness_block(self.nodes[0].rpc, self.test_node, block, accepted=True)

        temp_utxos.pop(0)

        # Update self.utxos for later tests by creating two outputs
        # that consolidate all the coins in temp_utxos.
        output_value = sum(i.nValue for i in temp_utxos) // 2

        tx = CTransaction()
        index = 0
        # Just spend to our usual anyone-can-spend output
        tx.vout = [CTxOut(output_value, CScript([OP_TRUE]))] * 2
        for i in temp_utxos:
            # Use SIGHASH_ALL|SIGHASH_ANYONECANPAY so we can build up
            # the signatures as we go.
            tx.vin.append(CTxIn(COutPoint(i.sha256, i.n), b""))
            tx.wit.vtxinwit.append(CTxInWitness())
            sign_p2pk_witness_input(witness_program, tx, index, SIGHASH_ALL | SIGHASH_ANYONECANPAY, i.nValue, key)
            index += 1
        block = self.build_next_block()
        self.update_witness_block_with_transactions(block, [tx])
        test_witness_block(self.nodes[0].rpc, self.test_node, block, accepted=True)

        for i in range(len(tx.vout)):
            self.utxo.append(UTXO(tx.sha256, i, tx.vout[i].nValue))

    @subtest
    def test_non_standard_witness_blinding(self):
        """Test behavior of unnecessary witnesses in transactions does not blind the node for the transaction"""

<<<<<<< HEAD
    # Test P2SH wrapped witness programs.
    def test_p2sh_witness(self, segwit_activated):
        self.log.info("Testing P2SH witness transactions")

        assert(len(self.utxo))

        # Prepare the p2sh-wrapped witness output
        witness_program = CScript([OP_DROP, OP_TRUE])
        witness_hash = sha256(witness_program)
        p2wsh_pubkey = CScript([OP_0, witness_hash])
        p2sh_witness_hash = hash160(p2wsh_pubkey)
        scriptPubKey = CScript([OP_HASH160, p2sh_witness_hash, OP_EQUAL])
        scriptSig = CScript([p2wsh_pubkey]) # a push of the redeem script

        # Fund the P2SH output
        tx = CTransaction()
        tx.vin.append(CTxIn(COutPoint(self.utxo[0].sha256, self.utxo[0].n), b""))
        tx.vout.append(CTxOut(self.utxo[0].nValue-1000, scriptPubKey))
        tx.rehash()

        # Verify mempool acceptance and block validity
        test_transaction_acceptance(self.nodes[0].rpc, self.test_node, tx, with_witness=False, accepted=True)
        block = self.build_next_block()
        self.update_witness_block_with_transactions(block, [tx])
        test_witness_block(self.nodes[0].rpc, self.test_node, block, accepted=True, with_witness=segwit_activated)
        sync_blocks(self.nodes)

        # Now test attempts to spend the output.
        spend_tx = CTransaction()
        spend_tx.vin.append(CTxIn(COutPoint(tx.sha256, 0), scriptSig))
        spend_tx.vout.append(CTxOut(tx.vout[0].nValue-1000, CScript([OP_TRUE])))
        spend_tx.rehash()

        # This transaction should not be accepted into the mempool pre- or
        # post-segwit.  Mempool acceptance will use SCRIPT_VERIFY_WITNESS which
        # will require a witness to spend a witness program regardless of
        # segwit activation.  Note that older bitcoind's that are not
        # segwit-aware would also reject this for failing CLEANSTACK.
        test_transaction_acceptance(self.nodes[0].rpc, self.test_node, spend_tx, with_witness=False, accepted=False)

        # Try to put the witness script in the scriptSig, should also fail.
        spend_tx.vin[0].scriptSig = CScript([p2wsh_pubkey, b'a'])
        spend_tx.rehash()
        test_transaction_acceptance(self.nodes[0].rpc, self.test_node, spend_tx, with_witness=False, accepted=False)

        # Now put the witness script in the witness, should succeed after
        # segwit activates.
        spend_tx.vin[0].scriptSig = scriptSig
        spend_tx.rehash()
        spend_tx.wit.vtxinwit.append(CTxInWitness())
        spend_tx.wit.vtxinwit[0].scriptWitness.stack = [ b'a', witness_program ]

        # Verify mempool acceptance
        test_transaction_acceptance(self.nodes[0].rpc, self.test_node, spend_tx, with_witness=True, accepted=segwit_activated)
        block = self.build_next_block()
        self.update_witness_block_with_transactions(block, [spend_tx])

        # If we're after activation, then sending this with witnesses should be valid.
        # This no longer works before activation, because SCRIPT_VERIFY_WITNESS
        # is always set.
        # TODO: rewrite this test to make clear that it only works after activation.
        if segwit_activated:
            test_witness_block(self.nodes[0].rpc, self.test_node, block, accepted=True)
        else:
            test_witness_block(self.nodes[0].rpc, self.test_node, block, accepted=True, with_witness=False)

        # Update self.utxo
        self.utxo.pop(0)
        self.utxo.append(UTXO(spend_tx.sha256, 0, spend_tx.vout[0].nValue))

    # Test the behavior of starting up a segwit-aware node after the softfork
    # has activated.  As segwit requires different block data than pre-segwit
    # nodes would have stored, this requires special handling.
    # To enable this test, pass --oldbinary=<path-to-pre-segwit-bitcoind> to
    # the test.
    def test_upgrade_after_activation(self, node_id):
        self.log.info("Testing software upgrade after softfork activation")

        assert(node_id != 0) # node0 is assumed to be a segwit-active bitcoind

        # Make sure the nodes are all up
        sync_blocks(self.nodes)

        # Restart with the new binary
        self.stop_node(node_id)
        self.start_node(node_id)
        connect_nodes(self.nodes[0], node_id)

        sync_blocks(self.nodes)

        # Make sure this peer's blocks match those of node0.
        height = self.nodes[node_id].getblockcount()
        while height >= 0:
            block_hash = self.nodes[node_id].getblockhash(height)
            assert_equal(block_hash, self.nodes[0].getblockhash(height))
            assert_equal(self.nodes[0].getblock(block_hash), self.nodes[node_id].getblock(block_hash))
            height -= 1


    def test_witness_sigops(self):
        '''Ensure sigop counting is correct inside witnesses.'''
        self.log.info("Testing sigops limit")

        assert(len(self.utxo))

        # Keep this under MAX_OPS_PER_SCRIPT (201)
        witness_program = CScript([OP_TRUE, OP_IF, OP_TRUE, OP_ELSE] + [OP_CHECKMULTISIG]*5 + [OP_CHECKSIG]*193 + [OP_ENDIF])
        witness_hash = sha256(witness_program)
        scriptPubKey = CScript([OP_0, witness_hash])

        sigops_per_script = 20*5 + 193*1
        # We'll produce 2 extra outputs, one with a program that would take us
        # over max sig ops, and one with a program that would exactly reach max
        # sig ops
        outputs = (MAX_SIGOP_COST // sigops_per_script) + 2
        extra_sigops_available = MAX_SIGOP_COST % sigops_per_script

        # We chose the number of checkmultisigs/checksigs to make this work:
        assert(extra_sigops_available < 100) # steer clear of MAX_OPS_PER_SCRIPT

        # This script, when spent with the first
        # N(=MAX_SIGOP_COST//sigops_per_script) outputs of our transaction,
        # would push us just over the block sigop limit.
        witness_program_toomany = CScript([OP_TRUE, OP_IF, OP_TRUE, OP_ELSE] + [OP_CHECKSIG]*(extra_sigops_available + 1) + [OP_ENDIF])
        witness_hash_toomany = sha256(witness_program_toomany)
        scriptPubKey_toomany = CScript([OP_0, witness_hash_toomany])

        # If we spend this script instead, we would exactly reach our sigop
        # limit (for witness sigops).
        witness_program_justright = CScript([OP_TRUE, OP_IF, OP_TRUE, OP_ELSE] + [OP_CHECKSIG]*(extra_sigops_available) + [OP_ENDIF])
        witness_hash_justright = sha256(witness_program_justright)
        scriptPubKey_justright = CScript([OP_0, witness_hash_justright])

        # First split our available utxo into a bunch of outputs
        split_value = self.utxo[0].nValue // outputs
        tx = CTransaction()
        tx.vin.append(CTxIn(COutPoint(self.utxo[0].sha256, self.utxo[0].n), b""))
        for i in range(outputs):
            tx.vout.append(CTxOut(split_value, scriptPubKey))
        tx.vout[-2].scriptPubKey = scriptPubKey_toomany
        tx.vout[-1].scriptPubKey = scriptPubKey_justright
        tx.rehash()

        block_1 = self.build_next_block()
        self.update_witness_block_with_transactions(block_1, [tx])
        test_witness_block(self.nodes[0].rpc, self.test_node, block_1, accepted=True)

        tx2 = CTransaction()
        # If we try to spend the first n-1 outputs from tx, that should be
        # too many sigops.
        total_value = 0
        for i in range(outputs-1):
            tx2.vin.append(CTxIn(COutPoint(tx.sha256, i), b""))
            tx2.wit.vtxinwit.append(CTxInWitness())
            tx2.wit.vtxinwit[-1].scriptWitness.stack = [ witness_program ]
            total_value += tx.vout[i].nValue
        tx2.wit.vtxinwit[-1].scriptWitness.stack = [ witness_program_toomany ]
        tx2.vout.append(CTxOut(total_value, CScript([OP_TRUE])))
        tx2.rehash()

        block_2 = self.build_next_block()
        self.update_witness_block_with_transactions(block_2, [tx2])
        test_witness_block(self.nodes[0].rpc, self.test_node, block_2, accepted=False)

        # Try dropping the last input in tx2, and add an output that has
        # too many sigops (contributing to legacy sigop count).
        checksig_count = (extra_sigops_available // 4) + 1
        scriptPubKey_checksigs = CScript([OP_CHECKSIG]*checksig_count)
        tx2.vout.append(CTxOut(0, scriptPubKey_checksigs))
        tx2.vin.pop()
        tx2.wit.vtxinwit.pop()
        tx2.vout[0].nValue -= tx.vout[-2].nValue
        tx2.rehash()
        block_3 = self.build_next_block()
        self.update_witness_block_with_transactions(block_3, [tx2])
        test_witness_block(self.nodes[0].rpc, self.test_node, block_3, accepted=False)

        # If we drop the last checksig in this output, the tx should succeed.
        block_4 = self.build_next_block()
        tx2.vout[-1].scriptPubKey = CScript([OP_CHECKSIG]*(checksig_count-1))
        tx2.rehash()
        self.update_witness_block_with_transactions(block_4, [tx2])
        test_witness_block(self.nodes[0].rpc, self.test_node, block_4, accepted=True)

        # Reset the tip back down for the next test
        sync_blocks(self.nodes)
        for x in self.nodes:
            x.invalidateblock(block_4.hash)

        # Try replacing the last input of tx2 to be spending the last
        # output of tx
        block_5 = self.build_next_block()
        tx2.vout.pop()
        tx2.vin.append(CTxIn(COutPoint(tx.sha256, outputs-1), b""))
        tx2.wit.vtxinwit.append(CTxInWitness())
        tx2.wit.vtxinwit[-1].scriptWitness.stack = [ witness_program_justright ]
        tx2.rehash()
        self.update_witness_block_with_transactions(block_5, [tx2])
        test_witness_block(self.nodes[0].rpc, self.test_node, block_5, accepted=True)

        # TODO: test p2sh sigop counting

    # Uncompressed pubkeys are no longer supported in default relay policy,
    # but (for now) are still valid in blocks.
    def test_uncompressed_pubkey(self):
        self.log.info("Testing uncompressed pubkeys")
        # Segwit transactions using uncompressed pubkeys are not accepted
        # under default policy, but should still pass consensus.
        key = CECKey()
        key.set_secretbytes(b"9")
        key.set_compressed(False)
        pubkey = CPubKey(key.get_pubkey())
        assert_equal(len(pubkey), 65) # This should be an uncompressed pubkey

        assert(len(self.utxo) > 0)
        utxo = self.utxo.pop(0)

        # Test 1: P2WPKH
        # First create a P2WPKH output that uses an uncompressed pubkey
        pubkeyhash = hash160(pubkey)
        scriptPKH = CScript([OP_0, pubkeyhash])
        tx = CTransaction()
        tx.vin.append(CTxIn(COutPoint(utxo.sha256, utxo.n), b""))
        tx.vout.append(CTxOut(utxo.nValue-1000, scriptPKH))
        tx.rehash()

        # Confirm it in a block.
        block = self.build_next_block()
        self.update_witness_block_with_transactions(block, [tx])
        test_witness_block(self.nodes[0].rpc, self.test_node, block, accepted=True)

        # Now try to spend it. Send it to a P2WSH output, which we'll
        # use in the next test.
        witness_program = CScript([pubkey, CScriptOp(OP_CHECKSIG)])
        witness_hash = sha256(witness_program)
        scriptWSH = CScript([OP_0, witness_hash])

        tx2 = CTransaction()
        tx2.vin.append(CTxIn(COutPoint(tx.sha256, 0), b""))
        tx2.vout.append(CTxOut(tx.vout[0].nValue-1000, scriptWSH))
        script = GetP2PKHScript(pubkeyhash)
        sig_hash = SegwitVersion1SignatureHash(script, tx2, 0, SIGHASH_ALL, tx.vout[0].nValue)
        signature = key.sign(sig_hash) + b'\x01' # 0x1 is SIGHASH_ALL
        tx2.wit.vtxinwit.append(CTxInWitness())
        tx2.wit.vtxinwit[0].scriptWitness.stack = [ signature, pubkey ]
        tx2.rehash()

        # Should fail policy test.
        test_transaction_acceptance(self.nodes[0].rpc, self.test_node, tx2, True, False, b'non-mandatory-script-verify-flag (Using non-compressed keys in segwit)')
        # But passes consensus.
        block = self.build_next_block()
        self.update_witness_block_with_transactions(block, [tx2])
        test_witness_block(self.nodes[0].rpc, self.test_node, block, accepted=True)

        # Test 2: P2WSH
        # Try to spend the P2WSH output created in last test.
        # Send it to a P2SH(P2WSH) output, which we'll use in the next test.
        p2sh_witness_hash = hash160(scriptWSH)
        scriptP2SH = CScript([OP_HASH160, p2sh_witness_hash, OP_EQUAL])
        scriptSig = CScript([scriptWSH])

        tx3 = CTransaction()
        tx3.vin.append(CTxIn(COutPoint(tx2.sha256, 0), b""))
        tx3.vout.append(CTxOut(tx2.vout[0].nValue-1000, scriptP2SH))
        tx3.wit.vtxinwit.append(CTxInWitness())
        sign_P2PK_witness_input(witness_program, tx3, 0, SIGHASH_ALL, tx2.vout[0].nValue, key)

        # Should fail policy test.
        test_transaction_acceptance(self.nodes[0].rpc, self.test_node, tx3, True, False, b'non-mandatory-script-verify-flag (Using non-compressed keys in segwit)')
        # But passes consensus.
        block = self.build_next_block()
        self.update_witness_block_with_transactions(block, [tx3])
        test_witness_block(self.nodes[0].rpc, self.test_node, block, accepted=True)

        # Test 3: P2SH(P2WSH)
        # Try to spend the P2SH output created in the last test.
        # Send it to a P2PKH output, which we'll use in the next test.
        scriptPubKey = GetP2PKHScript(pubkeyhash)
        tx4 = CTransaction()
        tx4.vin.append(CTxIn(COutPoint(tx3.sha256, 0), scriptSig))
        tx4.vout.append(CTxOut(tx3.vout[0].nValue-1000, scriptPubKey))
        tx4.wit.vtxinwit.append(CTxInWitness())
        sign_P2PK_witness_input(witness_program, tx4, 0, SIGHASH_ALL, tx3.vout[0].nValue, key)

        # Should fail policy test.
        test_transaction_acceptance(self.nodes[0].rpc, self.test_node, tx4, True, False, b'non-mandatory-script-verify-flag (Using non-compressed keys in segwit)')
        block = self.build_next_block()
        self.update_witness_block_with_transactions(block, [tx4])
        test_witness_block(self.nodes[0].rpc, self.test_node, block, accepted=True)

        # Test 4: Uncompressed pubkeys should still be valid in non-segwit
        # transactions.
        tx5 = CTransaction()
        tx5.vin.append(CTxIn(COutPoint(tx4.sha256, 0), b""))
        tx5.vout.append(CTxOut(tx4.vout[0].nValue-1000, CScript([OP_TRUE])))
        (sig_hash, err) = SignatureHash(scriptPubKey, tx5, 0, SIGHASH_ALL)
        signature = key.sign(sig_hash) + b'\x01' # 0x1 is SIGHASH_ALL
        tx5.vin[0].scriptSig = CScript([signature, pubkey])
        tx5.rehash()
        # Should pass policy and consensus.
        test_transaction_acceptance(self.nodes[0].rpc, self.test_node, tx5, True, True)
        block = self.build_next_block()
        self.update_witness_block_with_transactions(block, [tx5])
        test_witness_block(self.nodes[0].rpc, self.test_node, block, accepted=True)
        self.utxo.append(UTXO(tx5.sha256, 0, tx5.vout[0].nValue))

    def test_non_standard_witness_blinding(self):
        self.log.info("Testing behavior of unnecessary witnesses in transactions does not blind the node for the transaction")
        assert (len(self.utxo) > 0)

=======
>>>>>>> 88a15ebc
        # Create a p2sh output -- this is so we can pass the standardness
        # rules (an anyone-can-spend OP_TRUE would be rejected, if not wrapped
        # in P2SH).
        p2sh_program = CScript([OP_TRUE])
        p2sh_pubkey = hash160(p2sh_program)
<<<<<<< HEAD
        scriptPubKey = CScript([OP_HASH160, p2sh_pubkey, OP_EQUAL])
=======
        script_pubkey = CScript([OP_HASH160, p2sh_pubkey, OP_EQUAL])
>>>>>>> 88a15ebc

        # Now check that unnecessary witnesses can't be used to blind a node
        # to a transaction, eg by violating standardness checks.
        tx = CTransaction()
        tx.vin.append(CTxIn(COutPoint(self.utxo[0].sha256, self.utxo[0].n), b""))
        tx.vout.append(CTxOut(self.utxo[0].nValue - 1000, script_pubkey))
        tx.rehash()
        test_transaction_acceptance(self.nodes[0].rpc, self.test_node, tx, False, True)
        self.nodes[0].generate(1)
        sync_blocks(self.nodes)

        # We'll add an unnecessary witness to this transaction that would cause
        # it to be non-standard, to test that violating policy with a witness
        # doesn't blind a node to a transaction.  Transactions
        # rejected for having a witness shouldn't be added
        # to the rejection cache.
        tx2 = CTransaction()
        tx2.vin.append(CTxIn(COutPoint(tx.sha256, 0), CScript([p2sh_program])))
        tx2.vout.append(CTxOut(tx.vout[0].nValue - 1000, script_pubkey))
        tx2.wit.vtxinwit.append(CTxInWitness())
        tx2.wit.vtxinwit[0].scriptWitness.stack = [b'a' * 400]
        tx2.rehash()
        # This will be rejected due to a policy check:
        # No witness is allowed, since it is not a witness program but a p2sh program
        test_transaction_acceptance(self.nodes[1].rpc, self.std_node, tx2, True, False, b'bad-witness-nonstandard')

        # If we send without witness, it should be accepted.
        test_transaction_acceptance(self.nodes[1].rpc, self.std_node, tx2, False, True)

        # Now create a new anyone-can-spend utxo for the next test.
        tx3 = CTransaction()
        tx3.vin.append(CTxIn(COutPoint(tx2.sha256, 0), CScript([p2sh_program])))
        tx3.vout.append(CTxOut(tx2.vout[0].nValue - 1000, CScript([OP_TRUE, OP_DROP] * 15 + [OP_TRUE])))
        tx3.rehash()
        test_transaction_acceptance(self.nodes[0].rpc, self.test_node, tx2, False, True)
        test_transaction_acceptance(self.nodes[0].rpc, self.test_node, tx3, False, True)

        self.nodes[0].generate(1)
        sync_blocks(self.nodes)

        # Update our utxo list; we spent the first entry.
        self.utxo.pop(0)
        self.utxo.append(UTXO(tx3.sha256, 0, tx3.vout[0].nValue))

    @subtest
    def test_non_standard_witness(self):
        """Test detection of non-standard P2WSH witness"""
        pad = chr(1).encode('latin-1')

        # Create scripts for tests
        scripts = []
        scripts.append(CScript([OP_DROP] * 100))
        scripts.append(CScript([OP_DROP] * 99))
        scripts.append(CScript([pad * 59] * 59 + [OP_DROP] * 60))
        scripts.append(CScript([pad * 59] * 59 + [OP_DROP] * 61))

        p2wsh_scripts = []

        tx = CTransaction()
        tx.vin.append(CTxIn(COutPoint(self.utxo[0].sha256, self.utxo[0].n), b""))

        # For each script, generate a pair of P2WSH and P2SH-P2WSH output.
        outputvalue = (self.utxo[0].nValue - 1000) // (len(scripts) * 2)
        for i in scripts:
            p2wsh = CScript([OP_0, sha256(i)])
            p2sh = hash160(p2wsh)
            p2wsh_scripts.append(p2wsh)
            tx.vout.append(CTxOut(outputvalue, p2wsh))
            tx.vout.append(CTxOut(outputvalue, CScript([OP_HASH160, p2sh, OP_EQUAL])))
        tx.rehash()
        txid = tx.sha256
        test_transaction_acceptance(self.nodes[0].rpc, self.test_node, tx, with_witness=False, accepted=True)

        self.nodes[0].generate(1)
        sync_blocks(self.nodes)

        # Creating transactions for tests
        p2wsh_txs = []
        p2sh_txs = []
        for i in range(len(scripts)):
            p2wsh_tx = CTransaction()
            p2wsh_tx.vin.append(CTxIn(COutPoint(txid, i * 2)))
            p2wsh_tx.vout.append(CTxOut(outputvalue - 5000, CScript([OP_0, hash160(hex_str_to_bytes(""))])))
            p2wsh_tx.wit.vtxinwit.append(CTxInWitness())
            p2wsh_tx.rehash()
            p2wsh_txs.append(p2wsh_tx)
            p2sh_tx = CTransaction()
            p2sh_tx.vin.append(CTxIn(COutPoint(txid, i * 2 + 1), CScript([p2wsh_scripts[i]])))
            p2sh_tx.vout.append(CTxOut(outputvalue - 5000, CScript([OP_0, hash160(hex_str_to_bytes(""))])))
            p2sh_tx.wit.vtxinwit.append(CTxInWitness())
            p2sh_tx.rehash()
            p2sh_txs.append(p2sh_tx)

        # Testing native P2WSH
        # Witness stack size, excluding witnessScript, over 100 is non-standard
        p2wsh_txs[0].wit.vtxinwit[0].scriptWitness.stack = [pad] * 101 + [scripts[0]]
        test_transaction_acceptance(self.nodes[1].rpc, self.std_node, p2wsh_txs[0], True, False, b'bad-witness-nonstandard')
        # Non-standard nodes should accept
        test_transaction_acceptance(self.nodes[0].rpc, self.test_node, p2wsh_txs[0], True, True)

        # Stack element size over 80 bytes is non-standard
        p2wsh_txs[1].wit.vtxinwit[0].scriptWitness.stack = [pad * 81] * 100 + [scripts[1]]
        test_transaction_acceptance(self.nodes[1].rpc, self.std_node, p2wsh_txs[1], True, False, b'bad-witness-nonstandard')
        # Non-standard nodes should accept
        test_transaction_acceptance(self.nodes[0].rpc, self.test_node, p2wsh_txs[1], True, True)
        # Standard nodes should accept if element size is not over 80 bytes
        p2wsh_txs[1].wit.vtxinwit[0].scriptWitness.stack = [pad * 80] * 100 + [scripts[1]]
        test_transaction_acceptance(self.nodes[1].rpc, self.std_node, p2wsh_txs[1], True, True)

        # witnessScript size at 3600 bytes is standard
        p2wsh_txs[2].wit.vtxinwit[0].scriptWitness.stack = [pad, pad, scripts[2]]
        test_transaction_acceptance(self.nodes[0].rpc, self.test_node, p2wsh_txs[2], True, True)
        test_transaction_acceptance(self.nodes[1].rpc, self.std_node, p2wsh_txs[2], True, True)

        # witnessScript size at 3601 bytes is non-standard
        p2wsh_txs[3].wit.vtxinwit[0].scriptWitness.stack = [pad, pad, pad, scripts[3]]
        test_transaction_acceptance(self.nodes[1].rpc, self.std_node, p2wsh_txs[3], True, False, b'bad-witness-nonstandard')
        # Non-standard nodes should accept
        test_transaction_acceptance(self.nodes[0].rpc, self.test_node, p2wsh_txs[3], True, True)

        # Repeating the same tests with P2SH-P2WSH
        p2sh_txs[0].wit.vtxinwit[0].scriptWitness.stack = [pad] * 101 + [scripts[0]]
        test_transaction_acceptance(self.nodes[1].rpc, self.std_node, p2sh_txs[0], True, False, b'bad-witness-nonstandard')
        test_transaction_acceptance(self.nodes[0].rpc, self.test_node, p2sh_txs[0], True, True)
        p2sh_txs[1].wit.vtxinwit[0].scriptWitness.stack = [pad * 81] * 100 + [scripts[1]]
        test_transaction_acceptance(self.nodes[1].rpc, self.std_node, p2sh_txs[1], True, False, b'bad-witness-nonstandard')
        test_transaction_acceptance(self.nodes[0].rpc, self.test_node, p2sh_txs[1], True, True)
        p2sh_txs[1].wit.vtxinwit[0].scriptWitness.stack = [pad * 80] * 100 + [scripts[1]]
        test_transaction_acceptance(self.nodes[1].rpc, self.std_node, p2sh_txs[1], True, True)
        p2sh_txs[2].wit.vtxinwit[0].scriptWitness.stack = [pad, pad, scripts[2]]
        test_transaction_acceptance(self.nodes[0].rpc, self.test_node, p2sh_txs[2], True, True)
        test_transaction_acceptance(self.nodes[1].rpc, self.std_node, p2sh_txs[2], True, True)
        p2sh_txs[3].wit.vtxinwit[0].scriptWitness.stack = [pad, pad, pad, scripts[3]]
        test_transaction_acceptance(self.nodes[1].rpc, self.std_node, p2sh_txs[3], True, False, b'bad-witness-nonstandard')
        test_transaction_acceptance(self.nodes[0].rpc, self.test_node, p2sh_txs[3], True, True)

        self.nodes[0].generate(1)  # Mine and clean up the mempool of non-standard node
        # Valid but non-standard transactions in a block should be accepted by standard node
        sync_blocks(self.nodes)
        assert_equal(len(self.nodes[0].getrawmempool()), 0)
        assert_equal(len(self.nodes[1].getrawmempool()), 0)

        self.utxo.pop(0)

    @subtest
    def test_upgrade_after_activation(self):
        """Test the behavior of starting up a segwit-aware node after the softfork has activated."""

        # Restart with the new binary
        self.stop_node(2)
        self.start_node(2, extra_args=["-vbparams=segwit:0:999999999999"])
        connect_nodes(self.nodes[0], 2)

        sync_blocks(self.nodes)

        # Make sure that this peer thinks segwit has activated.
        assert(get_bip9_status(self.nodes[2], 'segwit')['status'] == "active")

<<<<<<< HEAD
        self.test_witness_services() # Verifies NODE_WITNESS
        self.test_non_witness_transaction() # non-witness tx's are accepted
        self.test_block_relay(segwit_activated=False)
=======
        # Make sure this peer's blocks match those of node0.
        height = self.nodes[2].getblockcount()
        while height >= 0:
            block_hash = self.nodes[2].getblockhash(height)
            assert_equal(block_hash, self.nodes[0].getblockhash(height))
            assert_equal(self.nodes[0].getblock(block_hash), self.nodes[2].getblock(block_hash))
            height -= 1

    @subtest
    def test_witness_sigops(self):
        """Test sigop counting is correct inside witnesses."""

        # Keep this under MAX_OPS_PER_SCRIPT (201)
        witness_program = CScript([OP_TRUE, OP_IF, OP_TRUE, OP_ELSE] + [OP_CHECKMULTISIG] * 5 + [OP_CHECKSIG] * 193 + [OP_ENDIF])
        witness_hash = sha256(witness_program)
        script_pubkey = CScript([OP_0, witness_hash])

        sigops_per_script = 20 * 5 + 193 * 1
        # We'll produce 2 extra outputs, one with a program that would take us
        # over max sig ops, and one with a program that would exactly reach max
        # sig ops
        outputs = (MAX_SIGOP_COST // sigops_per_script) + 2
        extra_sigops_available = MAX_SIGOP_COST % sigops_per_script

        # We chose the number of checkmultisigs/checksigs to make this work:
        assert(extra_sigops_available < 100)  # steer clear of MAX_OPS_PER_SCRIPT

        # This script, when spent with the first
        # N(=MAX_SIGOP_COST//sigops_per_script) outputs of our transaction,
        # would push us just over the block sigop limit.
        witness_program_toomany = CScript([OP_TRUE, OP_IF, OP_TRUE, OP_ELSE] + [OP_CHECKSIG] * (extra_sigops_available + 1) + [OP_ENDIF])
        witness_hash_toomany = sha256(witness_program_toomany)
        script_pubkey_toomany = CScript([OP_0, witness_hash_toomany])
>>>>>>> 88a15ebc

        # If we spend this script instead, we would exactly reach our sigop
        # limit (for witness sigops).
        witness_program_justright = CScript([OP_TRUE, OP_IF, OP_TRUE, OP_ELSE] + [OP_CHECKSIG] * (extra_sigops_available) + [OP_ENDIF])
        witness_hash_justright = sha256(witness_program_justright)
        script_pubkey_justright = CScript([OP_0, witness_hash_justright])

        # First split our available utxo into a bunch of outputs
        split_value = self.utxo[0].nValue // outputs
        tx = CTransaction()
        tx.vin.append(CTxIn(COutPoint(self.utxo[0].sha256, self.utxo[0].n), b""))
        for i in range(outputs):
            tx.vout.append(CTxOut(split_value, script_pubkey))
        tx.vout[-2].scriptPubKey = script_pubkey_toomany
        tx.vout[-1].scriptPubKey = script_pubkey_justright
        tx.rehash()

        block_1 = self.build_next_block()
        self.update_witness_block_with_transactions(block_1, [tx])
        test_witness_block(self.nodes[0].rpc, self.test_node, block_1, accepted=True)

        tx2 = CTransaction()
        # If we try to spend the first n-1 outputs from tx, that should be
        # too many sigops.
        total_value = 0
        for i in range(outputs - 1):
            tx2.vin.append(CTxIn(COutPoint(tx.sha256, i), b""))
            tx2.wit.vtxinwit.append(CTxInWitness())
            tx2.wit.vtxinwit[-1].scriptWitness.stack = [witness_program]
            total_value += tx.vout[i].nValue
        tx2.wit.vtxinwit[-1].scriptWitness.stack = [witness_program_toomany]
        tx2.vout.append(CTxOut(total_value, CScript([OP_TRUE])))
        tx2.rehash()

        block_2 = self.build_next_block()
        self.update_witness_block_with_transactions(block_2, [tx2])
        test_witness_block(self.nodes[0].rpc, self.test_node, block_2, accepted=False)

        # Try dropping the last input in tx2, and add an output that has
        # too many sigops (contributing to legacy sigop count).
        checksig_count = (extra_sigops_available // 4) + 1
        script_pubkey_checksigs = CScript([OP_CHECKSIG] * checksig_count)
        tx2.vout.append(CTxOut(0, script_pubkey_checksigs))
        tx2.vin.pop()
        tx2.wit.vtxinwit.pop()
        tx2.vout[0].nValue -= tx.vout[-2].nValue
        tx2.rehash()
        block_3 = self.build_next_block()
        self.update_witness_block_with_transactions(block_3, [tx2])
        test_witness_block(self.nodes[0].rpc, self.test_node, block_3, accepted=False)

        # If we drop the last checksig in this output, the tx should succeed.
        block_4 = self.build_next_block()
        tx2.vout[-1].scriptPubKey = CScript([OP_CHECKSIG] * (checksig_count - 1))
        tx2.rehash()
        self.update_witness_block_with_transactions(block_4, [tx2])
        test_witness_block(self.nodes[0].rpc, self.test_node, block_4, accepted=True)

        # Reset the tip back down for the next test
        sync_blocks(self.nodes)
        for x in self.nodes:
            x.invalidateblock(block_4.hash)

        # Try replacing the last input of tx2 to be spending the last
        # output of tx
        block_5 = self.build_next_block()
        tx2.vout.pop()
        tx2.vin.append(CTxIn(COutPoint(tx.sha256, outputs - 1), b""))
        tx2.wit.vtxinwit.append(CTxInWitness())
        tx2.wit.vtxinwit[-1].scriptWitness.stack = [witness_program_justright]
        tx2.rehash()
        self.update_witness_block_with_transactions(block_5, [tx2])
        test_witness_block(self.nodes[0].rpc, self.test_node, block_5, accepted=True)

        # TODO: test p2sh sigop counting

if __name__ == '__main__':
    SegWitTest().main()<|MERGE_RESOLUTION|>--- conflicted
+++ resolved
@@ -208,11 +208,7 @@
         height = self.nodes[0].getblockcount() + 1
         block_time = self.nodes[0].getblockheader(tip)["mediantime"] + 1
         block = create_block(int(tip, 16), create_coinbase(height), block_time)
-<<<<<<< HEAD
-        block.set_base_version(nVersion)
-=======
-        block.version = version
->>>>>>> 88a15ebc
+        block.set_base_version(version)
         block.rehash()
         return block
 
@@ -243,22 +239,8 @@
         self.segwit_status = 'defined'
 
         self.test_non_witness_transaction()
-        self.test_unnecessary_witness_before_segwit_activation()
-        self.test_v0_outputs_arent_spendable()
         self.test_block_relay()
-        self.advance_to_segwit_started()
-
-        # Segwit status 'started'
-
-        self.test_getblocktemplate_before_lockin()
-        self.advance_to_segwit_lockin()
-
-        # Segwit status 'locked_in'
-
-        self.test_unnecessary_witness_before_segwit_activation()
-        self.test_witness_tx_relay_before_segwit_activation()
-        self.test_block_relay()
-        self.test_standardness_v0()
+
         self.advance_to_segwit_active()
 
         # Segwit status 'active'
@@ -281,7 +263,6 @@
         self.test_signature_version_1()
         self.test_non_standard_witness_blinding()
         self.test_non_standard_witness()
-        self.test_upgrade_after_activation()
         self.test_witness_sigops()
 
     # Individual tests
@@ -290,14 +271,10 @@
         """Wraps the subtests for logging and state assertions."""
         def func_wrapper(self, *args, **kwargs):
             self.log.info("Subtest: {} (Segwit status = {})".format(func.__name__, self.segwit_status))
-            # Assert segwit status is as expected
-            assert_equal(get_bip9_status(self.nodes[0], 'segwit')['status'], self.segwit_status)
             func(self, *args, **kwargs)
             # Each subtest should leave some utxos for the next subtest
             assert self.utxo
             sync_blocks(self.nodes)
-            # Assert segwit status is as expected at end of subtest
-            assert_equal(get_bip9_status(self.nodes[0], 'segwit')['status'], self.segwit_status)
 
         return func_wrapper
 
@@ -332,48 +309,6 @@
         self.utxo.append(UTXO(tx.sha256, 0, 49 * 100000000))
         self.nodes[0].generate(1)
 
-<<<<<<< HEAD
-    # Mine enough blocks to activate segwit.
-    def advance_to_segwit_active(self):
-        height = self.nodes[0].getblockcount()
-        self.nodes[0].generate(SEGWIT_HEIGHT - height)
-=======
-    @subtest
-    def test_unnecessary_witness_before_segwit_activation(self):
-        """Verify that blocks with witnesses are rejected before activation."""
-
-        tx = CTransaction()
-        tx.vin.append(CTxIn(COutPoint(self.utxo[0].sha256, self.utxo[0].n), b""))
-        tx.vout.append(CTxOut(self.utxo[0].nValue - 1000, CScript([OP_TRUE])))
-        tx.wit.vtxinwit.append(CTxInWitness())
-        tx.wit.vtxinwit[0].scriptWitness.stack = [CScript([CScriptNum(1)])]
-
-        # Verify the hash with witness differs from the txid
-        # (otherwise our testing framework must be broken!)
-        tx.rehash()
-        assert(tx.sha256 != tx.calc_sha256(with_witness=True))
-
-        # Construct a segwit-signaling block that includes the transaction.
-        block = self.build_next_block(version=(VB_TOP_BITS | (1 << VB_WITNESS_BIT)))
-        self.update_witness_block_with_transactions(block, [tx])
-        # Sending witness data before activation is not allowed (anti-spam
-        # rule).
-        test_witness_block(self.nodes[0].rpc, self.test_node, block, accepted=False)
-        # TODO: fix synchronization so we can test reject reason
-        # Right now, bitcoind delays sending reject messages for blocks
-        # until the future, making synchronization here difficult.
-        # assert_equal(self.test_node.last_message["reject"].reason, "unexpected-witness")
-
-        # But it should not be permanently marked bad...
-        # Resend without witness information.
-        self.test_node.send_message(msg_block(block))
-        self.test_node.sync_with_ping()
-        assert_equal(self.nodes[0].getbestblockhash(), block.hash)
-
-        # Update our utxo list; we spent the first entry.
-        self.utxo.pop(0)
-        self.utxo.append(UTXO(tx.sha256, 0, tx.vout[0].nValue))
-
     @subtest
     def test_block_relay(self):
         """Test that block requests to NODE_WITNESS peer are with MSG_WITNESS_FLAG.
@@ -400,12 +335,6 @@
         self.test_node.announce_block_and_wait_for_getdata(block2, use_header=True)
         assert(self.test_node.last_message["getdata"].inv[0].type == blocktype)
         test_witness_block(self.nodes[0].rpc, self.test_node, block2, True)
-
-        block3 = self.build_next_block(version=(VB_TOP_BITS | (1 << 15)))
-        block3.solve()
-        self.test_node.announce_block_and_wait_for_getdata(block3, use_header=True)
-        assert(self.test_node.last_message["getdata"].inv[0].type == blocktype)
-        test_witness_block(self.nodes[0].rpc, self.test_node, block3, True)
 
         # Check that we can getdata for witness blocks or regular blocks,
         # and the right thing happens.
@@ -471,205 +400,6 @@
             assert(block4.sha256 not in self.old_node.getdataset)
 
     @subtest
-    def test_v0_outputs_arent_spendable(self):
-        """Test that v0 outputs aren't spendable before segwit activation.
-
-        ~6 months after segwit activation, the SCRIPT_VERIFY_WITNESS flag was
-        backdated so that it applies to all blocks, going back to the genesis
-        block.
-
-        Consequently, version 0 witness outputs are never spendable without
-        witness, and so can't be spent before segwit activation (the point at which
-        blocks are permitted to contain witnesses)."""
-
-        # node2 doesn't need to be connected for this test.
-        # (If it's connected, node0 may propogate an invalid block to it over
-        # compact blocks and the nodes would have inconsistent tips.)
-        disconnect_nodes(self.nodes[0], 2)
-
-        # Create two outputs, a p2wsh and p2sh-p2wsh
-        witness_program = CScript([OP_TRUE])
-        witness_hash = sha256(witness_program)
-        script_pubkey = CScript([OP_0, witness_hash])
-
-        p2sh_pubkey = hash160(script_pubkey)
-        p2sh_script_pubkey = CScript([OP_HASH160, p2sh_pubkey, OP_EQUAL])
-
-        value = self.utxo[0].nValue // 3
-
-        tx = CTransaction()
-        tx.vin = [CTxIn(COutPoint(self.utxo[0].sha256, self.utxo[0].n), b'')]
-        tx.vout = [CTxOut(value, script_pubkey), CTxOut(value, p2sh_script_pubkey)]
-        tx.vout.append(CTxOut(value, CScript([OP_TRUE])))
-        tx.rehash()
-        txid = tx.sha256
-
-        # Add it to a block
-        block = self.build_next_block()
-        self.update_witness_block_with_transactions(block, [tx])
-        # Verify that segwit isn't activated. A block serialized with witness
-        # should be rejected prior to activation.
-        test_witness_block(self.nodes[0], self.test_node, block, accepted=False, with_witness=True, reason=b'unexpected-witness')
-        # Now send the block without witness. It should be accepted
-        test_witness_block(self.nodes[0], self.test_node, block, accepted=True, with_witness=False)
-
-        # Now try to spend the outputs. This should fail since SCRIPT_VERIFY_WITNESS is always enabled.
-        p2wsh_tx = CTransaction()
-        p2wsh_tx.vin = [CTxIn(COutPoint(txid, 0), b'')]
-        p2wsh_tx.vout = [CTxOut(value, CScript([OP_TRUE]))]
-        p2wsh_tx.wit.vtxinwit.append(CTxInWitness())
-        p2wsh_tx.wit.vtxinwit[0].scriptWitness.stack = [CScript([OP_TRUE])]
-        p2wsh_tx.rehash()
-
-        p2sh_p2wsh_tx = CTransaction()
-        p2sh_p2wsh_tx.vin = [CTxIn(COutPoint(txid, 1), CScript([script_pubkey]))]
-        p2sh_p2wsh_tx.vout = [CTxOut(value, CScript([OP_TRUE]))]
-        p2sh_p2wsh_tx.wit.vtxinwit.append(CTxInWitness())
-        p2sh_p2wsh_tx.wit.vtxinwit[0].scriptWitness.stack = [CScript([OP_TRUE])]
-        p2sh_p2wsh_tx.rehash()
-
-        for tx in [p2wsh_tx, p2sh_p2wsh_tx]:
-
-            block = self.build_next_block()
-            self.update_witness_block_with_transactions(block, [tx])
-
-            # When the block is serialized with a witness, the block will be rejected because witness
-            # data isn't allowed in blocks that don't commit to witness data.
-            test_witness_block(self.nodes[0], self.test_node, block, accepted=False, with_witness=True, reason=b'unexpected-witness')
-
-            # When the block is serialized without witness, validation fails because the transaction is
-            # invalid (transactions are always validated with SCRIPT_VERIFY_WITNESS so a segwit v0 transaction
-            # without a witness is invalid).
-            # Note: The reject reason for this failure could be
-            # 'block-validation-failed' (if script check threads > 1) or
-            # 'non-mandatory-script-verify-flag (Witness program was passed an
-            # empty witness)' (otherwise).
-            # TODO: support multiple acceptable reject reasons.
-            test_witness_block(self.nodes[0], self.test_node, block, accepted=False, with_witness=False)
-
-        connect_nodes(self.nodes[0], 2)
-
-        self.utxo.pop(0)
-        self.utxo.append(UTXO(txid, 2, value))
-
-    @subtest
-    def advance_to_segwit_started(self):
-        """Mine enough blocks for segwit's vb state to be 'started'."""
-        height = self.nodes[0].getblockcount()
-        # Will need to rewrite the tests here if we are past the first period
-        assert(height < VB_PERIOD - 1)
-        # Advance to end of period, status should now be 'started'
-        self.nodes[0].generate(VB_PERIOD - height - 1)
-        assert_equal(get_bip9_status(self.nodes[0], 'segwit')['status'], 'started')
-        self.segwit_status = 'started'
-
-    @subtest
-    def test_getblocktemplate_before_lockin(self):
-        # Node0 is segwit aware, node2 is not.
-        for node in [self.nodes[0], self.nodes[2]]:
-            gbt_results = node.getblocktemplate()
-            block_version = gbt_results['version']
-            # If we're not indicating segwit support, we will still be
-            # signalling for segwit activation.
-            assert_equal((block_version & (1 << VB_WITNESS_BIT) != 0), node == self.nodes[0])
-            # If we don't specify the segwit rule, then we won't get a default
-            # commitment.
-            assert('default_witness_commitment' not in gbt_results)
-
-        # Workaround:
-        # Can either change the tip, or change the mempool and wait 5 seconds
-        # to trigger a recomputation of getblocktemplate.
-        txid = int(self.nodes[0].sendtoaddress(self.nodes[0].getnewaddress(), 1), 16)
-        # Using mocktime lets us avoid sleep()
-        sync_mempools(self.nodes)
-        self.nodes[0].setmocktime(int(time.time()) + 10)
-        self.nodes[2].setmocktime(int(time.time()) + 10)
-
-        for node in [self.nodes[0], self.nodes[2]]:
-            gbt_results = node.getblocktemplate({"rules": ["segwit"]})
-            block_version = gbt_results['version']
-            if node == self.nodes[2]:
-                # If this is a non-segwit node, we should still not get a witness
-                # commitment, nor a version bit signalling segwit.
-                assert_equal(block_version & (1 << VB_WITNESS_BIT), 0)
-                assert('default_witness_commitment' not in gbt_results)
-            else:
-                # For segwit-aware nodes, check the version bit and the witness
-                # commitment are correct.
-                assert(block_version & (1 << VB_WITNESS_BIT) != 0)
-                assert('default_witness_commitment' in gbt_results)
-                witness_commitment = gbt_results['default_witness_commitment']
-
-                # Check that default_witness_commitment is present.
-                witness_root = CBlock.get_merkle_root([ser_uint256(0),
-                                                       ser_uint256(txid)])
-                script = get_witness_script(witness_root, 0)
-                assert_equal(witness_commitment, bytes_to_hex_str(script))
-
-        # undo mocktime
-        self.nodes[0].setmocktime(0)
-        self.nodes[2].setmocktime(0)
-
-    @subtest
-    def advance_to_segwit_lockin(self):
-        """Mine enough blocks to lock in segwit, but don't activate."""
-        # TODO: we could verify that lockin only happens at the right threshold of
-        # signalling blocks, rather than just at the right period boundary.
-
-        height = self.nodes[0].getblockcount()
-        # Advance to end of period, and verify lock-in happens at the end
-        self.nodes[0].generate(VB_PERIOD - 1)
-        height = self.nodes[0].getblockcount()
-        assert((height % VB_PERIOD) == VB_PERIOD - 2)
-        assert_equal(get_bip9_status(self.nodes[0], 'segwit')['status'], 'started')
-        self.nodes[0].generate(1)
-        assert_equal(get_bip9_status(self.nodes[0], 'segwit')['status'], 'locked_in')
-        self.segwit_status = 'locked_in'
-
-    @subtest
-    def test_witness_tx_relay_before_segwit_activation(self):
-
-        # Generate a transaction that doesn't require a witness, but send it
-        # with a witness.  Should be rejected for premature-witness, but should
-        # not be added to recently rejected list.
-        tx = CTransaction()
-        tx.vin.append(CTxIn(COutPoint(self.utxo[0].sha256, self.utxo[0].n), b""))
-        tx.vout.append(CTxOut(self.utxo[0].nValue - 1000, CScript([OP_TRUE, OP_DROP] * 15 + [OP_TRUE])))
-        tx.wit.vtxinwit.append(CTxInWitness())
-        tx.wit.vtxinwit[0].scriptWitness.stack = [b'a']
-        tx.rehash()
->>>>>>> 88a15ebc
-
-        tx_hash = tx.sha256
-        tx_value = tx.vout[0].nValue
-
-        # Verify that if a peer doesn't set nServices to include NODE_WITNESS,
-        # the getdata is just for the non-witness portion.
-        self.old_node.announce_tx_and_wait_for_getdata(tx)
-        assert(self.old_node.last_message["getdata"].inv[0].type == 1)
-
-        # Since we haven't delivered the tx yet, inv'ing the same tx from
-        # a witness transaction ought not result in a getdata.
-        self.test_node.announce_tx_and_wait_for_getdata(tx, timeout=2, success=False)
-
-        # Delivering this transaction with witness should fail (no matter who
-        # its from)
-        assert_equal(len(self.nodes[0].getrawmempool()), 0)
-        assert_equal(len(self.nodes[1].getrawmempool()), 0)
-        test_transaction_acceptance(self.nodes[0].rpc, self.old_node, tx, with_witness=True, accepted=False)
-        test_transaction_acceptance(self.nodes[0].rpc, self.test_node, tx, with_witness=True, accepted=False)
-
-        # But eliminating the witness should fix it
-        test_transaction_acceptance(self.nodes[0].rpc, self.test_node, tx, with_witness=False, accepted=True)
-
-        # Cleanup: mine the first transaction and update utxo
-        self.nodes[0].generate(1)
-        assert_equal(len(self.nodes[0].getrawmempool()), 0)
-
-        self.utxo.pop(0)
-        self.utxo.append(UTXO(tx_hash, 0, tx_value))
-
-    @subtest
     def test_standardness_v0(self):
         """Test V0 txout standardness.
 
@@ -750,14 +480,9 @@
     @subtest
     def advance_to_segwit_active(self):
         """Mine enough blocks to activate segwit."""
-        # TODO: we could verify that activation only happens at the right threshold
-        # of signalling blocks, rather than just at the right period boundary.
 
         height = self.nodes[0].getblockcount()
-        self.nodes[0].generate(VB_PERIOD - (height % VB_PERIOD) - 2)
-        assert_equal(get_bip9_status(self.nodes[0], 'segwit')['status'], 'locked_in')
-        self.nodes[0].generate(1)
-        assert_equal(get_bip9_status(self.nodes[0], 'segwit')['status'], 'active')
+        self.nodes[0].generate(SEGWIT_HEIGHT - height)
         self.segwit_status = 'active'
 
     @subtest
@@ -1449,199 +1174,6 @@
         sync_blocks(self.nodes)
         assert(len(self.nodes[0].getrawmempool()) == 0)
 
-<<<<<<< HEAD
-        # Check that we can getdata for witness blocks or regular blocks,
-        # and the right thing happens.
-        if segwit_activated == False:
-            # Before activation, we should be able to request old blocks with
-            # or without witness, and they should be the same.
-            chain_height = self.nodes[0].getblockcount()
-            # Pick 10 random blocks on main chain, and verify that getdata's
-            # for MSG_BLOCK, MSG_WITNESS_BLOCK, and rpc getblock() are equal.
-            all_heights = list(range(chain_height+1))
-            random.shuffle(all_heights)
-            all_heights = all_heights[0:10]
-            for height in all_heights:
-                block_hash = self.nodes[0].getblockhash(height)
-                rpc_block = self.nodes[0].getblock(block_hash, False)
-                block_hash = int(block_hash, 16)
-                block = self.test_node.request_block(block_hash, 2)
-                wit_block = self.test_node.request_block(block_hash, 2|MSG_WITNESS_FLAG)
-                assert_equal(block.serialize(True), wit_block.serialize(True))
-                assert_equal(block.serialize(), hex_str_to_bytes(rpc_block))
-        else:
-            # After activation, witness blocks and non-witness blocks should
-            # be different.  Verify rpc getblock() returns witness blocks, while
-            # getdata respects the requested type.
-            block = self.build_next_block()
-            self.update_witness_block_with_transactions(block, [])
-            # This gives us a witness commitment.
-            assert(len(block.vtx[0].wit.vtxinwit) == 1)
-            assert(len(block.vtx[0].wit.vtxinwit[0].scriptWitness.stack) == 1)
-            test_witness_block(self.nodes[0].rpc, self.test_node, block, accepted=True)
-            # Now try to retrieve it...
-            rpc_block = self.nodes[0].getblock(block.hash, False)
-            non_wit_block = self.test_node.request_block(block.sha256, 2)
-            wit_block = self.test_node.request_block(block.sha256, 2|MSG_WITNESS_FLAG)
-            assert_equal(wit_block.serialize(True), hex_str_to_bytes(rpc_block))
-            assert_equal(wit_block.serialize(False), non_wit_block.serialize())
-            assert_equal(wit_block.serialize(True), block.serialize(True))
-
-            # Test size, vsize, weight
-            rpc_details = self.nodes[0].getblock(block.hash, True)
-            assert_equal(rpc_details["size"], len(block.serialize(True)))
-            assert_equal(rpc_details["strippedsize"], len(block.serialize(False)))
-            weight = 3*len(block.serialize(False)) + len(block.serialize(True))
-            assert_equal(rpc_details["weight"], weight)
-
-            # Upgraded node should not ask for blocks from unupgraded
-            block4 = self.build_next_block(nVersion=4)
-            block4.solve()
-            self.old_node.getdataset = set()
-
-            # Blocks can be requested via direct-fetch (immediately upon processing the announcement)
-            # or via parallel download (with an indeterminate delay from processing the announcement)
-            # so to test that a block is NOT requested, we could guess a time period to sleep for,
-            # and then check. We can avoid the sleep() by taking advantage of transaction getdata's
-            # being processed after block getdata's, and announce a transaction as well,
-            # and then check to see if that particular getdata has been received.
-            # Since 0.14, inv's will only be responded to with a getheaders, so send a header
-            # to announce this block.
-            msg = msg_headers()
-            msg.headers = [ CBlockHeader(block4) ]
-            self.old_node.send_message(msg)
-            self.old_node.announce_tx_and_wait_for_getdata(block4.vtx[0])
-            assert(block4.sha256 not in self.old_node.getdataset)
-
-    # V0 segwit outputs and inputs are always standard. V0 segwit inputs may only be mined after activation, but not before.
-    def test_standardness_v0(self, segwit_activated):
-        self.log.info("Testing standardness of v0 outputs (%s activation)" % ("after" if segwit_activated else "before"))
-        assert(len(self.utxo))
-
-        witness_program = CScript([OP_TRUE])
-        witness_hash = sha256(witness_program)
-        scriptPubKey = CScript([OP_0, witness_hash])
-
-        p2sh_pubkey = hash160(witness_program)
-        p2sh_scriptPubKey = CScript([OP_HASH160, p2sh_pubkey, OP_EQUAL])
-
-        # First prepare a p2sh output (so that spending it will pass standardness)
-        p2sh_tx = CTransaction()
-        p2sh_tx.vin = [CTxIn(COutPoint(self.utxo[0].sha256, self.utxo[0].n), b"")]
-        p2sh_tx.vout = [CTxOut(self.utxo[0].nValue-1000, p2sh_scriptPubKey)]
-        p2sh_tx.rehash()
-
-        # Mine it on test_node to create the confirmed output.
-        test_transaction_acceptance(self.nodes[0].rpc, self.test_node, p2sh_tx, with_witness=True, accepted=True)
-        self.nodes[0].generate(1)
-        sync_blocks(self.nodes)
-
-        # Now test standardness of v0 P2WSH outputs.
-        # Start by creating a transaction with two outputs.
-        tx = CTransaction()
-        tx.vin = [CTxIn(COutPoint(p2sh_tx.sha256, 0), CScript([witness_program]))]
-        tx.vout = [CTxOut(p2sh_tx.vout[0].nValue-10000, scriptPubKey)]
-        tx.vout.append(CTxOut(8000, scriptPubKey)) # Might burn this later
-        tx.vin[0].nSequence = BIP125_SEQUENCE_NUMBER  # Just to have the option to bump this tx from the mempool
-        tx.rehash()
-
-        # This is always accepted, since the mempool policy is to consider segwit as always active
-        # and thus allow segwit outputs
-        test_transaction_acceptance(self.nodes[1].rpc, self.std_node, tx, with_witness=True, accepted=True)
-
-        # Now create something that looks like a P2PKH output. This won't be spendable.
-        scriptPubKey = CScript([OP_0, hash160(witness_hash)])
-        tx2 = CTransaction()
-        # tx was accepted, so we spend the second output.
-        tx2.vin = [CTxIn(COutPoint(tx.sha256, 1), b"")]
-        tx2.vout = [CTxOut(7000, scriptPubKey)]
-        tx2.wit.vtxinwit.append(CTxInWitness())
-        tx2.wit.vtxinwit[0].scriptWitness.stack = [witness_program]
-        tx2.rehash()
-
-        test_transaction_acceptance(self.nodes[1].rpc, self.std_node, tx2, with_witness=True, accepted=True)
-
-        # Now update self.utxo for later tests.
-        tx3 = CTransaction()
-        # tx and tx2 were both accepted.  Don't bother trying to reclaim the
-        # P2PKH output; just send tx's first output back to an anyone-can-spend.
-        sync_mempools([self.nodes[0], self.nodes[1]])
-        tx3.vin = [CTxIn(COutPoint(tx.sha256, 0), b"")]
-        tx3.vout = [CTxOut(tx.vout[0].nValue - 1000, CScript([OP_TRUE, OP_DROP] * 15 + [OP_TRUE]))]
-        tx3.wit.vtxinwit.append(CTxInWitness())
-        tx3.wit.vtxinwit[0].scriptWitness.stack = [witness_program]
-        tx3.rehash()
-        if not segwit_activated:
-            # Just check mempool acceptance, but don't add the transaction to the mempool, since witness is disallowed
-            # in blocks and the tx is impossible to mine right now.
-            assert_equal(self.nodes[0].testmempoolaccept([bytes_to_hex_str(tx3.serialize_with_witness())]), [{'txid': tx3.hash, 'allowed': True}])
-            # Create the same output as tx3, but by replacing tx
-            tx3_out = tx3.vout[0]
-            tx3 = tx
-            tx3.vout = [tx3_out]
-            tx3.rehash()
-            assert_equal(self.nodes[0].testmempoolaccept([bytes_to_hex_str(tx3.serialize_with_witness())]), [{'txid': tx3.hash, 'allowed': True}])
-        test_transaction_acceptance(self.nodes[0].rpc, self.test_node, tx3, with_witness=True, accepted=True)
-
-        self.nodes[0].generate(1)
-        sync_blocks(self.nodes)
-        self.utxo.pop(0)
-        self.utxo.append(UTXO(tx3.sha256, 0, tx3.vout[0].nValue))
-        assert_equal(len(self.nodes[1].getrawmempool()), 0)
-
-
-    # Verify that future segwit upgraded transactions are non-standard,
-    # but valid in blocks. Can run this before and after segwit activation.
-    def test_segwit_versions(self):
-        self.log.info("Testing standardness/consensus for segwit versions (0-16)")
-        assert(len(self.utxo))
-        NUM_TESTS = 17 # will test OP_0, OP1, ..., OP_16
-        if (len(self.utxo) < NUM_TESTS):
-            tx = CTransaction()
-            tx.vin.append(CTxIn(COutPoint(self.utxo[0].sha256, self.utxo[0].n), b""))
-            split_value = (self.utxo[0].nValue - 4000) // NUM_TESTS
-            for i in range(NUM_TESTS):
-                tx.vout.append(CTxOut(split_value, CScript([OP_TRUE])))
-            tx.rehash()
-            block = self.build_next_block()
-            self.update_witness_block_with_transactions(block, [tx])
-            test_witness_block(self.nodes[0].rpc, self.test_node, block, accepted=True)
-            self.utxo.pop(0)
-            for i in range(NUM_TESTS):
-                self.utxo.append(UTXO(tx.sha256, i, split_value))
-
-        sync_blocks(self.nodes)
-        temp_utxo = []
-        tx = CTransaction()
-        count = 0
-        witness_program = CScript([OP_TRUE])
-        witness_hash = sha256(witness_program)
-        assert_equal(len(self.nodes[1].getrawmempool()), 0)
-        for version in list(range(OP_1, OP_16+1)) + [OP_0]:
-            count += 1
-            # First try to spend to a future version segwit scriptPubKey.
-            scriptPubKey = CScript([CScriptOp(version), witness_hash])
-            tx.vin = [CTxIn(COutPoint(self.utxo[0].sha256, self.utxo[0].n), b"")]
-            tx.vout = [CTxOut(self.utxo[0].nValue-1000, scriptPubKey)]
-            tx.rehash()
-            test_transaction_acceptance(self.nodes[1].rpc, self.std_node, tx, with_witness=True, accepted=False)
-            test_transaction_acceptance(self.nodes[0].rpc, self.test_node, tx, with_witness=True, accepted=True)
-            self.utxo.pop(0)
-            temp_utxo.append(UTXO(tx.sha256, 0, tx.vout[0].nValue))
-
-        self.nodes[0].generate(1) # Mine all the transactions
-        sync_blocks(self.nodes)
-        assert(len(self.nodes[0].getrawmempool()) == 0)
-
-        # Finally, verify that version 0 -> version 1 transactions
-        # are non-standard
-        scriptPubKey = CScript([CScriptOp(OP_1), witness_hash])
-        tx2 = CTransaction()
-        tx2.vin = [CTxIn(COutPoint(tx.sha256, 0), b"")]
-        tx2.vout = [CTxOut(tx.vout[0].nValue-1000, scriptPubKey)]
-        tx2.wit.vtxinwit.append(CTxInWitness())
-        tx2.wit.vtxinwit[0].scriptWitness.stack = [ witness_program ]
-=======
         # Finally, verify that version 0 -> version 1 transactions
         # are non-standard
         script_pubkey = CScript([CScriptOp(OP_1), witness_hash])
@@ -1650,17 +1182,12 @@
         tx2.vout = [CTxOut(tx.vout[0].nValue - 1000, script_pubkey)]
         tx2.wit.vtxinwit.append(CTxInWitness())
         tx2.wit.vtxinwit[0].scriptWitness.stack = [witness_program]
->>>>>>> 88a15ebc
         tx2.rehash()
         # Gets accepted to test_node, because standardness of outputs isn't
         # checked with fRequireStandard
         test_transaction_acceptance(self.nodes[0].rpc, self.test_node, tx2, with_witness=True, accepted=True)
         test_transaction_acceptance(self.nodes[1].rpc, self.std_node, tx2, with_witness=True, accepted=False)
-<<<<<<< HEAD
-        temp_utxo.pop() # last entry in temp_utxo was the output we just spent
-=======
         temp_utxo.pop()  # last entry in temp_utxo was the output we just spent
->>>>>>> 88a15ebc
         temp_utxo.append(UTXO(tx2.sha256, 0, tx2.vout[0].nValue))
 
         # Spend everything in temp_utxo back to an OP_TRUE output.
@@ -2016,329 +1543,12 @@
     def test_non_standard_witness_blinding(self):
         """Test behavior of unnecessary witnesses in transactions does not blind the node for the transaction"""
 
-<<<<<<< HEAD
-    # Test P2SH wrapped witness programs.
-    def test_p2sh_witness(self, segwit_activated):
-        self.log.info("Testing P2SH witness transactions")
-
-        assert(len(self.utxo))
-
-        # Prepare the p2sh-wrapped witness output
-        witness_program = CScript([OP_DROP, OP_TRUE])
-        witness_hash = sha256(witness_program)
-        p2wsh_pubkey = CScript([OP_0, witness_hash])
-        p2sh_witness_hash = hash160(p2wsh_pubkey)
-        scriptPubKey = CScript([OP_HASH160, p2sh_witness_hash, OP_EQUAL])
-        scriptSig = CScript([p2wsh_pubkey]) # a push of the redeem script
-
-        # Fund the P2SH output
-        tx = CTransaction()
-        tx.vin.append(CTxIn(COutPoint(self.utxo[0].sha256, self.utxo[0].n), b""))
-        tx.vout.append(CTxOut(self.utxo[0].nValue-1000, scriptPubKey))
-        tx.rehash()
-
-        # Verify mempool acceptance and block validity
-        test_transaction_acceptance(self.nodes[0].rpc, self.test_node, tx, with_witness=False, accepted=True)
-        block = self.build_next_block()
-        self.update_witness_block_with_transactions(block, [tx])
-        test_witness_block(self.nodes[0].rpc, self.test_node, block, accepted=True, with_witness=segwit_activated)
-        sync_blocks(self.nodes)
-
-        # Now test attempts to spend the output.
-        spend_tx = CTransaction()
-        spend_tx.vin.append(CTxIn(COutPoint(tx.sha256, 0), scriptSig))
-        spend_tx.vout.append(CTxOut(tx.vout[0].nValue-1000, CScript([OP_TRUE])))
-        spend_tx.rehash()
-
-        # This transaction should not be accepted into the mempool pre- or
-        # post-segwit.  Mempool acceptance will use SCRIPT_VERIFY_WITNESS which
-        # will require a witness to spend a witness program regardless of
-        # segwit activation.  Note that older bitcoind's that are not
-        # segwit-aware would also reject this for failing CLEANSTACK.
-        test_transaction_acceptance(self.nodes[0].rpc, self.test_node, spend_tx, with_witness=False, accepted=False)
-
-        # Try to put the witness script in the scriptSig, should also fail.
-        spend_tx.vin[0].scriptSig = CScript([p2wsh_pubkey, b'a'])
-        spend_tx.rehash()
-        test_transaction_acceptance(self.nodes[0].rpc, self.test_node, spend_tx, with_witness=False, accepted=False)
-
-        # Now put the witness script in the witness, should succeed after
-        # segwit activates.
-        spend_tx.vin[0].scriptSig = scriptSig
-        spend_tx.rehash()
-        spend_tx.wit.vtxinwit.append(CTxInWitness())
-        spend_tx.wit.vtxinwit[0].scriptWitness.stack = [ b'a', witness_program ]
-
-        # Verify mempool acceptance
-        test_transaction_acceptance(self.nodes[0].rpc, self.test_node, spend_tx, with_witness=True, accepted=segwit_activated)
-        block = self.build_next_block()
-        self.update_witness_block_with_transactions(block, [spend_tx])
-
-        # If we're after activation, then sending this with witnesses should be valid.
-        # This no longer works before activation, because SCRIPT_VERIFY_WITNESS
-        # is always set.
-        # TODO: rewrite this test to make clear that it only works after activation.
-        if segwit_activated:
-            test_witness_block(self.nodes[0].rpc, self.test_node, block, accepted=True)
-        else:
-            test_witness_block(self.nodes[0].rpc, self.test_node, block, accepted=True, with_witness=False)
-
-        # Update self.utxo
-        self.utxo.pop(0)
-        self.utxo.append(UTXO(spend_tx.sha256, 0, spend_tx.vout[0].nValue))
-
-    # Test the behavior of starting up a segwit-aware node after the softfork
-    # has activated.  As segwit requires different block data than pre-segwit
-    # nodes would have stored, this requires special handling.
-    # To enable this test, pass --oldbinary=<path-to-pre-segwit-bitcoind> to
-    # the test.
-    def test_upgrade_after_activation(self, node_id):
-        self.log.info("Testing software upgrade after softfork activation")
-
-        assert(node_id != 0) # node0 is assumed to be a segwit-active bitcoind
-
-        # Make sure the nodes are all up
-        sync_blocks(self.nodes)
-
-        # Restart with the new binary
-        self.stop_node(node_id)
-        self.start_node(node_id)
-        connect_nodes(self.nodes[0], node_id)
-
-        sync_blocks(self.nodes)
-
-        # Make sure this peer's blocks match those of node0.
-        height = self.nodes[node_id].getblockcount()
-        while height >= 0:
-            block_hash = self.nodes[node_id].getblockhash(height)
-            assert_equal(block_hash, self.nodes[0].getblockhash(height))
-            assert_equal(self.nodes[0].getblock(block_hash), self.nodes[node_id].getblock(block_hash))
-            height -= 1
-
-
-    def test_witness_sigops(self):
-        '''Ensure sigop counting is correct inside witnesses.'''
-        self.log.info("Testing sigops limit")
-
-        assert(len(self.utxo))
-
-        # Keep this under MAX_OPS_PER_SCRIPT (201)
-        witness_program = CScript([OP_TRUE, OP_IF, OP_TRUE, OP_ELSE] + [OP_CHECKMULTISIG]*5 + [OP_CHECKSIG]*193 + [OP_ENDIF])
-        witness_hash = sha256(witness_program)
-        scriptPubKey = CScript([OP_0, witness_hash])
-
-        sigops_per_script = 20*5 + 193*1
-        # We'll produce 2 extra outputs, one with a program that would take us
-        # over max sig ops, and one with a program that would exactly reach max
-        # sig ops
-        outputs = (MAX_SIGOP_COST // sigops_per_script) + 2
-        extra_sigops_available = MAX_SIGOP_COST % sigops_per_script
-
-        # We chose the number of checkmultisigs/checksigs to make this work:
-        assert(extra_sigops_available < 100) # steer clear of MAX_OPS_PER_SCRIPT
-
-        # This script, when spent with the first
-        # N(=MAX_SIGOP_COST//sigops_per_script) outputs of our transaction,
-        # would push us just over the block sigop limit.
-        witness_program_toomany = CScript([OP_TRUE, OP_IF, OP_TRUE, OP_ELSE] + [OP_CHECKSIG]*(extra_sigops_available + 1) + [OP_ENDIF])
-        witness_hash_toomany = sha256(witness_program_toomany)
-        scriptPubKey_toomany = CScript([OP_0, witness_hash_toomany])
-
-        # If we spend this script instead, we would exactly reach our sigop
-        # limit (for witness sigops).
-        witness_program_justright = CScript([OP_TRUE, OP_IF, OP_TRUE, OP_ELSE] + [OP_CHECKSIG]*(extra_sigops_available) + [OP_ENDIF])
-        witness_hash_justright = sha256(witness_program_justright)
-        scriptPubKey_justright = CScript([OP_0, witness_hash_justright])
-
-        # First split our available utxo into a bunch of outputs
-        split_value = self.utxo[0].nValue // outputs
-        tx = CTransaction()
-        tx.vin.append(CTxIn(COutPoint(self.utxo[0].sha256, self.utxo[0].n), b""))
-        for i in range(outputs):
-            tx.vout.append(CTxOut(split_value, scriptPubKey))
-        tx.vout[-2].scriptPubKey = scriptPubKey_toomany
-        tx.vout[-1].scriptPubKey = scriptPubKey_justright
-        tx.rehash()
-
-        block_1 = self.build_next_block()
-        self.update_witness_block_with_transactions(block_1, [tx])
-        test_witness_block(self.nodes[0].rpc, self.test_node, block_1, accepted=True)
-
-        tx2 = CTransaction()
-        # If we try to spend the first n-1 outputs from tx, that should be
-        # too many sigops.
-        total_value = 0
-        for i in range(outputs-1):
-            tx2.vin.append(CTxIn(COutPoint(tx.sha256, i), b""))
-            tx2.wit.vtxinwit.append(CTxInWitness())
-            tx2.wit.vtxinwit[-1].scriptWitness.stack = [ witness_program ]
-            total_value += tx.vout[i].nValue
-        tx2.wit.vtxinwit[-1].scriptWitness.stack = [ witness_program_toomany ]
-        tx2.vout.append(CTxOut(total_value, CScript([OP_TRUE])))
-        tx2.rehash()
-
-        block_2 = self.build_next_block()
-        self.update_witness_block_with_transactions(block_2, [tx2])
-        test_witness_block(self.nodes[0].rpc, self.test_node, block_2, accepted=False)
-
-        # Try dropping the last input in tx2, and add an output that has
-        # too many sigops (contributing to legacy sigop count).
-        checksig_count = (extra_sigops_available // 4) + 1
-        scriptPubKey_checksigs = CScript([OP_CHECKSIG]*checksig_count)
-        tx2.vout.append(CTxOut(0, scriptPubKey_checksigs))
-        tx2.vin.pop()
-        tx2.wit.vtxinwit.pop()
-        tx2.vout[0].nValue -= tx.vout[-2].nValue
-        tx2.rehash()
-        block_3 = self.build_next_block()
-        self.update_witness_block_with_transactions(block_3, [tx2])
-        test_witness_block(self.nodes[0].rpc, self.test_node, block_3, accepted=False)
-
-        # If we drop the last checksig in this output, the tx should succeed.
-        block_4 = self.build_next_block()
-        tx2.vout[-1].scriptPubKey = CScript([OP_CHECKSIG]*(checksig_count-1))
-        tx2.rehash()
-        self.update_witness_block_with_transactions(block_4, [tx2])
-        test_witness_block(self.nodes[0].rpc, self.test_node, block_4, accepted=True)
-
-        # Reset the tip back down for the next test
-        sync_blocks(self.nodes)
-        for x in self.nodes:
-            x.invalidateblock(block_4.hash)
-
-        # Try replacing the last input of tx2 to be spending the last
-        # output of tx
-        block_5 = self.build_next_block()
-        tx2.vout.pop()
-        tx2.vin.append(CTxIn(COutPoint(tx.sha256, outputs-1), b""))
-        tx2.wit.vtxinwit.append(CTxInWitness())
-        tx2.wit.vtxinwit[-1].scriptWitness.stack = [ witness_program_justright ]
-        tx2.rehash()
-        self.update_witness_block_with_transactions(block_5, [tx2])
-        test_witness_block(self.nodes[0].rpc, self.test_node, block_5, accepted=True)
-
-        # TODO: test p2sh sigop counting
-
-    # Uncompressed pubkeys are no longer supported in default relay policy,
-    # but (for now) are still valid in blocks.
-    def test_uncompressed_pubkey(self):
-        self.log.info("Testing uncompressed pubkeys")
-        # Segwit transactions using uncompressed pubkeys are not accepted
-        # under default policy, but should still pass consensus.
-        key = CECKey()
-        key.set_secretbytes(b"9")
-        key.set_compressed(False)
-        pubkey = CPubKey(key.get_pubkey())
-        assert_equal(len(pubkey), 65) # This should be an uncompressed pubkey
-
-        assert(len(self.utxo) > 0)
-        utxo = self.utxo.pop(0)
-
-        # Test 1: P2WPKH
-        # First create a P2WPKH output that uses an uncompressed pubkey
-        pubkeyhash = hash160(pubkey)
-        scriptPKH = CScript([OP_0, pubkeyhash])
-        tx = CTransaction()
-        tx.vin.append(CTxIn(COutPoint(utxo.sha256, utxo.n), b""))
-        tx.vout.append(CTxOut(utxo.nValue-1000, scriptPKH))
-        tx.rehash()
-
-        # Confirm it in a block.
-        block = self.build_next_block()
-        self.update_witness_block_with_transactions(block, [tx])
-        test_witness_block(self.nodes[0].rpc, self.test_node, block, accepted=True)
-
-        # Now try to spend it. Send it to a P2WSH output, which we'll
-        # use in the next test.
-        witness_program = CScript([pubkey, CScriptOp(OP_CHECKSIG)])
-        witness_hash = sha256(witness_program)
-        scriptWSH = CScript([OP_0, witness_hash])
-
-        tx2 = CTransaction()
-        tx2.vin.append(CTxIn(COutPoint(tx.sha256, 0), b""))
-        tx2.vout.append(CTxOut(tx.vout[0].nValue-1000, scriptWSH))
-        script = GetP2PKHScript(pubkeyhash)
-        sig_hash = SegwitVersion1SignatureHash(script, tx2, 0, SIGHASH_ALL, tx.vout[0].nValue)
-        signature = key.sign(sig_hash) + b'\x01' # 0x1 is SIGHASH_ALL
-        tx2.wit.vtxinwit.append(CTxInWitness())
-        tx2.wit.vtxinwit[0].scriptWitness.stack = [ signature, pubkey ]
-        tx2.rehash()
-
-        # Should fail policy test.
-        test_transaction_acceptance(self.nodes[0].rpc, self.test_node, tx2, True, False, b'non-mandatory-script-verify-flag (Using non-compressed keys in segwit)')
-        # But passes consensus.
-        block = self.build_next_block()
-        self.update_witness_block_with_transactions(block, [tx2])
-        test_witness_block(self.nodes[0].rpc, self.test_node, block, accepted=True)
-
-        # Test 2: P2WSH
-        # Try to spend the P2WSH output created in last test.
-        # Send it to a P2SH(P2WSH) output, which we'll use in the next test.
-        p2sh_witness_hash = hash160(scriptWSH)
-        scriptP2SH = CScript([OP_HASH160, p2sh_witness_hash, OP_EQUAL])
-        scriptSig = CScript([scriptWSH])
-
-        tx3 = CTransaction()
-        tx3.vin.append(CTxIn(COutPoint(tx2.sha256, 0), b""))
-        tx3.vout.append(CTxOut(tx2.vout[0].nValue-1000, scriptP2SH))
-        tx3.wit.vtxinwit.append(CTxInWitness())
-        sign_P2PK_witness_input(witness_program, tx3, 0, SIGHASH_ALL, tx2.vout[0].nValue, key)
-
-        # Should fail policy test.
-        test_transaction_acceptance(self.nodes[0].rpc, self.test_node, tx3, True, False, b'non-mandatory-script-verify-flag (Using non-compressed keys in segwit)')
-        # But passes consensus.
-        block = self.build_next_block()
-        self.update_witness_block_with_transactions(block, [tx3])
-        test_witness_block(self.nodes[0].rpc, self.test_node, block, accepted=True)
-
-        # Test 3: P2SH(P2WSH)
-        # Try to spend the P2SH output created in the last test.
-        # Send it to a P2PKH output, which we'll use in the next test.
-        scriptPubKey = GetP2PKHScript(pubkeyhash)
-        tx4 = CTransaction()
-        tx4.vin.append(CTxIn(COutPoint(tx3.sha256, 0), scriptSig))
-        tx4.vout.append(CTxOut(tx3.vout[0].nValue-1000, scriptPubKey))
-        tx4.wit.vtxinwit.append(CTxInWitness())
-        sign_P2PK_witness_input(witness_program, tx4, 0, SIGHASH_ALL, tx3.vout[0].nValue, key)
-
-        # Should fail policy test.
-        test_transaction_acceptance(self.nodes[0].rpc, self.test_node, tx4, True, False, b'non-mandatory-script-verify-flag (Using non-compressed keys in segwit)')
-        block = self.build_next_block()
-        self.update_witness_block_with_transactions(block, [tx4])
-        test_witness_block(self.nodes[0].rpc, self.test_node, block, accepted=True)
-
-        # Test 4: Uncompressed pubkeys should still be valid in non-segwit
-        # transactions.
-        tx5 = CTransaction()
-        tx5.vin.append(CTxIn(COutPoint(tx4.sha256, 0), b""))
-        tx5.vout.append(CTxOut(tx4.vout[0].nValue-1000, CScript([OP_TRUE])))
-        (sig_hash, err) = SignatureHash(scriptPubKey, tx5, 0, SIGHASH_ALL)
-        signature = key.sign(sig_hash) + b'\x01' # 0x1 is SIGHASH_ALL
-        tx5.vin[0].scriptSig = CScript([signature, pubkey])
-        tx5.rehash()
-        # Should pass policy and consensus.
-        test_transaction_acceptance(self.nodes[0].rpc, self.test_node, tx5, True, True)
-        block = self.build_next_block()
-        self.update_witness_block_with_transactions(block, [tx5])
-        test_witness_block(self.nodes[0].rpc, self.test_node, block, accepted=True)
-        self.utxo.append(UTXO(tx5.sha256, 0, tx5.vout[0].nValue))
-
-    def test_non_standard_witness_blinding(self):
-        self.log.info("Testing behavior of unnecessary witnesses in transactions does not blind the node for the transaction")
-        assert (len(self.utxo) > 0)
-
-=======
->>>>>>> 88a15ebc
         # Create a p2sh output -- this is so we can pass the standardness
         # rules (an anyone-can-spend OP_TRUE would be rejected, if not wrapped
         # in P2SH).
         p2sh_program = CScript([OP_TRUE])
         p2sh_pubkey = hash160(p2sh_program)
-<<<<<<< HEAD
-        scriptPubKey = CScript([OP_HASH160, p2sh_pubkey, OP_EQUAL])
-=======
         script_pubkey = CScript([OP_HASH160, p2sh_pubkey, OP_EQUAL])
->>>>>>> 88a15ebc
 
         # Now check that unnecessary witnesses can't be used to blind a node
         # to a transaction, eg by violating standardness checks.
@@ -2484,33 +1694,6 @@
         self.utxo.pop(0)
 
     @subtest
-    def test_upgrade_after_activation(self):
-        """Test the behavior of starting up a segwit-aware node after the softfork has activated."""
-
-        # Restart with the new binary
-        self.stop_node(2)
-        self.start_node(2, extra_args=["-vbparams=segwit:0:999999999999"])
-        connect_nodes(self.nodes[0], 2)
-
-        sync_blocks(self.nodes)
-
-        # Make sure that this peer thinks segwit has activated.
-        assert(get_bip9_status(self.nodes[2], 'segwit')['status'] == "active")
-
-<<<<<<< HEAD
-        self.test_witness_services() # Verifies NODE_WITNESS
-        self.test_non_witness_transaction() # non-witness tx's are accepted
-        self.test_block_relay(segwit_activated=False)
-=======
-        # Make sure this peer's blocks match those of node0.
-        height = self.nodes[2].getblockcount()
-        while height >= 0:
-            block_hash = self.nodes[2].getblockhash(height)
-            assert_equal(block_hash, self.nodes[0].getblockhash(height))
-            assert_equal(self.nodes[0].getblock(block_hash), self.nodes[2].getblock(block_hash))
-            height -= 1
-
-    @subtest
     def test_witness_sigops(self):
         """Test sigop counting is correct inside witnesses."""
 
@@ -2535,7 +1718,6 @@
         witness_program_toomany = CScript([OP_TRUE, OP_IF, OP_TRUE, OP_ELSE] + [OP_CHECKSIG] * (extra_sigops_available + 1) + [OP_ENDIF])
         witness_hash_toomany = sha256(witness_program_toomany)
         script_pubkey_toomany = CScript([OP_0, witness_hash_toomany])
->>>>>>> 88a15ebc
 
         # If we spend this script instead, we would exactly reach our sigop
         # limit (for witness sigops).

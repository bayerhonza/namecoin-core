#!/usr/bin/env python3
# Copyright (c) 2017-2019 The Bitcoin Core developers
# Distributed under the MIT software license, see the accompanying
# file COPYING or http://www.opensource.org/licenses/mit-license.php.
"""Test bitcoin-cli"""
from test_framework.test_framework import BitcoinTestFramework
from test_framework.util import assert_equal, assert_raises_process_error, get_auth_cookie

class TestBitcoinCli(BitcoinTestFramework):

    def set_test_params(self):
        self.setup_clean_chain = True
        self.num_nodes = 1

    def run_test(self):
        """Main test logic"""

        cli_response = self.nodes[0].cli("-version").send_cli()
<<<<<<< HEAD
        assert "Namecoin Core RPC client version" in cli_response
=======
        assert "{} RPC client version".format(self.config['environment']['PACKAGE_NAME']) in cli_response
>>>>>>> 8c3855c9

        self.log.info("Compare responses from getwalletinfo RPC and `bitcoin-cli getwalletinfo`")
        if self.is_wallet_compiled():
            cli_response = self.nodes[0].cli.getwalletinfo()
            rpc_response = self.nodes[0].getwalletinfo()
            assert_equal(cli_response, rpc_response)

        self.log.info("Compare responses from getblockchaininfo RPC and `bitcoin-cli getblockchaininfo`")
        cli_response = self.nodes[0].cli.getblockchaininfo()
        rpc_response = self.nodes[0].getblockchaininfo()
        assert_equal(cli_response, rpc_response)

        user, password = get_auth_cookie(self.nodes[0].datadir)

        self.log.info("Test -stdinrpcpass option")
        assert_equal(0, self.nodes[0].cli('-rpcuser=%s' % user, '-stdinrpcpass', input=password).getblockcount())
        assert_raises_process_error(1, "Incorrect rpcuser or rpcpassword", self.nodes[0].cli('-rpcuser=%s' % user, '-stdinrpcpass', input="foo").echo)

        self.log.info("Test -stdin and -stdinrpcpass")
        assert_equal(["foo", "bar"], self.nodes[0].cli('-rpcuser=%s' % user, '-stdin', '-stdinrpcpass', input=password + "\nfoo\nbar").echo())
        assert_raises_process_error(1, "Incorrect rpcuser or rpcpassword", self.nodes[0].cli('-rpcuser=%s' % user, '-stdin', '-stdinrpcpass', input="foo").echo)

        self.log.info("Test connecting to a non-existing server")
        assert_raises_process_error(1, "Could not connect to the server", self.nodes[0].cli('-rpcport=1').echo)

        self.log.info("Test connecting with non-existing RPC cookie file")
        assert_raises_process_error(1, "Could not locate RPC credentials", self.nodes[0].cli('-rpccookiefile=does-not-exist', '-rpcpassword=').echo)

        self.log.info("Make sure that -getinfo with arguments fails")
        assert_raises_process_error(1, "-getinfo takes no arguments", self.nodes[0].cli('-getinfo').help)

        self.log.info("Compare responses from `bitcoin-cli -getinfo` and the RPCs data is retrieved from.")
        cli_get_info = self.nodes[0].cli('-getinfo').send_cli()
        if self.is_wallet_compiled():
            wallet_info = self.nodes[0].getwalletinfo()
        network_info = self.nodes[0].getnetworkinfo()
        blockchain_info = self.nodes[0].getblockchaininfo()

        assert_equal(cli_get_info['version'], network_info['version'])
        assert_equal(cli_get_info['protocolversion'], network_info['protocolversion'])
        assert_equal(cli_get_info['blocks'], blockchain_info['blocks'])
        assert_equal(cli_get_info['timeoffset'], network_info['timeoffset'])
        assert_equal(cli_get_info['connections'], network_info['connections'])
        assert_equal(cli_get_info['proxy'], network_info['networks'][0]['proxy'])
        assert_equal(cli_get_info['difficulty'], blockchain_info['difficulty'])
        assert_equal(cli_get_info['chain'], blockchain_info['chain'])
        if self.is_wallet_compiled():
            assert_equal(cli_get_info['walletversion'], wallet_info['walletversion'])
            assert_equal(cli_get_info['balance'], wallet_info['balance'])
            assert_equal(cli_get_info['keypoololdest'], wallet_info['keypoololdest'])
            assert_equal(cli_get_info['keypoolsize'], wallet_info['keypoolsize'])
            assert_equal(cli_get_info['paytxfee'], wallet_info['paytxfee'])
            assert_equal(cli_get_info['relayfee'], network_info['relayfee'])
            # unlocked_until is not tested because the wallet is not encrypted


if __name__ == '__main__':
    TestBitcoinCli().main()<|MERGE_RESOLUTION|>--- conflicted
+++ resolved
@@ -16,11 +16,7 @@
         """Main test logic"""
 
         cli_response = self.nodes[0].cli("-version").send_cli()
-<<<<<<< HEAD
-        assert "Namecoin Core RPC client version" in cli_response
-=======
         assert "{} RPC client version".format(self.config['environment']['PACKAGE_NAME']) in cli_response
->>>>>>> 8c3855c9
 
         self.log.info("Compare responses from getwalletinfo RPC and `bitcoin-cli getwalletinfo`")
         if self.is_wallet_compiled():

--- conflicted
+++ resolved
@@ -1064,11 +1064,7 @@
         self.log.info("Test transaction resurrection during a re-org")
         self.move_tip(76)
         b77 = self.next_block(77)
-<<<<<<< HEAD
-        tx77 = self.create_and_sign_transaction(out[24].tx, out[24].n, 5 * COIN)
-=======
-        tx77 = self.create_and_sign_transaction(out[24], 10 * COIN)
->>>>>>> 0df7a6c1
+        tx77 = self.create_and_sign_transaction(out[24], 5 * COIN)
         b77 = self.update_block(77, [tx77])
         self.sync_blocks([b77], True)
         self.save_spendable_output()

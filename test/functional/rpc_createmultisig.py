--- conflicted
+++ resolved
@@ -29,15 +29,11 @@
     def run_test(self):
         node0, node1, node2 = self.nodes
 
-<<<<<<< HEAD
-        # Activate segwit for the test (at height 432).
-        node0.generate(500)
-=======
         self.check_addmultisigaddress_errors()
 
         self.log.info('Generating blocks ...')
-        node0.generate(149)
->>>>>>> 08bd21a3
+        # Activate segwit for the test (at height 432).
+        node0.generate(500)
         self.sync_all()
 
         self.moved = 0
@@ -68,13 +64,8 @@
         bal2 = node2.getbalance()
 
         height = node0.getblockchaininfo()["blocks"]
-<<<<<<< HEAD
         assert 549 < height < 649
-        total = 149*50 + 150*25 + 150*12.5 + (height-449-100)*6.25
-=======
-        assert 150 < height < 350
-        total = 149 * 50 + (height - 149 - 100) * 25
->>>>>>> 08bd21a3
+        total = 149 * 50 + 150 * 25 + 150 * 12.5 + (height - 449 - 100) * 6.25
         assert bal1 == 0
         assert bal2 == self.moved
         assert bal0 + bal1 + bal2 == total

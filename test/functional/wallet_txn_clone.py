#!/usr/bin/env python3
# Copyright (c) 2014-2017 The Bitcoin Core developers
# Distributed under the MIT software license, see the accompanying
# file COPYING or http://www.opensource.org/licenses/mit-license.php.
"""Test the wallet accounts properly when there are cloned transactions with malleated scriptsigs."""

from test_framework.test_framework import BitcoinTestFramework
from test_framework.util import (
    assert_equal,
    connect_nodes,
    disconnect_nodes,
    sync_blocks,
)

class TxnMallTest(BitcoinTestFramework):
    def set_test_params(self):
        self.num_nodes = 4

    def add_options(self, parser):
        parser.add_option("--mineblock", dest="mine_block", default=False, action="store_true",
                          help="Test double-spend of 1-confirmed transaction")
        parser.add_option("--segwit", dest="segwit", default=False, action="store_true",
                          help="Test behaviour with SegWit txn (which should fail")

    def setup_network(self):
        # Start with split network:
        super(TxnMallTest, self).setup_network()
        disconnect_nodes(self.nodes[1], 2)
        disconnect_nodes(self.nodes[2], 1)

    def run_test(self):
        if self.options.segwit:
            output_type = "p2sh-segwit"
        else:
            output_type = "legacy"

        # All nodes should start with 1,250 BTC:
        starting_balance = 1250
        for i in range(4):
            assert_equal(self.nodes[i].getbalance(), starting_balance)
            self.nodes[i].getnewaddress()  # bug workaround, coins generated assigned to first getnewaddress!

<<<<<<< HEAD
        # Assign coins to foo and bar accounts:
        self.nodes[0].settxfee(.005)
=======
        self.nodes[0].settxfee(.001)
>>>>>>> 2d4a9b79

        node0_address1 = self.nodes[0].getnewaddress(address_type=output_type)
        node0_txid1 = self.nodes[0].sendtoaddress(node0_address1, 1219)
        node0_tx1 = self.nodes[0].gettransaction(node0_txid1)

        node0_address2 = self.nodes[0].getnewaddress(address_type=output_type)
        node0_txid2 = self.nodes[0].sendtoaddress(node0_address2, 29)
        node0_tx2 = self.nodes[0].gettransaction(node0_txid2)

        assert_equal(self.nodes[0].getbalance(),
                     starting_balance + node0_tx1["fee"] + node0_tx2["fee"])

        # Coins are sent to node1_address
        node1_address = self.nodes[1].getnewaddress()

        # Send tx1, and another transaction tx2 that won't be cloned
        txid1 = self.nodes[0].sendtoaddress(node1_address, 40)
        txid2 = self.nodes[0].sendtoaddress(node1_address, 20)

        # Construct a clone of tx1, to be malleated
        rawtx1 = self.nodes[0].getrawtransaction(txid1, 1)
        clone_inputs = [{"txid": rawtx1["vin"][0]["txid"], "vout": rawtx1["vin"][0]["vout"]}]
        clone_outputs = {rawtx1["vout"][0]["scriptPubKey"]["addresses"][0]: rawtx1["vout"][0]["value"],
                         rawtx1["vout"][1]["scriptPubKey"]["addresses"][0]: rawtx1["vout"][1]["value"]}
        clone_locktime = rawtx1["locktime"]
        clone_raw = self.nodes[0].createrawtransaction(clone_inputs, clone_outputs, clone_locktime)

        # createrawtransaction randomizes the order of its outputs, so swap them if necessary.
        # output 0 is at version+#inputs+input+sigstub+sequence+#outputs
        # 40 BTC serialized is 00286bee00000000
        pos0 = 2 * (4 + 1 + 36 + 1 + 4 + 1)
        hex40 = "00286bee00000000"
        output_len = 16 + 2 + 2 * int("0x" + clone_raw[pos0 + 16:pos0 + 16 + 2], 0)
        if (rawtx1["vout"][0]["value"] == 40 and clone_raw[pos0:pos0 + 16] != hex40 or rawtx1["vout"][0]["value"] != 40 and clone_raw[pos0:pos0 + 16] == hex40):
            output0 = clone_raw[pos0:pos0 + output_len]
            output1 = clone_raw[pos0 + output_len:pos0 + 2 * output_len]
            clone_raw = clone_raw[:pos0] + output1 + output0 + clone_raw[pos0 + 2 * output_len:]

        # Use a different signature hash type to sign.  This creates an equivalent but malleated clone.
        # Don't send the clone anywhere yet
        tx1_clone = self.nodes[0].signrawtransactionwithwallet(clone_raw, None, "ALL|ANYONECANPAY")
        assert_equal(tx1_clone["complete"], True)

        # Have node0 mine a block, if requested:
        if (self.options.mine_block):
            self.nodes[0].generate(1)
            sync_blocks(self.nodes[0:2])

        tx1 = self.nodes[0].gettransaction(txid1)
        tx2 = self.nodes[0].gettransaction(txid2)

        # Node0's balance should be starting balance, plus 50BTC for another
        # matured block, minus tx1 and tx2 amounts, and minus transaction fees:
        expected = starting_balance + node0_tx1["fee"] + node0_tx2["fee"]
        if self.options.mine_block:
            expected += 50
        expected += tx1["amount"] + tx1["fee"]
        expected += tx2["amount"] + tx2["fee"]
        assert_equal(self.nodes[0].getbalance(), expected)

        if self.options.mine_block:
            assert_equal(tx1["confirmations"], 1)
            assert_equal(tx2["confirmations"], 1)
        else:
            assert_equal(tx1["confirmations"], 0)
            assert_equal(tx2["confirmations"], 0)

        # Send clone and its parent to miner
        self.nodes[2].sendrawtransaction(node0_tx1["hex"])
        txid1_clone = self.nodes[2].sendrawtransaction(tx1_clone["hex"])
        if self.options.segwit:
            assert_equal(txid1, txid1_clone)
            return

        # ... mine a block...
        self.nodes[2].generate(1)

        # Reconnect the split network, and sync chain:
        connect_nodes(self.nodes[1], 2)
        self.nodes[2].sendrawtransaction(node0_tx2["hex"])
        self.nodes[2].sendrawtransaction(tx2["hex"])
        self.nodes[2].generate(1)  # Mine another block to make sure we sync
        sync_blocks(self.nodes)

        # Re-fetch transaction info:
        tx1 = self.nodes[0].gettransaction(txid1)
        tx1_clone = self.nodes[0].gettransaction(txid1_clone)
        tx2 = self.nodes[0].gettransaction(txid2)

        # Verify expected confirmations
        assert_equal(tx1["confirmations"], -2)
        assert_equal(tx1_clone["confirmations"], 2)
        assert_equal(tx2["confirmations"], 1)

        # Check node0's total balance; should be same as before the clone, + 100 BTC for 2 matured,
        # less possible orphaned matured subsidy
        expected += 100
        if (self.options.mine_block):
            expected -= 50
        assert_equal(self.nodes[0].getbalance(), expected)

if __name__ == '__main__':
    TxnMallTest().main()<|MERGE_RESOLUTION|>--- conflicted
+++ resolved
@@ -40,12 +40,7 @@
             assert_equal(self.nodes[i].getbalance(), starting_balance)
             self.nodes[i].getnewaddress()  # bug workaround, coins generated assigned to first getnewaddress!
 
-<<<<<<< HEAD
-        # Assign coins to foo and bar accounts:
         self.nodes[0].settxfee(.005)
-=======
-        self.nodes[0].settxfee(.001)
->>>>>>> 2d4a9b79
 
         node0_address1 = self.nodes[0].getnewaddress(address_type=output_type)
         node0_txid1 = self.nodes[0].sendtoaddress(node0_address1, 1219)

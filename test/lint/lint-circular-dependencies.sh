--- conflicted
+++ resolved
@@ -30,21 +30,14 @@
     "policy/fees -> txmempool -> validation -> policy/fees"
     "qt/guiutil -> qt/walletmodel -> qt/optionsmodel -> qt/guiutil"
     "txmempool -> validation -> validationinterface -> txmempool"
-<<<<<<< HEAD
-    "qt/addressbookpage -> qt/bitcoingui -> qt/walletview -> qt/receivecoinsdialog -> qt/addressbookpage"
-    "qt/addressbookpage -> qt/bitcoingui -> qt/walletview -> qt/signverifymessagedialog -> qt/addressbookpage"
-    "qt/addressbookpage -> qt/bitcoingui -> qt/walletview -> qt/sendcoinsdialog -> qt/sendcoinsentry -> qt/addressbookpage"
 
     # Circular dependencies from auxpow.
     "auxpow -> primitives/block -> auxpow"
-    "rpc/blockchain -> rpc/rawtransaction -> wallet/rpcwallet -> rpc/mining -> rpc/blockchain"
     "chain -> validation -> chain"
     "chain -> validation -> consensus/tx_verify -> chain"
     "chain -> validation -> pow -> chain"
     "chain -> validation -> txdb -> chain"
     "chain -> validation -> versionbits -> chain"
-=======
->>>>>>> 5d2ccf0c
 )
 
 EXIT_CODE=0

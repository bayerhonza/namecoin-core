--- conflicted
+++ resolved
@@ -30,7 +30,7 @@
     "policy/fees -> txmempool -> validation -> policy/fees"
     "qt/guiutil -> qt/walletmodel -> qt/optionsmodel -> qt/guiutil"
     "txmempool -> validation -> validationinterface -> txmempool"
-<<<<<<< HEAD
+    "wallet/ismine -> wallet/wallet -> wallet/ismine"
 
     # Circular dependencies from auxpow.
     "auxpow -> primitives/block -> auxpow"
@@ -39,9 +39,6 @@
     "chain -> validation -> pow -> chain"
     "chain -> validation -> txdb -> chain"
     "chain -> validation -> versionbits -> chain"
-=======
-    "wallet/ismine -> wallet/wallet -> wallet/ismine"
->>>>>>> c8fee676
 )
 
 EXIT_CODE=0
